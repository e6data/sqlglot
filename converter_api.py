--- conflicted
+++ resolved
@@ -123,15 +123,11 @@
 
         values_ensured_ast = ensure_select_from_values(tree2)
 
-<<<<<<< HEAD
         cte_names_equivalence_checked_ast = set_cte_names_case_sensitively(values_ensured_ast)
 
-        double_quotes_added_query = cte_names_equivalence_checked_ast.sql(dialect=to_sql, from_dialect=from_sql, pretty=True)
-=======
-        double_quotes_added_query = values_ensured_ast.sql(
+        double_quotes_added_query = cte_names_equivalence_checked_ast.sql(
             dialect=to_sql, from_dialect=from_sql, pretty=True
         )
->>>>>>> 42fcf30e
 
         double_quotes_added_query = replace_struct_in_query(double_quotes_added_query)
 
@@ -358,7 +354,9 @@
 
             tree2 = quote_identifiers(tree, dialect=to_sql)
 
-            double_quotes_added_query = tree2.sql(dialect=to_sql, from_dialect=from_sql, pretty=True)
+            double_quotes_added_query = tree2.sql(
+                dialect=to_sql, from_dialect=from_sql, pretty=True
+            )
 
             double_quotes_added_query = replace_struct_in_query(double_quotes_added_query)
 
