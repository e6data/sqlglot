--- conflicted
+++ resolved
@@ -834,9 +834,6 @@
 
 
 if __name__ == "__main__":
-<<<<<<< HEAD
-    uvicorn.run("converter_api:app", host="localhost", port=8080, proxy_headers=True, workers=5)
-=======
     import multiprocessing
     
     # Calculate optimal workers based on CPU cores
@@ -849,5 +846,4 @@
     
     logger.info(f"Detected {cpu_cores} CPU cores, using {workers} workers")
     
-    uvicorn.run("converter_api:app", host="0.0.0.0", port=8100, proxy_headers=True, workers=workers)
->>>>>>> d94a8b46
+    uvicorn.run("converter_api:app", host="0.0.0.0", port=8100, proxy_headers=True, workers=workers)