from fastapi import FastAPI, Form, HTTPException, Response
from typing import Optional
import typing as t
import uvicorn
import re
import os
import json
import sqlglot
import logging
import time
from datetime import datetime
from log_collector import setup_logger, log_records
import pyarrow.parquet as pq
import pyarrow.fs as fs
from sqlglot.optimizer.qualify_columns import quote_identifiers
from sqlglot import parse_one
from guardrail.main import StorageServiceClient
from guardrail.main import extract_sql_components_per_table_with_alias, get_table_infos
from guardrail.rules_validator import validate_queries
from apis.utils.helpers import (
    strip_comment,
    unsupported_functionality_identifiers,
    extract_functions_from_query,
    categorize_functions,
    add_comment_to_query,
    replace_struct_in_query,
    ensure_select_from_values,
    extract_udfs,
    load_supported_functions,
    extract_db_and_Table_names,
    extract_joins_from_query,
    extract_cte_n_subquery_list,
    normalize_unicode_spaces,
    transform_table_part,
    transform_catalog_schema_only,
    set_cte_names_case_sensitively,
)

# Prometheus imports
from prometheus_client import Counter, Histogram, Gauge, CONTENT_TYPE_LATEST, CollectorRegistry, multiprocess, generate_latest as prom_generate_latest

if t.TYPE_CHECKING:
    from sqlglot._typing import E

setup_logger()

ENABLE_GUARDRAIL = os.getenv("ENABLE_GUARDRAIL", "False")
STORAGE_ENGINE_URL = os.getenv("STORAGE_ENGINE_URL", "localhost")  # cops-beta1-storage-storage-blue
STORAGE_ENGINE_PORT = os.getenv("STORAGE_ENGINE_PORT", 9005)

storage_service_client = None

app = FastAPI()

logger = logging.getLogger(__name__)

# ==================== Prometheus Metrics Setup ====================
PROMETHEUS_MULTIPROC_DIR = os.getenv('PROMETHEUS_MULTIPROC_DIR', '/tmp/prometheus_multiproc_dir')
if not os.path.exists(PROMETHEUS_MULTIPROC_DIR):
    os.makedirs(PROMETHEUS_MULTIPROC_DIR, exist_ok=True)
os.environ['PROMETHEUS_MULTIPROC_DIR'] = PROMETHEUS_MULTIPROC_DIR

# Create a custom registry for multiprocess mode
registry = CollectorRegistry()

# ==================== Prometheus Metrics ====================
# Request counters
requests_total = Counter(
    'requests_total',
    'Total number of requests',
    ['from_dialect', 'to_dialect', 'status'],
    registry=registry
)

errors_total = Counter(
    'errors_total',
    'Total number of errors',
    ['from_dialect', 'to_dialect', 'error_type'],
    registry=registry
)

# Duration histogram
request_duration_seconds = Histogram(
    'request_duration_seconds',
    'Duration of requests in seconds',
    ['from_dialect', 'to_dialect'],
    buckets=[0.001, 0.005, 0.01, 0.025, 0.05, 0.075, 0.1, 0.25, 0.5, 0.75, 1.0, 2.5, 5.0, 7.5, 10.0],
    registry=registry
)

# Process duration histograms
process_duration_seconds = Histogram(
    'process_duration_seconds',
    'Duration of individual processing steps',
    ['step_name', 'from_dialect', 'to_dialect'],
    buckets=[0.0001, 0.0005, 0.001, 0.0025, 0.005, 0.01, 0.025, 0.05, 0.1, 0.25, 0.5, 1.0],
    registry=registry
)

# Active requests gauge - use 'pid' mode for multiprocess
active_requests = Gauge(
    'active_requests',
    'Number of requests currently being processed',
    ['from_dialect', 'to_dialect'],
    registry=registry,
    multiprocess_mode='livesum'
)

# Query characteristics
query_size_bytes = Histogram(
    'query_size_bytes',
    'Size of input queries in bytes',
    ['from_dialect', 'to_dialect'],
    buckets=[100, 500, 1000, 5000, 10000, 50000, 100000, 500000, 1000000],
    registry=registry
)


if ENABLE_GUARDRAIL.lower() == "true":
    logger.info("Storage Engine URL: ", STORAGE_ENGINE_URL)
    logger.info("Storage Engine Port: ", STORAGE_ENGINE_PORT)

    storage_service_client = StorageServiceClient(host=STORAGE_ENGINE_URL, port=STORAGE_ENGINE_PORT)

logger.info("Storage Service Client is created")


def escape_unicode(s: str) -> str:
    """
    Turn every non-ASCII (including all Unicode spaces) into \\uXXXX,
    so even “invisible” characters become visible in logs.
    """
    return s.encode("unicode_escape").decode("ascii")


@app.post("/convert-query")
async def convert_query(
    query: str = Form(...),
    query_id: Optional[str] = Form("NO_ID_MENTIONED"),
    from_sql: str = Form(...),
    to_sql: Optional[str] = Form("e6"),
    feature_flags: Optional[str] = Form(None),
):
    # Start overall timing
    start_time_total = time.perf_counter()
    timestamp = datetime.now().isoformat()
    logger.info("%s — Query received at: %s", query_id, timestamp)
    to_sql = to_sql.lower()
    from_sql_upper = from_sql.upper()
    to_sql_lower = to_sql.lower()

    # Increment active requests gauge
    active_requests.labels(from_dialect=from_sql_upper, to_dialect=to_sql_lower).inc()

    # Record query size
    query_size = len(query.encode('utf-8'))
    query_size_bytes.labels(from_dialect=from_sql_upper, to_dialect=to_sql_lower).observe(query_size)

    # Feature flags parsing
    logger.info("%s — Started: Feature flags parsing", query_id)
    step_start = time.perf_counter()
    flags_dict = {}
    if feature_flags:
        try:
            flags_dict = json.loads(feature_flags)
        except json.JSONDecodeError as je:
            active_requests.labels(from_dialect=from_sql_upper, to_dialect=to_sql_lower).dec()
            errors_total.labels(
                from_dialect=from_sql_upper,
                to_dialect=to_sql_lower,
                error_type="json_decode_error"
            ).inc()
            return HTTPException(status_code=500, detail=str(je))
    process_duration_seconds.labels(
        step_name="feature_flags_parsing",
        from_dialect=from_sql_upper,
        to_dialect=to_sql_lower
    ).observe(time.perf_counter() - step_start)
    logger.info("%s — Completed: Feature flags parsing", query_id)

    if not query or not query.strip():
        logger.info(
            "%s AT %s FROM %s — Empty query received, returning empty result",
            query_id,
            timestamp,
            from_sql.upper(),
        )
        active_requests.labels(from_dialect=from_sql_upper, to_dialect=to_sql_lower).dec()
        requests_total.labels(
            from_dialect=from_sql_upper,
            to_dialect=to_sql_lower,
            status="empty_query"
        ).inc()
        return {"converted_query": ""}

    try:
        logger.info(
            "%s AT %s FROM %s — Original:\n%s",
            query_id,
            timestamp,
            from_sql.upper(),
            escape_unicode(query),
        )

        # Unicode normalization
        logger.info("%s — Started: Unicode normalization", query_id)
        step_start = time.perf_counter()
        query = normalize_unicode_spaces(query)
        process_duration_seconds.labels(
            step_name="unicode_normalization",
            from_dialect=from_sql_upper,
            to_dialect=to_sql_lower
        ).observe(time.perf_counter() - step_start)
        logger.info("%s — Completed: Unicode normalization", query_id)

        logger.info(
            "%s AT %s FROM %s — Normalized (escaped):\n%s",
            query_id,
            timestamp,
            from_sql.upper(),
            escape_unicode(query),
        )

        # Comment stripping
        logger.info("%s — Started: Comment stripping", query_id)
        step_start = time.perf_counter()
        item = "condenast"
        query, comment = strip_comment(query, item)
        process_duration_seconds.labels(
            step_name="comment_stripping",
            from_dialect=from_sql_upper,
            to_dialect=to_sql_lower
        ).observe(time.perf_counter() - step_start)
        logger.info("%s — Completed: Comment stripping", query_id)

        # Initial parsing
        logger.info("%s — Started: SQL parsing", query_id)
        step_start = time.perf_counter()
        tree = sqlglot.parse_one(query, read=from_sql, error_level=None)
        process_duration_seconds.labels(
            step_name="parsing",
            from_dialect=from_sql_upper,
            to_dialect=to_sql_lower
        ).observe(time.perf_counter() - step_start)
        logger.info("%s — Completed: Initial SQL parsing", query_id)

        # Two-phase qualification (if enabled)
        if flags_dict.get("USE_TWO_PHASE_QUALIFICATION_SCHEME", False):
            logger.info("%s — Started: Two-phase qualification", query_id)
            step_start = time.perf_counter()
            # Check if we should only transform catalog.schema without full transpilation
            if flags_dict.get("SKIP_E6_TRANSPILATION", False):
                transformed_query = transform_catalog_schema_only(query, from_sql)
                transformed_query = add_comment_to_query(transformed_query, comment)
                process_duration_seconds.labels(
                    step_name="two_phase_catalog_schema",
                    from_dialect=from_sql_upper,
                    to_dialect=to_sql_lower
                ).observe(time.perf_counter() - step_start)
                logger.info("%s — Completed: Two-phase catalog.schema transform", query_id)
                logger.info(
                    "%s AT %s FROM %s — Catalog.Schema Transformed Query:\n%s",
                    query_id,
                    timestamp,
                    from_sql.upper(),
                    transformed_query,
                )
                total_time = time.perf_counter() - start_time_total
                request_duration_seconds.labels(
                    from_dialect=from_sql_upper,
                    to_dialect=to_sql_lower
                ).observe(total_time)
                requests_total.labels(
                    from_dialect=from_sql_upper,
                    to_dialect=to_sql_lower,
                    status="success"
                ).inc()
                active_requests.labels(from_dialect=from_sql_upper, to_dialect=to_sql_lower).dec()
                logger.info("%s — TOTAL /convert-query execution took %.4f ms", query_id, total_time * 1000)
                return {"converted_query": transformed_query}
            tree = transform_table_part(tree)
            process_duration_seconds.labels(
                step_name="two_phase_table_transform",
                from_dialect=from_sql_upper,
                to_dialect=to_sql_lower
            ).observe(time.perf_counter() - step_start)
            logger.info("%s — Completed: Two-phase table transform", query_id)

        # Quote identifiers
        logger.info("%s — Started: Quote identifiers", query_id)
        step_start = time.perf_counter()
        tree2 = quote_identifiers(tree, dialect=to_sql)
        process_duration_seconds.labels(
            step_name="quote_identifiers",
            from_dialect=from_sql_upper,
            to_dialect=to_sql_lower
        ).observe(time.perf_counter() - step_start)
        logger.info("%s — Completed: Quote identifiers", query_id)

        # Ensure select from values
        logger.info("%s — Started: Ensure select from values", query_id)
        step_start = time.perf_counter()
        values_ensured_ast = ensure_select_from_values(tree2)
        process_duration_seconds.labels(
            step_name="ensure_select_from_values",
            from_dialect=from_sql_upper,
            to_dialect=to_sql_lower
        ).observe(time.perf_counter() - step_start)
        logger.info("%s — Completed: Ensure select from values", query_id)

        # CTE names case sensitivity
        logger.info("%s — Started: Set CTE names case sensitively", query_id)
        step_start = time.perf_counter()
        cte_names_equivalence_checked_ast = set_cte_names_case_sensitively(values_ensured_ast)
        process_duration_seconds.labels(
            step_name="set_cte_names_case_sensitively",
            from_dialect=from_sql_upper,
            to_dialect=to_sql_lower
        ).observe(time.perf_counter() - step_start)
        logger.info("%s — Completed: Set CTE names case sensitively", query_id)

        # SQL generation
        logger.info("%s — Started: SQL generation", query_id)
        step_start = time.perf_counter()
        double_quotes_added_query = cte_names_equivalence_checked_ast.sql(
            dialect=to_sql, from_dialect=from_sql, pretty=flags_dict.get("PRETTY_PRINT", True)
        )
        process_duration_seconds.labels(
            step_name="sql_generation",
            from_dialect=from_sql_upper,
            to_dialect=to_sql_lower
        ).observe(time.perf_counter() - step_start)
        logger.info("%s — Completed: SQL generation", query_id)

        # Struct replacement
        logger.info("%s — Started: Struct replacement", query_id)
        step_start = time.perf_counter()
        double_quotes_added_query = replace_struct_in_query(double_quotes_added_query)
        process_duration_seconds.labels(
            step_name="struct_replacement",
            from_dialect=from_sql_upper,
            to_dialect=to_sql_lower
        ).observe(time.perf_counter() - step_start)
        logger.info("%s — Completed: Struct replacement", query_id)

        # Add comment
        logger.info("%s — Started: Add comment", query_id)
        step_start = time.perf_counter()
        double_quotes_added_query = add_comment_to_query(double_quotes_added_query, comment)
        process_duration_seconds.labels(
            step_name="add_comment",
            from_dialect=from_sql_upper,
            to_dialect=to_sql_lower
        ).observe(time.perf_counter() - step_start)
        logger.info("%s — Completed: Add comment", query_id)

        # Total timing
        total_time = time.perf_counter() - start_time_total
        end_timestamp = datetime.now().isoformat()

        # Record total duration
        request_duration_seconds.labels(
            from_dialect=from_sql_upper,
            to_dialect=to_sql_lower
        ).observe(total_time)

        # Increment success counter
        requests_total.labels(
            from_dialect=from_sql_upper,
            to_dialect=to_sql_lower,
            status="success"
        ).inc()

        logger.info("%s — TOTAL /convert-query execution took %.4f ms", query_id, total_time * 1000)
        logger.info("%s — Query left at: %s", query_id, end_timestamp)

        logger.info(
            "%s AT %s FROM %s — Transpiled Query:\n%s",
            query_id,
            timestamp,
            from_sql.upper(),
            double_quotes_added_query,
        )

        # Add processing time to response headers
        from fastapi.responses import JSONResponse
        response = JSONResponse(content={"converted_query": double_quotes_added_query})
        response.headers["X-Processing-Time-Ms"] = f"{total_time * 1000:.4f}"
        response.headers["X-Query-Id"] = query_id
        return response
    except Exception as e:
        total_time = time.perf_counter() - start_time_total

        # Determine error type
        error_type = type(e).__name__

        # Record error metrics
        errors_total.labels(
            from_dialect=from_sql_upper,
            to_dialect=to_sql_lower,
            error_type=error_type
        ).inc()

        requests_total.labels(
            from_dialect=from_sql_upper,
            to_dialect=to_sql_lower,
            status="error"
        ).inc()

        logger.error(
            "%s AT %s FROM %s — Error (after %.4f ms):\n%s",
            query_id,
            timestamp,
            from_sql.upper(),
            total_time * 1000,
            str(e),
            exc_info=True,
        )
        raise HTTPException(status_code=500, detail=str(e))
<<<<<<< HEAD
    finally:
        # Decrement active requests gauge
        active_requests.labels(from_dialect=from_sql_upper, to_dialect=to_sql_lower).dec()

        # Always restore the original flag value
        E6.ENABLE_TABLE_ALIAS_QUALIFICATION = original_qualification_flag
=======
>>>>>>> f9fb279a


@app.get("/health")
def health_check():
    return Response(status_code=200)


@app.get("/metrics")
def metrics():
    """Prometheus metrics endpoint for multiprocess mode"""
    # Use multiprocess collector to aggregate metrics from all worker processes
    from prometheus_client import generate_latest
    registry_for_metrics = CollectorRegistry()
    multiprocess.MultiProcessCollector(registry_for_metrics)
    return Response(content=generate_latest(registry_for_metrics), media_type=CONTENT_TYPE_LATEST)

@app.post("/guardrail")
async def gaurd(
    query: str = Form(...),
    schema: str = Form(...),
    catalog: str = Form(...),
):
    try:
        if storage_service_client is not None:
            parsed = sqlglot.parse(query, error_level=None)

            queries, tables = extract_sql_components_per_table_with_alias(parsed)

            # tables = client.get_table_names(catalog_name="hive", db_name="tpcds_1000")
            table_map = get_table_infos(tables, storage_service_client, catalog, schema)
            logger.info("table info is ", table_map)

            violations_found = validate_queries(queries, table_map)

            if violations_found:
                return {"action": "deny", "violations": violations_found}
            else:
                return {"action": "allow", "violations": []}
        else:
            detail = (
                "Storage Service Not Initialized. Guardrail service status: " + ENABLE_GUARDRAIL
            )
            logger.error(detail)
            raise HTTPException(status_code=500, detail=detail)

    except Exception as e:
        logger.error(f"Error in guardrail API: {e}")
        raise HTTPException(status_code=500, detail=str(e))


@app.post("/transpile-guardrail")
async def Transgaurd(
    query: str = Form(...),
    schema: str = Form(...),
    catalog: str = Form(...),
    from_sql: str = Form(...),
    to_sql: Optional[str] = Form("e6"),
):
    to_sql = to_sql.lower()
    try:
        if storage_service_client is not None:
            # This is the main method will which help in transpiling to our e6data SQL dialects from other dialects
            converted_query = sqlglot.transpile(query, read=from_sql, write=to_sql, identify=False)[
                0
            ]

            # This is additional steps to replace the STRUCT(STRUCT()) --> {{}}
            converted_query = replace_struct_in_query(converted_query)

            converted_query_ast = parse_one(converted_query, read=to_sql)

            double_quotes_added_query = quote_identifiers(converted_query_ast, dialect=to_sql).sql(
                dialect=to_sql
            )

            # ------------------------#
            # GuardRail Application
            parsed = sqlglot.parse(double_quotes_added_query, error_level=None)

            # now lets validate the query
            queries, tables = extract_sql_components_per_table_with_alias(parsed)

            table_map = get_table_infos(tables, storage_service_client, catalog, schema)

            violations_found = validate_queries(queries, table_map)

            if violations_found:
                return {"action": "deny", "violations": violations_found}
            else:
                return {"action": "allow", "violations": []}
        else:
            detail = (
                "Storage Service Not Initialized. Guardrail service status: " + ENABLE_GUARDRAIL
            )
            raise HTTPException(status_code=500, detail=detail)

    except Exception as e:
        raise HTTPException(status_code=500, detail=str(e))


@app.post("/statistics")
async def stats_api(
    query: str = Form(...),
    query_id: Optional[str] = Form("NO_ID_MENTIONED"),
    from_sql: str = Form(...),
    to_sql: Optional[str] = Form("e6"),
    feature_flags: Optional[str] = Form(None),
):
    """
    API endpoint to extract supported and unsupported SQL functions from a query.
    """
    # Start overall timing
    start_time_total = time.perf_counter()
    timestamp = datetime.now().isoformat()
    to_sql = to_sql.lower()

    logger.info(f"{query_id} AT start time: {timestamp} FROM {from_sql.upper()}")

    # Timing: Feature flags parsing
    t0 = time.perf_counter()
    flags_dict = {}
    if feature_flags:
        try:
            flags_dict = json.loads(feature_flags)
        except json.JSONDecodeError as je:
            return HTTPException(status_code=500, detail=str(je))
    t_flags = time.perf_counter() - t0
    logger.info("%s — Timing: Feature flags parsing took %.4f ms", query_id, t_flags * 1000)

    try:
        # Timing: Load supported functions
        t0 = time.perf_counter()
        supported_functions_in_e6 = load_supported_functions(to_sql)
        t_load = time.perf_counter() - t0
        logger.info("%s — Timing: Load supported functions (e6) took %.4f ms", query_id, t_load * 1000)

        # Functions treated as keywords (no parentheses required)
        functions_as_keywords = [
            "LIKE",
            "ILIKE",
            "RLIKE",
            "AT TIME ZONE",
            "||",
            "DISTINCT",
            "QUALIFY",
        ]

        # Exclusion list for words that are followed by '(' but are not functions
        exclusion_list = [
            "AS",
            "AND",
            "THEN",
            "OR",
            "ELSE",
            "WHEN",
            "WHERE",
            "FROM",
            "JOIN",
            "OVER",
            "ON",
            "ALL",
            "NOT",
            "BETWEEN",
            "UNION",
            "SELECT",
            "BY",
            "GROUP",
            "EXCEPT",
            "SETS",
        ]

        # Regex patterns
        function_pattern = r"\b([A-Za-z_][A-Za-z0-9_]*)\s*\("
        keyword_pattern = (
            r"\b(?:" + "|".join([re.escape(func) for func in functions_as_keywords]) + r")\b"
        )

        if not query.strip():
            total_time = time.perf_counter() - start_time_total
            logger.info("Query is empty or only contains comments! (after %.4f ms)", total_time * 1000)
            return {
                "supported_functions": [],
                "unsupported_functions": [],
                "udf_list": [],
                "converted-query": "Query is empty or only contains comments.",
                "unsupported_functions_after_transpilation": [],
                "executable": "NO",
                "error": True,
                "log_records": log_records,
            }

        # Timing: Comment stripping
        t0 = time.perf_counter()
        item = "condenast"
        query, comment = strip_comment(query, item)
        t_strip = time.perf_counter() - t0
        logger.info("%s — Timing: Comment stripping took %.4f ms", query_id, t_strip * 1000)

        # Timing: Extract functions from original query
        t0 = time.perf_counter()
        all_functions = extract_functions_from_query(
            query, function_pattern, keyword_pattern, exclusion_list
        )
        supported, unsupported = categorize_functions(
            all_functions, supported_functions_in_e6, functions_as_keywords
        )
        t_extract_funcs = time.perf_counter() - t0
        logger.info("%s — Timing: Extract/categorize functions (original) took %.4f ms", query_id, t_extract_funcs * 1000)

        # Timing: Load from-dialect functions and extract UDFs
        t0 = time.perf_counter()
        from_dialect_function_list = load_supported_functions(from_sql)
        udf_list, unsupported = extract_udfs(unsupported, from_dialect_function_list)
        t_udfs = time.perf_counter() - t0
        logger.info("%s — Timing: Load from-dialect functions & extract UDFs took %.4f ms", query_id, t_udfs * 1000)

        # --------------------------
        # HANDLING PARSING ERRORS
        # --------------------------
        executable = "YES"
        error_flag = False
        try:
            # ------------------------------
            # Step 1: Parse the Original Query
            # ------------------------------
            # Timing: Parse original query
            t0 = time.perf_counter()
            original_ast = parse_one(query, read=from_sql)
            t_parse_orig = time.perf_counter() - t0
            logger.info("%s — Timing: Parse original query took %.4f ms", query_id, t_parse_orig * 1000)

            # Timing: Extract tables/databases
            t0 = time.perf_counter()
            tables_list = extract_db_and_Table_names(original_ast)
            t_tables = time.perf_counter() - t0
            logger.info("%s — Timing: Extract tables/databases took %.4f ms", query_id, t_tables * 1000)

            # Timing: Identify unsupported functionality
            t0 = time.perf_counter()
            supported, unsupported = unsupported_functionality_identifiers(
                original_ast, unsupported, supported
            )
            t_unsup_ident = time.perf_counter() - t0
            logger.info("%s — Timing: Identify unsupported functionality took %.4f ms", query_id, t_unsup_ident * 1000)

            # Timing: Ensure values and CTE names
            t0 = time.perf_counter()
            values_ensured_ast = ensure_select_from_values(original_ast)
            cte_names_equivalence_ast = set_cte_names_case_sensitively(values_ensured_ast)
            query = cte_names_equivalence_ast.sql(from_sql)
            t_ensure = time.perf_counter() - t0
            logger.info("%s — Timing: Ensure values & CTE names took %.4f ms", query_id, t_ensure * 1000)

            # ------------------------------
            # Step 2: Transpile the Query
            # ------------------------------
            # Timing: Parse and transpile
            t0 = time.perf_counter()
            tree = sqlglot.parse_one(query, read=from_sql, error_level=None)
            tree2 = quote_identifiers(tree, dialect=to_sql)

            double_quotes_added_query = tree2.sql(
                dialect=to_sql, from_dialect=from_sql, pretty=flags_dict.get("PRETTY_PRINT", True)
            )
            t_transpile = time.perf_counter() - t0
            logger.info("%s — Timing: Parse & transpile query took %.4f ms", query_id, t_transpile * 1000)

            # Timing: Post-processing (struct replacement & comment)
            t0 = time.perf_counter()
            double_quotes_added_query = replace_struct_in_query(double_quotes_added_query)
            double_quotes_added_query = add_comment_to_query(double_quotes_added_query, comment)
            t_postproc = time.perf_counter() - t0
            logger.info("%s — Timing: Post-processing (struct/comment) took %.4f ms", query_id, t_postproc * 1000)

            logger.info("Got the converted query!!!!")

            # Timing: Extract functions from transpiled query
            t0 = time.perf_counter()
            all_functions_converted_query = extract_functions_from_query(
                double_quotes_added_query, function_pattern, keyword_pattern, exclusion_list
            )
            supported_functions_in_converted_query, unsupported_functions_in_converted_query = (
                categorize_functions(
                    all_functions_converted_query, supported_functions_in_e6, functions_as_keywords
                )
            )
            t_extract_conv = time.perf_counter() - t0
            logger.info("%s — Timing: Extract/categorize functions (converted) took %.4f ms", query_id, t_extract_conv * 1000)

            # Timing: Identify unsupported in converted query
            t0 = time.perf_counter()
            double_quote_ast = parse_one(double_quotes_added_query, read=to_sql)
            supported_in_converted, unsupported_in_converted = (
                unsupported_functionality_identifiers(
                    double_quote_ast,
                    unsupported_functions_in_converted_query,
                    supported_functions_in_converted_query,
                )
            )
            t_unsup_conv = time.perf_counter() - t0
            logger.info("%s — Timing: Identify unsupported (converted) took %.4f ms", query_id, t_unsup_conv * 1000)

            # Timing: Extract joins and CTEs
            t0 = time.perf_counter()
            joins_list = extract_joins_from_query(original_ast)
            cte_values_subquery_list = extract_cte_n_subquery_list(original_ast)
            t_joins_ctes = time.perf_counter() - t0
            logger.info("%s — Timing: Extract joins & CTEs took %.4f ms", query_id, t_joins_ctes * 1000)

            if unsupported_in_converted:
                executable = "NO"

            # Total timing for successful execution
            total_time = time.perf_counter() - start_time_total
            logger.info("%s — Timing: TOTAL /statistics execution took %.4f ms", query_id, total_time * 1000)

            logger.info(
                f"{query_id} executed in {(datetime.now() - datetime.fromisoformat(timestamp)).total_seconds()} seconds FROM {from_sql.upper()}\n"
                "-----------------------\n"
                "--- Original query ---\n"
                "-----------------------\n"
                f"{query}"
                "-----------------------\n"
                "--- Transpiled query ---\n"
                "-----------------------\n"
                f"{double_quotes_added_query}"
            )

        except Exception as e:
            # Total timing for error case
            total_time = time.perf_counter() - start_time_total
            logger.info(
                f"{query_id} executed in {(datetime.now() - datetime.fromisoformat(timestamp)).total_seconds()} seconds FROM {from_sql.upper()} (after %.4f ms error)\n"
                "-----------------------\n"
                "--- Original query ---\n"
                "-----------------------\n"
                f"{query}"
                "-----------------------\n"
                "-------- Error --------\n"
                "-----------------------\n"
                f"{str(e)}" % (total_time * 1000,)
            )
            error_message = f"{str(e)}"
            error_flag = True
            double_quotes_added_query = error_message
            tables_list = []
            joins_list = []
            cte_values_subquery_list = []
            unsupported_in_converted = []
            executable = "NO"

        # Final return - add total timing
        total_time_final = time.perf_counter() - start_time_total
        logger.info("%s — Timing: FINAL /statistics return after %.4f ms", query_id, total_time_final * 1000)

        return {
            "supported_functions": supported,
            "unsupported_functions": set(unsupported),
            "udf_list": set(udf_list),
            "converted-query": double_quotes_added_query,  # Will contain error message if error_flag is True
            "unsupported_functions_after_transpilation": set(unsupported_in_converted),
            "executable": executable,
            "tables_list": set(tables_list),
            "joins_list": joins_list,
            "cte_values_subquery_list": cte_values_subquery_list,
            "error": error_flag,
            "log_records": log_records,
        }

    except Exception as e:
        # Total timing for outer exception
        total_time = time.perf_counter() - start_time_total
        logger.error(
            f"{query_id} occurred at time {datetime.now().isoformat()} with processing time {(datetime.now() - datetime.fromisoformat(timestamp)).total_seconds()} FROM {from_sql.upper()} (after %.4f ms)\n"
            "-----------------------\n"
            "--- Original query ---\n"
            "-----------------------\n"
            f"{query}"
            "-----------------------\n"
            "-------- Error --------\n"
            "-----------------------\n"
            f"{str(e)}" % (total_time * 1000,)
        )
        return {
            "supported_functions": [],
            "unsupported_functions": [],
            "udf_list": [],
            "converted-query": f"Internal Server Error: {str(e)}",
            "unsupported_functions_after_transpilation": [],
            "executable": "NO",
            "tables_list": [],
            "joins_list": [],
            "cte_values_subquery_list": [],
            "error": True,
            "log_records": log_records,
        }


@app.post("/guardstats")
async def guardstats(
    query: str = Form(...),
    from_sql: str = Form(...),
    to_sql: Optional[str] = Form("e6"),
    schema: str = Form(...),
    catalog: str = Form(...),
):
    to_sql = to_sql.lower()
    try:
        supported_functions_in_e6 = load_supported_functions(to_sql)

        # Functions treated as keywords (no parentheses required)
        functions_as_keywords = [
            "LIKE",
            "ILIKE",
            "RLIKE",
            "AT TIME ZONE",
            "||",
            "DISTINCT",
            "QUALIFY",
        ]

        # Exclusion list for words that are followed by '(' but are not functions
        exclusion_list = [
            "AS",
            "AND",
            "THEN",
            "OR",
            "ELSE",
            "WHEN",
            "WHERE",
            "FROM",
            "JOIN",
            "OVER",
            "ON",
            "ALL",
            "NOT",
            "BETWEEN",
            "UNION",
            "SELECT",
            "BY",
            "GROUP",
            "EXCEPT",
        ]

        # Regex patterns
        function_pattern = r"\b([A-Za-z_][A-Za-z0-9_]*)\s*\("
        keyword_pattern = (
            r"\b(?:" + "|".join([re.escape(func) for func in functions_as_keywords]) + r")\b"
        )

        item = "condenast"
        query, comment = strip_comment(query, item)

        # Extract functions from the query
        all_functions = extract_functions_from_query(
            query, function_pattern, keyword_pattern, exclusion_list
        )
        supported, unsupported = categorize_functions(
            all_functions, supported_functions_in_e6, functions_as_keywords
        )
        logger.info(f"supported: {supported}\n\nunsupported: {unsupported}")

        original_ast = parse_one(query, read=from_sql)
        tables_list = extract_db_and_Table_names(original_ast)
        supported, unsupported = unsupported_functionality_identifiers(
            original_ast, unsupported, supported
        )
        values_ensured_ast = ensure_select_from_values(original_ast)
        query = values_ensured_ast.sql(dialect=from_sql)

        tree = sqlglot.parse_one(query, read=from_sql, error_level=None)

        tree2 = quote_identifiers(tree, dialect=to_sql)

        double_quotes_added_query = tree2.sql(dialect=to_sql, from_dialect=from_sql)

        double_quotes_added_query = replace_struct_in_query(double_quotes_added_query)

        double_quotes_added_query = add_comment_to_query(double_quotes_added_query, comment)

        all_functions_converted_query = extract_functions_from_query(
            double_quotes_added_query, function_pattern, keyword_pattern, exclusion_list
        )
        supported_functions_in_converted_query, unsupported_functions_in_converted_query = (
            categorize_functions(
                all_functions_converted_query, supported_functions_in_e6, functions_as_keywords
            )
        )

        double_quote_ast = parse_one(double_quotes_added_query, read=to_sql)
        supported_in_converted, unsupported_in_converted = unsupported_functionality_identifiers(
            double_quote_ast,
            unsupported_functions_in_converted_query,
            supported_functions_in_converted_query,
        )

        from_dialect_func_list = load_supported_functions(from_sql)

        udf_list, unsupported = extract_udfs(unsupported, from_dialect_func_list)

        executable = "NO" if unsupported_in_converted else "YES"

        if storage_service_client is not None:
            parsed = sqlglot.parse(double_quotes_added_query, error_level=None)

            queries, tables = extract_sql_components_per_table_with_alias(parsed)

            # tables = client.get_table_names(catalog_name="hive", db_name="tpcds_1000")
            table_map = get_table_infos(tables, storage_service_client, catalog, schema)
            logger.info("table info is ", table_map)

            violations_found = validate_queries(queries, table_map)

            joins_list = extract_joins_from_query(original_ast)

            cte_values_subquery_list = extract_cte_n_subquery_list(original_ast)

            if violations_found:
                return {
                    "supported_functions": supported,
                    "unsupported_functions": unsupported,
                    "udf_list": udf_list,
                    "converted-query": double_quotes_added_query,
                    "unsupported_functions_after_transpilation": unsupported_in_converted,
                    "executable": executable,
                    "tables_list": tables_list,
                    "joins_list": joins_list,
                    "cte_values_subquery_list": cte_values_subquery_list,
                    "action": "deny",
                    "violations": violations_found,
                    "log_records": log_records,
                }
            else:
                return {
                    "supported_functions": supported,
                    "unsupported_functions": unsupported,
                    "converted-query": double_quotes_added_query,
                    "unsupported_functions_after_transpilation": unsupported_in_converted,
                    "udf_list": udf_list,
                    "executable": executable,
                    "tables_list": tables_list,
                    "joins_list": joins_list,
                    "cte_values_subquery_list": cte_values_subquery_list,
                    "action": "allow",
                    "violations": [],
                    "log_records": log_records,
                }
        else:
            detail = (
                "Storage Service Not Initialized. Guardrail service status: " + ENABLE_GUARDRAIL
            )
            raise HTTPException(status_code=500, detail=detail)

    except Exception as e:
        raise HTTPException(status_code=500, detail=str(e))


if __name__ == "__main__":
    import multiprocessing

    # Calculate optimal workers based on CPU cores
    cpu_cores = multiprocessing.cpu_count()
    # Formula: (2 × CPU_cores) + 1, with min 2 and max 20
    optimal_workers = min(max((2 * cpu_cores) + 1, 2), 20)

    # Allow override via environment variable
    workers = int(os.getenv("UVICORN_WORKERS", optimal_workers))

    logger.info(f"Detected {cpu_cores} CPU cores, using {workers} workers")

    uvicorn.run("converter_api:app", host="0.0.0.0", port=8100, proxy_headers=True, workers=workers)<|MERGE_RESOLUTION|>--- conflicted
+++ resolved
@@ -417,15 +417,10 @@
             exc_info=True,
         )
         raise HTTPException(status_code=500, detail=str(e))
-<<<<<<< HEAD
     finally:
         # Decrement active requests gauge
         active_requests.labels(from_dialect=from_sql_upper, to_dialect=to_sql_lower).dec()
 
-        # Always restore the original flag value
-        E6.ENABLE_TABLE_ALIAS_QUALIFICATION = original_qualification_flag
-=======
->>>>>>> f9fb279a
 
 
 @app.get("/health")
