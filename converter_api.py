--- conflicted
+++ resolved
@@ -5,9 +5,6 @@
 import re
 import os
 import json
-
-from uvicorn.loops import uvloop
-
 import sqlglot
 import logging
 import time
@@ -102,16 +99,12 @@
     query_size = len(query.encode("utf-8"))
     record_query_size(from_sql_upper, to_sql_lower, query_size)
 
-    # Timing: Feature flags parsing
-    t0 = time.perf_counter()
     flags_dict = {}
     if feature_flags:
         try:
             flags_dict = json.loads(feature_flags)
         except json.JSONDecodeError as je:
             return HTTPException(status_code=500, detail=str(je))
-    t_flags = time.perf_counter() - t0
-    logger.info("%s — Timing: Feature flags parsing took %.4f ms at %s", query_id, t_flags * 1000, datetime.now().isoformat())
 
     if not query or not query.strip():
         logger.info(
@@ -131,43 +124,11 @@
             escape_unicode(query),
         )
 
-        # Timing: Unicode normalization
-        t0 = time.perf_counter()
         query = normalize_unicode_spaces(query)
-<<<<<<< HEAD
-        t_normalize = time.perf_counter() - t0
-        logger.info("%s — Timing: Unicode normalization took %.4f ms at %s", query_id, t_normalize * 1000, datetime.now().isoformat())
-
-        logger.info(
-            "%s AT %s FROM %s — Normalized (escaped):\n%s",
-            query_id,
-            timestamp,
-            from_sql.upper(),
-            escape_unicode(query),
-        )
-=======
->>>>>>> 9d3e49c3
-
-        # Timing: Comment stripping
-        t0 = time.perf_counter()
+
         item = "condenast"
         query, comment = strip_comment(query, item)
-        t_strip_comment = time.perf_counter() - t0
-        logger.info("%s — Timing: Comment stripping took %.4f ms at %s", query_id, t_strip_comment * 1000, datetime.now().isoformat())
-
-<<<<<<< HEAD
-        # Timing: Initial parsing
-        t0 = time.perf_counter()
-        tree = sqlglot.parse_one(query, read=from_sql, error_level=None)
-        t_parse = time.perf_counter() - t0
-        logger.info("%s — Timing: Initial SQL parsing took %.4f ms at %s", query_id, t_parse * 1000, datetime.now().isoformat())
-
-        # Timing: Two-phase qualification (if enabled)
-        t_two_phase = 0.0
-        if flags_dict.get("USE_TWO_PHASE_QUALIFICATION_SCHEME", False):
-            t0 = time.perf_counter()
-            # Check if we should only transform catalog.schema without full transpilation
-=======
+
         # Parsing
         logger.info("%s — Started: SQL parsing", query_id)
         step_start = time.perf_counter()
@@ -181,12 +142,9 @@
 
         # Two-phase qualification (if enabled)
         if flags_dict.get("USE_TWO_PHASE_QUALIFICATION_SCHEME", False):
->>>>>>> 9d3e49c3
             if flags_dict.get("SKIP_E6_TRANSPILATION", False):
                 transformed_query = transform_catalog_schema_only(query, from_sql)
                 transformed_query = add_comment_to_query(transformed_query, comment)
-                t_two_phase = time.perf_counter() - t0
-                logger.info("%s — Timing: Two-phase catalog.schema transform took %.4f ms", query_id, t_two_phase * 1000)
                 logger.info(
                     "%s AT %s FROM %s — Catalog.Schema Transformed Query:\n%s",
                     query_id,
@@ -194,44 +152,16 @@
                     from_sql.upper(),
                     transformed_query,
                 )
-<<<<<<< HEAD
-                total_time = time.perf_counter() - start_time_total
-                logger.info("%s — Timing: TOTAL /convert-query execution took %.4f ms", query_id, total_time * 1000)
-=======
                 record_query_success(from_sql_upper, to_sql_lower)
->>>>>>> 9d3e49c3
                 return {"converted_query": transformed_query}
             tree = transform_table_part(tree)
-            t_two_phase = time.perf_counter() - t0
-            logger.info("%s — Timing: Two-phase table transform took %.4f ms", query_id, t_two_phase * 1000)
-
-        # Timing: Quote identifiers
-        t0 = time.perf_counter()
+
         tree2 = quote_identifiers(tree, dialect=to_sql)
-        t_quote = time.perf_counter() - t0
-        logger.info("%s — Timing: Quote identifiers took %.4f ms at %s", query_id, t_quote * 1000, datetime.now().isoformat())
-
-        # Timing: Ensure select from values
-        t0 = time.perf_counter()
+
         values_ensured_ast = ensure_select_from_values(tree2)
-        t_values = time.perf_counter() - t0
-        logger.info("%s — Timing: Ensure select from values took %.4f ms at %s", query_id, t_values * 1000, datetime.now().isoformat())
-
-        # Timing: CTE names case sensitivity
-        t0 = time.perf_counter()
+
         cte_names_equivalence_checked_ast = set_cte_names_case_sensitively(values_ensured_ast)
-        t_cte = time.perf_counter() - t0
-        logger.info("%s — Timing: Set CTE names case sensitively took %.4f ms at %s", query_id, t_cte * 1000, datetime.now().isoformat())
-
-<<<<<<< HEAD
-        # Timing: SQL generation
-        t0 = time.perf_counter()
-        double_quotes_added_query = cte_names_equivalence_checked_ast.sql(
-            dialect=to_sql, from_dialect=from_sql, pretty=flags_dict.get("PRETTY_PRINT", True)
-        )
-        t_sql_gen = time.perf_counter() - t0
-        logger.info("%s — Timing: SQL generation took %.4f ms at %s", query_id, t_sql_gen * 1000, datetime.now().isoformat())
-=======
+
         # SQL generation
         logger.info("%s — Started: SQL generation", query_id)
         step_start = time.perf_counter()
@@ -244,25 +174,10 @@
             query_id,
             (time.perf_counter() - step_start) * 1000,
         )
->>>>>>> 9d3e49c3
-
-        # Timing: Struct replacement
-        t0 = time.perf_counter()
+
         double_quotes_added_query = replace_struct_in_query(double_quotes_added_query)
-        t_struct = time.perf_counter() - t0
-        logger.info("%s — Timing: Struct replacement took %.4f ms at %s", query_id, t_struct * 1000, datetime.now().isoformat())
-
-        # Timing: Add comment
-        t0 = time.perf_counter()
+
         double_quotes_added_query = add_comment_to_query(double_quotes_added_query, comment)
-        t_add_comment = time.perf_counter() - t0
-        logger.info("%s — Timing: Add comment took %.4f ms at %s", query_id, t_add_comment * 1000, datetime.now().isoformat())
-
-        # Total timing
-        total_time = time.perf_counter() - start_time_total
-        end_timestamp = datetime.now().isoformat()
-        logger.info("%s — Timing: TOTAL /convert-query execution took %.4f ms at %s", query_id, total_time * 1000, end_timestamp)
-        logger.info("%s — Query left at: %s", query_id, end_timestamp)
 
         # Total timing
         total_time = time.perf_counter() - start_time_total
@@ -283,16 +198,6 @@
             double_quotes_added_query,
         )
 
-<<<<<<< HEAD
-        # Add processing time to response headers
-        from fastapi.responses import JSONResponse
-        response = JSONResponse(content={"converted_query": double_quotes_added_query})
-        response.headers["X-Processing-Time-Ms"] = f"{total_time * 1000:.4f}"
-        response.headers["X-Query-Id"] = query_id
-        return response
-    except Exception as e:
-        total_time = time.perf_counter() - start_time_total
-=======
         return {"converted_query": double_quotes_added_query}
     except Exception as e:
         total_time = time.perf_counter() - start_time_total
@@ -303,7 +208,6 @@
         # Record error metrics
         record_query_error(from_sql_upper, to_sql_lower, error_type)
 
->>>>>>> 9d3e49c3
         logger.error(
             "%s AT %s FROM %s — Error (after %.4f ms):\n%s",
             query_id,
@@ -446,13 +350,9 @@
         t0 = time.perf_counter()
         supported_functions_in_e6 = load_supported_functions(to_sql)
         t_load = time.perf_counter() - t0
-<<<<<<< HEAD
-        logger.info("%s — Timing: Load supported functions (e6) took %.4f ms", query_id, t_load * 1000)
-=======
         logger.info(
             "%s — Timing: Load supported functions (e6) took %.4f ms", query_id, t_load * 1000
         )
->>>>>>> 9d3e49c3
 
         # Functions treated as keywords (no parentheses required)
         functions_as_keywords = [
@@ -497,13 +397,9 @@
 
         if not query.strip():
             total_time = time.perf_counter() - start_time_total
-<<<<<<< HEAD
-            logger.info("Query is empty or only contains comments! (after %.4f ms)", total_time * 1000)
-=======
             logger.info(
                 "Query is empty or only contains comments! (after %.4f ms)", total_time * 1000
             )
->>>>>>> 9d3e49c3
             return {
                 "supported_functions": [],
                 "unsupported_functions": [],
@@ -531,30 +427,22 @@
             all_functions, supported_functions_in_e6, functions_as_keywords
         )
         t_extract_funcs = time.perf_counter() - t0
-<<<<<<< HEAD
-        logger.info("%s — Timing: Extract/categorize functions (original) took %.4f ms", query_id, t_extract_funcs * 1000)
-=======
         logger.info(
             "%s — Timing: Extract/categorize functions (original) took %.4f ms",
             query_id,
             t_extract_funcs * 1000,
         )
->>>>>>> 9d3e49c3
 
         # Timing: Load from-dialect functions and extract UDFs
         t0 = time.perf_counter()
         from_dialect_function_list = load_supported_functions(from_sql)
         udf_list, unsupported = extract_udfs(unsupported, from_dialect_function_list)
         t_udfs = time.perf_counter() - t0
-<<<<<<< HEAD
-        logger.info("%s — Timing: Load from-dialect functions & extract UDFs took %.4f ms", query_id, t_udfs * 1000)
-=======
         logger.info(
             "%s — Timing: Load from-dialect functions & extract UDFs took %.4f ms",
             query_id,
             t_udfs * 1000,
         )
->>>>>>> 9d3e49c3
 
         # --------------------------
         # HANDLING PARSING ERRORS
@@ -569,25 +457,17 @@
             t0 = time.perf_counter()
             original_ast = parse_one(query, read=from_sql)
             t_parse_orig = time.perf_counter() - t0
-<<<<<<< HEAD
-            logger.info("%s — Timing: Parse original query took %.4f ms", query_id, t_parse_orig * 1000)
-=======
             logger.info(
                 "%s — Timing: Parse original query took %.4f ms", query_id, t_parse_orig * 1000
             )
->>>>>>> 9d3e49c3
 
             # Timing: Extract tables/databases
             t0 = time.perf_counter()
             tables_list = extract_db_and_Table_names(original_ast)
             t_tables = time.perf_counter() - t0
-<<<<<<< HEAD
-            logger.info("%s — Timing: Extract tables/databases took %.4f ms", query_id, t_tables * 1000)
-=======
             logger.info(
                 "%s — Timing: Extract tables/databases took %.4f ms", query_id, t_tables * 1000
             )
->>>>>>> 9d3e49c3
 
             # Timing: Identify unsupported functionality
             t0 = time.perf_counter()
@@ -595,15 +475,11 @@
                 original_ast, unsupported, supported
             )
             t_unsup_ident = time.perf_counter() - t0
-<<<<<<< HEAD
-            logger.info("%s — Timing: Identify unsupported functionality took %.4f ms", query_id, t_unsup_ident * 1000)
-=======
             logger.info(
                 "%s — Timing: Identify unsupported functionality took %.4f ms",
                 query_id,
                 t_unsup_ident * 1000,
             )
->>>>>>> 9d3e49c3
 
             # Timing: Ensure values and CTE names
             t0 = time.perf_counter()
@@ -611,13 +487,9 @@
             cte_names_equivalence_ast = set_cte_names_case_sensitively(values_ensured_ast)
             query = cte_names_equivalence_ast.sql(from_sql)
             t_ensure = time.perf_counter() - t0
-<<<<<<< HEAD
-            logger.info("%s — Timing: Ensure values & CTE names took %.4f ms", query_id, t_ensure * 1000)
-=======
             logger.info(
                 "%s — Timing: Ensure values & CTE names took %.4f ms", query_id, t_ensure * 1000
             )
->>>>>>> 9d3e49c3
 
             # ------------------------------
             # Step 2: Transpile the Query
@@ -631,28 +503,20 @@
                 dialect=to_sql, from_dialect=from_sql, pretty=flags_dict.get("PRETTY_PRINT", True)
             )
             t_transpile = time.perf_counter() - t0
-<<<<<<< HEAD
-            logger.info("%s — Timing: Parse & transpile query took %.4f ms", query_id, t_transpile * 1000)
-=======
             logger.info(
                 "%s — Timing: Parse & transpile query took %.4f ms", query_id, t_transpile * 1000
             )
->>>>>>> 9d3e49c3
 
             # Timing: Post-processing (struct replacement & comment)
             t0 = time.perf_counter()
             double_quotes_added_query = replace_struct_in_query(double_quotes_added_query)
             double_quotes_added_query = add_comment_to_query(double_quotes_added_query, comment)
             t_postproc = time.perf_counter() - t0
-<<<<<<< HEAD
-            logger.info("%s — Timing: Post-processing (struct/comment) took %.4f ms", query_id, t_postproc * 1000)
-=======
             logger.info(
                 "%s — Timing: Post-processing (struct/comment) took %.4f ms",
                 query_id,
                 t_postproc * 1000,
             )
->>>>>>> 9d3e49c3
 
             logger.info("Got the converted query!!!!")
 
@@ -667,15 +531,11 @@
                 )
             )
             t_extract_conv = time.perf_counter() - t0
-<<<<<<< HEAD
-            logger.info("%s — Timing: Extract/categorize functions (converted) took %.4f ms", query_id, t_extract_conv * 1000)
-=======
             logger.info(
                 "%s — Timing: Extract/categorize functions (converted) took %.4f ms",
                 query_id,
                 t_extract_conv * 1000,
             )
->>>>>>> 9d3e49c3
 
             # Timing: Identify unsupported in converted query
             t0 = time.perf_counter()
@@ -688,41 +548,29 @@
                 )
             )
             t_unsup_conv = time.perf_counter() - t0
-<<<<<<< HEAD
-            logger.info("%s — Timing: Identify unsupported (converted) took %.4f ms", query_id, t_unsup_conv * 1000)
-=======
             logger.info(
                 "%s — Timing: Identify unsupported (converted) took %.4f ms",
                 query_id,
                 t_unsup_conv * 1000,
             )
->>>>>>> 9d3e49c3
 
             # Timing: Extract joins and CTEs
             t0 = time.perf_counter()
             joins_list = extract_joins_from_query(original_ast)
             cte_values_subquery_list = extract_cte_n_subquery_list(original_ast)
             t_joins_ctes = time.perf_counter() - t0
-<<<<<<< HEAD
-            logger.info("%s — Timing: Extract joins & CTEs took %.4f ms", query_id, t_joins_ctes * 1000)
-=======
             logger.info(
                 "%s — Timing: Extract joins & CTEs took %.4f ms", query_id, t_joins_ctes * 1000
             )
->>>>>>> 9d3e49c3
 
             if unsupported_in_converted:
                 executable = "NO"
 
             # Total timing for successful execution
             total_time = time.perf_counter() - start_time_total
-<<<<<<< HEAD
-            logger.info("%s — Timing: TOTAL /statistics execution took %.4f ms", query_id, total_time * 1000)
-=======
             logger.info(
                 "%s — Timing: TOTAL /statistics execution took %.4f ms", query_id, total_time * 1000
             )
->>>>>>> 9d3e49c3
 
             logger.info(
                 f"{query_id} executed in {(datetime.now() - datetime.fromisoformat(timestamp)).total_seconds()} seconds FROM {from_sql.upper()}\n"
@@ -761,13 +609,9 @@
 
         # Final return - add total timing
         total_time_final = time.perf_counter() - start_time_total
-<<<<<<< HEAD
-        logger.info("%s — Timing: FINAL /statistics return after %.4f ms", query_id, total_time_final * 1000)
-=======
         logger.info(
             "%s — Timing: FINAL /statistics return after %.4f ms", query_id, total_time_final * 1000
         )
->>>>>>> 9d3e49c3
 
         return {
             "supported_functions": supported,
@@ -984,4 +828,4 @@
 
     logger.info(f"Detected {cpu_cores} CPU cores, using {workers} workers")
 
-    uvicorn.run("converter_api:app", host="0.0.0.0", port=8100, proxy_headers=True, workers=workers, loop="uvloop")+    uvicorn.run("converter_api:app", host="0.0.0.0", port=8100, proxy_headers=True, workers=workers)