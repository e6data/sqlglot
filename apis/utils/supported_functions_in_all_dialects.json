--- conflicted
+++ resolved
@@ -764,11 +764,8 @@
         "DATE_ADD",
         "POSITION",
         "OBJECT_CONSTRUCT",
-<<<<<<< HEAD
-        "DATE_SUB"
-=======
+        "DATE_SUB",
         "GROUPING SETS"
->>>>>>> 3e68851c
     ],
     "databricks": [
          "ABS",
