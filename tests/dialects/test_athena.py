--- conflicted
+++ resolved
@@ -145,14 +145,9 @@
         self.validate_identity('CREATE SCHEMA "foo"', "CREATE SCHEMA `foo`")
         self.validate_identity('DROP TABLE "foo"', "DROP TABLE `foo`")
         self.validate_identity(
-<<<<<<< HEAD
-            'ALTER TABLE "foo" DROP COLUMN "id"',
-            write_sql="ALTER TABLE `foo` DROP COLUMN `id`",
-=======
             "DESCRIBE foo.bar",
             "DESCRIBE `foo`.`bar`",
             identify=True,
->>>>>>> 6ab6cf3e
         )
         self.validate_identity(
             'CREATE TABLE "foo" AS WITH "foo" AS (SELECT "a", "b" FROM "bar") SELECT * FROM "foo"'
