from tests.dialects.test_dialect import Validator


class TestE6(Validator):
    maxDiff = None
    dialect = "E6"

    def test_E6(self):
        self.validate_all(
            "SELECT DATETIME(CAST('2022-11-01 09:08:07.321' AS TIMESTAMP), 'America/Los_Angeles')",
            read={
                "snowflake": "Select convert_timezone('America/Los_Angeles', '2022-11-01 09:08:07.321' ::TIMESTAMP)",
                "databricks": "Select convert_timezone('America/Los_Angeles', '2022-11-01 09:08:07.321' ::TIMESTAMP)",
            },
        )

        self.validate_all(
            "SHIFTLEFT(x, 1)",
            read={
                "trino": "bitwise_left_shift(x, 1)",
                "duckdb": "x << 1",
                "hive": "x << 1",
                "spark": "SHIFTLEFT(x, 1)",
                "snowflake": "BITSHIFTLEFT(x, 1)",
            },
            write={
                "snowflake": "BITSHIFTLEFT(x, 1)",
                "spark": "SHIFTLEFT(x, 1)",
                "trino": "BITWISE_ARITHMETIC_SHIFT_LEFT(x, 1)",
            },
        )

        self.validate_all(
            "SHIFTRIGHT(x, 1)",
            read={
                "trino": "bitwise_right_shift(x, 1)",
                "duckdb": "x >> 1",
                "hive": "x >> 1",
                "spark": "SHIFTRIGHT(x, 1)",
                "snowflake": "BITSHIFTRIGHT(x, 1)",
            },
            write={
                "snowflake": "BITSHIFTRIGHT(x, 1)",
                "spark": "SHIFTRIGHT(x, 1)",
                "databricks": "SHIFTRIGHT(x, 1)",
                "trino": "BITWISE_ARITHMETIC_SHIFT_RIGHT(x, 1)",
            },
        )

        self.validate_all(
            "SELECT ARRAY_CONCAT(ARRAY[1, 2], ARRAY[3, 4])",
            read={
                "trino": "SELECT CONCAT(ARRAY[1,2], ARRAY[3,4])",
                "snowflake": "SELECT ARRAY_CAT(ARRAY_CONSTRUCT(1, 2), ARRAY_CONSTRUCT(3, 4))",
            },
        )

        self.validate_all(
            "POWER(x, 2)",
            read={
                "bigquery": "POWER(x, 2)",
                "clickhouse": "POWER(x, 2)",
                "databricks": "POWER(x, 2)",
                "drill": "POW(x, 2)",
                "duckdb": "POWER(x, 2)",
                "hive": "POWER(x, 2)",
                "mysql": "POWER(x, 2)",
                "oracle": "POWER(x, 2)",
                "postgres": "x ^ 2",
                "presto": "POWER(x, 2)",
                "redshift": "POWER(x, 2)",
                "snowflake": "POWER(x, 2)",
                "spark": "POWER(x, 2)",
                "sqlite": "POWER(x, 2)",
                "starrocks": "POWER(x, 2)",
                "teradata": "x ** 2",
                "trino": "POWER(x, 2)",
                "tsql": "POWER(x, 2)",
            },
        )

        self.validate_all(
            "SELECT TO_TIMESTAMP('2024-11-09', 'dd-MM-YY')",
            read={"trino": "SELECT date_parse('2024-11-09', '%d-%m-%y')"},
        )

        self.validate_all("SELECT DAYS('2024-11-09')", read={"trino": "SELECT DAYS('2024-11-09')"})

        self.validate_all(
            "SELECT LAST_DAY(CAST('2024-11-09' AS TIMESTAMP))",
            read={"trino": "SELECT LAST_DAY_OF_MONTH(CAST('2024-11-09' AS TIMESTAMP))"},
        )

        self.validate_all(
            "SELECT DAYOFWEEKISO('2024-11-09')",
            read={
                "trino": "SELECT day_of_week('2024-11-09')",
            },
        )

        self.validate_all(
            "SELECT FORMAT_DATE('2024-11-09 09:08:07', 'dd-MM-YY')",
            read={"trino": "SELECT format_datetime('2024-11-09 09:08:07', '%d-%m-%y')"},
        )

        self.validate_all(
            "SELECT ARRAY_POSITION(1.9, ARRAY[1, 2, 3, 1.9])",
            read={"trino": "SELECT ARRAY_position(ARRAY[1, 2, 3, 1.9],1.9)"},
        )

        self.validate_all(
            "SELECT SIZE(ARRAY[1, 2, 3])",
<<<<<<< HEAD
            read={"trino": "SELECT cardinality(ARRAY[1, 2, 3])"},
=======
            read={
                "trino": "SELECT CARDINALITY(ARRAY[1, 2, 3])",
                "snowflake": "SELECT ARRAY_SIZE(ARRAY_CONSTRUCT(1, 2, 3))",
                "databricks": "SELECT ARRAY_SIZE(ARRAY[1, 2, 3])",
            },
            write={
                "trino": "SELECT CARDINALITY(ARRAY[1, 2, 3])",
                "snowflake": "SELECT ARRAY_SIZE([1, 2, 3])",
            },
>>>>>>> 93923c60
        )

        self.validate_all(
            "ARRAY_CONTAINS(x, 1)",
            read={
                "duckdb": "LIST_HAS(x, 1)",
                "snowflake": "ARRAY_CONTAINS(1, x)",
                "trino": "CONTAINS(x, 1)",
                "presto": "CONTAINS(x, 1)",
                "hive": "ARRAY_CONTAINS(x, 1)",
                "spark": "ARRAY_CONTAINS(x, 1)",
            },
            write={
                "duckdb": "ARRAY_CONTAINS(x, 1)",
                "presto": "CONTAINS(x, 1)",
                "hive": "ARRAY_CONTAINS(x, 1)",
                "spark": "ARRAY_CONTAINS(x, 1)",
                "snowflake": "ARRAY_CONTAINS(1, x)",
            },
        )

        # This functions tests the `_parse_filter_array` functions that we have written.
        self.validate_all(
            "SELECT FILTER_ARRAY(ARRAY[5, -6, NULL, 7], x -> x > 0)",
            read={"trino": "SELECT filter(ARRAY[5, -6, NULL, 7], x -> x > 0)"},
        )

        self.validate_all(
            "SELECT APPROX_COUNT_DISTINCT(a) FROM foo",
            read={
                "trino": "SELECT approx_distinct(a) FROM foo",
                "duckdb": "SELECT APPROX_COUNT_DISTINCT(a) FROM foo",
                "presto": "SELECT APPROX_DISTINCT(a) FROM foo",
                "hive": "SELECT APPROX_COUNT_DISTINCT(a) FROM foo",
                "spark": "SELECT APPROX_COUNT_DISTINCT(a) FROM foo",
            },
        )

        self.validate_all(
            "SELECT LOCATE('ehe', 'hahahahehehe')",
            read={"trino": "SELECT STRPOS('hahahahehehe','ehe')"},
        )

        self.validate_all(
            "SELECT JSON_EXTRACT(x, '$.name')",
            read={
                "trino": "SELECT JSON_QUERY(x, '$.name')",
                "presto": "SELECT JSON_EXTRACT(x, '$.name')",
                "hive": "SELECT GET_JSON_OBJECT(x, '$.name')",
                "spark": "SELECT GET_JSON_OBJECT(x, '$.name')",
            },
        )

        self.validate_all(
            "SELECT DATE_DIFF('DAY', CAST('2024-11-11' AS DATE), CAST('2024-11-09' AS DATE))",
            read={
                "trino": "SELECT date_diff('DAY', CAST('2024-11-11' AS DATE), CAST('2024-11-09' AS DATE))",
                "snowflake": "SELECT DATEDIFF(DAY, CAST('2024-11-11' AS DATE), CAST('2024-11-09' AS DATE))",
                "presto": "SELECT date_diff('DAY', CAST('2024-11-11' AS DATE), CAST('2024-11-09' AS DATE))",
                "spark": "SELECT DATEDIFF(DAY, '2024-11-11', '2024-11-09')",
            },
            write={
                "E6": "SELECT DATE_DIFF('DAY', CAST('2024-11-11' AS DATE), CAST('2024-11-09' AS DATE))"
            },
        )

        self.validate_all(
            "SELECT FROM_UNIXTIME_WITHUNIT(1674797653, 'milliseconds')",
            read={
                "trino": "SELECT from_unixtime(1674797653)",
            },
        )

        self.validate_all(
            "SELECT FROM_UNIXTIME_WITHUNIT(unixtime / 1000, 'seconds')",
            read={"trino": "SELECT from_unixtime(unixtime/1000)"},
        )

        self.validate_all("SELECT AVG(x)", read={"trino": "SELECT AVG(x)"})

        self.validate_all(
            "SELECT MAX_BY(a.id, a.timestamp) FROM a",
            read={
                "bigquery": "SELECT MAX_BY(a.id, a.timestamp) FROM a",
                "clickhouse": "SELECT argMax(a.id, a.timestamp) FROM a",
                "duckdb": "SELECT MAX_BY(a.id, a.timestamp) FROM a",
                "snowflake": "SELECT MAX_BY(a.id, a.timestamp) FROM a",
                "spark": "SELECT MAX_BY(a.id, a.timestamp) FROM a",
                "teradata": "SELECT MAX_BY(a.id, a.timestamp) FROM a",
            },
            write={
                "E6": "SELECT MAX_BY(a.id, a.timestamp) FROM a",
                "bigquery": "SELECT MAX_BY(a.id, a.timestamp) FROM a",
                "clickhouse": "SELECT argMax(a.id, a.timestamp) FROM a",
                "duckdb": "SELECT ARG_MAX(a.id, a.timestamp) FROM a",
                "presto": "SELECT MAX_BY(a.id, a.timestamp) FROM a",
                "snowflake": "SELECT MAX_BY(a.id, a.timestamp) FROM a",
                "spark": "SELECT MAX_BY(a.id, a.timestamp) FROM a",
                "teradata": "SELECT MAX_BY(a.id, a.timestamp) FROM a",
            },
        )

        self.validate_all(
            "ARBITRARY(x)",
            read={
                "bigquery": "ANY_VALUE(x)",
                "clickhouse": "any(x)",
                "databricks": "ANY_VALUE(x)",
                "doris": "ANY_VALUE(x)",
                "drill": "ANY_VALUE(x)",
                "duckdb": "ANY_VALUE(x)",
                "mysql": "ANY_VALUE(x)",
                "oracle": "ANY_VALUE(x)",
                "redshift": "ANY_VALUE(x)",
                "snowflake": "ANY_VALUE(x)",
                "spark": "ANY_VALUE(x)",
            },
        )

        self.validate_all(
            "STARTS_WITH('abc', 'a')",
            read={
                "spark": "STARTSWITH('abc', 'a')",
                "presto": "STARTS_WITH('abc', 'a')",
                "snowflake": "STARTSWITH('abc', 'a')",
            },
        )

        self.validate_all(
            "SELECT CONTAINS_SUBSTR('X', 'Y')",
            read={"snowflake": "SELECT CONTAINS('X','Y')"},
            write={"snowflake": "SELECT CONTAINS('X', 'Y')"},
        )

        self.validate_all(
            "SELECT ELEMENT_AT(X, 4)",
            read={
                "snowflake": "SELECT get(X, 3)",
                "trino": "SELECT ELEMENT_AT(X, 4)",
                "databricks": "SELECT TRY_ELEMENT_AT(X, 4)",
                "spark": "SELECT TRY_ELEMENT_AT(X, 4)",
                "duckdb": "SELECT X[4]",
            },
            write={
                "snowflake": "SELECT X[3]",
                "trino": "SELECT ELEMENT_AT(X, 4)",
                "databricks": "SELECT TRY_ELEMENT_AT(X, 4)",
                "spark": "SELECT TRY_ELEMENT_AT(X, 4)",
                "duckdb": "SELECT X[4]",
            },
        )

    def test_regex(self):
        self.validate_all(
            "REGEXP_REPLACE('abcd', 'ab', '')",
            read={
                "presto": "REGEXP_REPLACE('abcd', 'ab', '')",
                "spark": "REGEXP_REPLACE('abcd', 'ab', '')",
            },
        )
        self.validate_all(
            "REGEXP_LIKE(a, 'x')",
            read={
                "duckdb": "REGEXP_MATCHES(a, 'x')",
                "presto": "REGEXP_LIKE(a, 'x')",
                "hive": "a RLIKE 'x'",
                "spark": "a RLIKE 'x'",
            },
        )
        self.validate_all(
            "SPLIT(x, 'a.')",
            read={
                "duckdb": "STR_SPLIT(x, 'a.')",
                "presto": "SPLIT(x, 'a.')",
                "hive": "SPLIT(x, 'a.')",
                "spark": "SPLIT(x, 'a.')",
            },
        )
        self.validate_all(
            "SPLIT(x, 'a.')",
            read={
                "duckdb": "STR_SPLIT_REGEX(x, 'a.')",
                "presto": "REGEXP_SPLIT(x, 'a.')",
            },
        )
        self.validate_all(
            "SIZE(x)",
            read={
                "duckdb": "ARRAY_LENGTH(x)",
                "presto": "CARDINALITY(x)",
                "trino": "CARDINALITY(x)",
                "hive": "SIZE(x)",
                "spark": "SIZE(x)",
            },
        )

        self.validate_all(
            "LOCATE('A', 'ABC')",
            read={
                "trino": "STRPOS('ABC', 'A')",
                "snowflake": "POSITION('A', 'ABC')",
                "presto": "STRPOS('ABC', 'A')",
            },
        )

    def test_parse_filter_array(self):
        self.validate_all(
            "FILTER_ARRAY(the_array, x -> x > 0)",
            write={
                "presto": "FILTER(the_array, x -> x > 0)",
                "hive": "FILTER(the_array, x -> x > 0)",
                "spark": "FILTER(the_array, x -> x > 0)",
                "snowflake": "FILTER(the_array, x -> x > 0)",
            },
        )

        # Test FILTER_ARRAY with positive numbers
        self.validate_all(
            "SELECT FILTER_ARRAY(ARRAY[1, 2, 3, 4, 5], x -> x > 3)",
            read={
                "trino": "SELECT filter(ARRAY[1, 2, 3, 4, 5], x -> x > 3)",
                "snowflake": "SELECT filter(ARRAY_CONSTRUCT(1, 2, 3, 4, 5), x -> x > 3)",
            },
        )

        # Test FILTER_ARRAY with negative numbers
        self.validate_all(
            "SELECT FILTER_ARRAY(ARRAY[-5, -4, -3, -2, -1], x -> x <= -3)",
            read={
                "trino": "SELECT filter(ARRAY[-5, -4, -3, -2, -1], x -> x <= -3)",
                "snowflake": "SELECT filter(ARRAY_CONSTRUCT(-5, -4, -3, -2, -1), x -> x <= -3)",
            },
        )

        # Test FILTER_ARRAY with NULL values
        self.validate_all(
            "SELECT FILTER_ARRAY(ARRAY[NULL, 1, NULL, 2], x -> NOT x IS NULL)",
            read={
                "trino": "SELECT filter(ARRAY[NULL, 1, NULL, 2], x -> x IS NOT NULL)",
                "snowflake": "SELECT filter(ARRAY_CONSTRUCT(NULL, 1, NULL, 2), x -> x IS NOT NULL)",
            },
        )

        # Test FILTER_ARRAY with complex condition
        self.validate_all(
            "SELECT FILTER_ARRAY(ARRAY[1, 2, 3, 4, 5], x -> MOD(x, 2) = 0)",
            read={
                "trino": "SELECT filter(ARRAY[1, 2, 3, 4, 5], x -> x % 2 = 0)",
                "snowflake": "SELECT filter(ARRAY_CONSTRUCT(1, 2, 3, 4, 5), x -> x % 2 = 0)",
            },
        )

        # Test FILTER_ARRAY with nested arrays
        self.validate_all(
            "SELECT FILTER_ARRAY(ARRAY[ARRAY[1, 2], ARRAY[3, 4]], x -> SIZE(x) = 2)",
            read={
                "trino": "SELECT filter(ARRAY[ARRAY[1, 2], ARRAY[3, 4]], x -> cardinality(x) = 2)",
                "snowflake": "SELECT filter(ARRAY_CONSTRUCT(ARRAY_CONSTRUCT(1, 2), ARRAY_CONSTRUCT(3, 4)), x -> ARRAY_SIZE(x) = 2)",
            },
        )

    def test_group_concat(self):
        self.validate_all(
            "SELECT c_birth_country AS country, LISTAGG(c_first_name, '')",
            read={"snowflake": "SELECT c_birth_country as country, listagg(c_first_name)"},
        )

        self.validate_all(
            "SELECT c_birth_country AS country, LISTAGG(DISTINCT c_first_name, '')",  # We are expecting
            read={"snowflake": "SELECT c_birth_country as country, listagg(distinct c_first_name)"},
        )

        self.validate_all(
            "SELECT c_birth_country AS country, LISTAGG(DISTINCT c_first_name, ', ')",  # We are expecting
            read={
                "snowflake": "SELECT c_birth_country as country, listagg(distinct c_first_name, ', ')"
            },
        )

        self.validate_all(
            "SELECT c_birth_country AS country, LISTAGG(c_first_name, ' | ')",  # We are expecting
            read={"snowflake": "SELECT c_birth_country as country, listagg(c_first_name, ' | ')"},
        )

    def test_named_struct(self):
        self.validate_identity("SELECT NAMED_STRUCT('key_1', 'one', 'key_2', NULL)")

        self.validate_all(
            "NAMED_STRUCT('key_1', 'one', 'key_2', NULL)",
            read={
                "bigquery": "JSON_OBJECT(['key_1', 'key_2'], ['one', NULL])",
                "duckdb": "JSON_OBJECT('key_1', 'one', 'key_2', NULL)",
            },
            write={
                "bigquery": "JSON_OBJECT('key_1', 'one', 'key_2', NULL)",
                "duckdb": "JSON_OBJECT('key_1', 'one', 'key_2', NULL)",
                "snowflake": "OBJECT_CONSTRUCT_KEEP_NULL('key_1', 'one', 'key_2', NULL)",
            },
        )

    def test_json_extract(self):
        self.validate_identity(
            """SELECT JSON_EXTRACT('{"fruits": [{"apples": 5, "oranges": 10}, {"apples": 2, "oranges": 4}], "vegetables": [{"lettuce": 7, "kale": 8}]}', '$.fruits.apples') AS string_array"""
        )

        self.validate_all(
            """SELECT JSON_EXTRACT('{ "farm": {"barn": { "color": "red", "feed stocked": true }}}', '$farm.barn.color')""",
            write={
                "bigquery": """SELECT JSON_EXTRACT_SCALAR('{ "farm": {"barn": { "color": "red", "feed stocked": true }}}', '$.farm.barn.color')""",
                "databricks": """SELECT '{ "farm": {"barn": { "color": "red", "feed stocked": true }}}':farm.barn.color""",
                "duckdb": """SELECT '{ "farm": {"barn": { "color": "red", "feed stocked": true }}}' ->> '$.farm.barn.color'""",
                "postgres": """SELECT JSON_EXTRACT_PATH_TEXT('{ "farm": {"barn": { "color": "red", "feed stocked": true }}}', 'farm', 'barn', 'color')""",
                "presto": """SELECT JSON_EXTRACT_SCALAR('{ "farm": {"barn": { "color": "red", "feed stocked": true }}}', '$.farm.barn.color')""",
                "redshift": """SELECT JSON_EXTRACT_PATH_TEXT('{ "farm": {"barn": { "color": "red", "feed stocked": true }}}', 'farm', 'barn', 'color')""",
                "spark": """SELECT GET_JSON_OBJECT('{ "farm": {"barn": { "color": "red", "feed stocked": true }}}', '$.farm.barn.color')""",
                "sqlite": """SELECT '{ "farm": {"barn": { "color": "red", "feed stocked": true }}}' ->> '$.farm.barn.color'""",
            },
        )
        #
        self.validate_all(
            """SELECT JSON_VALUE('{"fruits": [{"apples": 5, "oranges": 10}, {"apples": 2, "oranges": 4}], "vegetables": [{"lettuce": 7, "kale": 8}]}', '$.fruits.apples') AS string_array""",
            write={
                "E6": """SELECT JSON_EXTRACT('{"fruits": [{"apples": 5, "oranges": 10}, {"apples": 2, "oranges": 4}], "vegetables": [{"lettuce": 7, "kale": 8}]}', '$.fruits.apples') AS string_array"""
            },
        )

        self.validate_all(
            """SELECT JSON_VALUE('{ "farm": {"barn": { "color": "red", "feed stocked": true }}}', 'farm')""",
            write={
                "bigquery": """SELECT JSON_EXTRACT_SCALAR('{ "farm": {"barn": { "color": "red", "feed stocked": true }}}', '$.farm')""",
                "databricks": """SELECT '{ "farm": {"barn": { "color": "red", "feed stocked": true }}}':farm""",
                "duckdb": """SELECT '{ "farm": {"barn": { "color": "red", "feed stocked": true }}}' ->> '$.farm'""",
                "postgres": """SELECT JSON_EXTRACT_PATH_TEXT('{ "farm": {"barn": { "color": "red", "feed stocked": true }}}', 'farm')""",
                "presto": """SELECT JSON_EXTRACT_SCALAR('{ "farm": {"barn": { "color": "red", "feed stocked": true }}}', '$.farm')""",
                "redshift": """SELECT JSON_EXTRACT_PATH_TEXT('{ "farm": {"barn": { "color": "red", "feed stocked": true }}}', 'farm')""",
                "spark": """SELECT GET_JSON_OBJECT('{ "farm": {"barn": { "color": "red", "feed stocked": true }}}', '$.farm')""",
                "sqlite": """SELECT '{ "farm": {"barn": { "color": "red", "feed stocked": true }}}' ->> '$.farm'""",
            },
        )<|MERGE_RESOLUTION|>--- conflicted
+++ resolved
@@ -110,9 +110,6 @@
 
         self.validate_all(
             "SELECT SIZE(ARRAY[1, 2, 3])",
-<<<<<<< HEAD
-            read={"trino": "SELECT cardinality(ARRAY[1, 2, 3])"},
-=======
             read={
                 "trino": "SELECT CARDINALITY(ARRAY[1, 2, 3])",
                 "snowflake": "SELECT ARRAY_SIZE(ARRAY_CONSTRUCT(1, 2, 3))",
@@ -122,7 +119,6 @@
                 "trino": "SELECT CARDINALITY(ARRAY[1, 2, 3])",
                 "snowflake": "SELECT ARRAY_SIZE([1, 2, 3])",
             },
->>>>>>> 93923c60
         )
 
         self.validate_all(
