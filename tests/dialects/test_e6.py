from tests.dialects.test_dialect import Validator


class TestE6(Validator):
    maxDiff = None
    dialect = "e6"

    def test_E6(self):
        self.validate_all(
            "SELECT DATETIME(CAST('2022-11-01 09:08:07.321' AS TIMESTAMP), 'America/Los_Angeles')",
            read={
                "snowflake": "Select convert_timezone('America/Los_Angeles', '2022-11-01 09:08:07.321' ::TIMESTAMP)",
                "databricks": "Select convert_timezone('America/Los_Angeles', '2022-11-01 09:08:07.321' ::TIMESTAMP)",
            },
        )

        self.validate_all(
            "NVL(x, y, z)",
            read={
                "spark": "NVL(x,y,z)",
                "snowflake": "NVL(x,y,z)",
            },
            write={
                "snowflake": "NVL(x, y, z)",
                "spark": "NVL(x, y, z)",
            },
        )

        self.validate_all(
            "SELECT ARRAY_CONCAT(ARRAY[1, 2], ARRAY[3, 4])",
            read={
                "snowflake": "SELECT ARRAY_CAT(ARRAY_CONSTRUCT(1, 2), ARRAY_CONSTRUCT(3, 4))",
            },
        )

        # Concat in dbr can accept many datatypes of args, but we map it to array_concat if type is of array. So we decided to put it as it is.
        self.validate_all(
            "SELECT CONCAT(TRANSFORM(ARRAY[1, 2], x -> x * 10), ARRAY[30, 40])",
            read={
                "databricks": "SELECT concat(transform(array(1, 2), x -> x * 10), array(30, 40))",
            },
        )

        self.validate_all(
            "POWER(x, 2)",
            read={
                "bigquery": "POWER(x, 2)",
                "clickhouse": "POWER(x, 2)",
                "databricks": "POWER(x, 2)",
                "drill": "POW(x, 2)",
                "duckdb": "POWER(x, 2)",
                "hive": "POWER(x, 2)",
                "mysql": "POWER(x, 2)",
                "oracle": "POWER(x, 2)",
                "postgres": "x ^ 2",
                "presto": "POWER(x, 2)",
                "redshift": "POWER(x, 2)",
                "snowflake": "POWER(x, 2)",
                "spark": "POWER(x, 2)",
                "sqlite": "POWER(x, 2)",
                "starrocks": "POWER(x, 2)",
                "teradata": "x ** 2",
                "trino": "POWER(x, 2)",
                "tsql": "POWER(x, 2)",
            },
        )

        self.validate_all(
            "SELECT TO_TIMESTAMP('2024-11-09', 'dd-MM-YY')",
            read={"trino": "SELECT date_parse('2024-11-09', '%d-%m-%y')"},
        )

        self.validate_all(
            "SELECT LATERAL VIEW EXPLODE(a)", read={"databricks": "SELECT LATERAL VIEW EXPLODE(a)"}
        )

        self.validate_identity("SELECT a FROM tab WHERE a != 5")

        self.validate_all("SELECT DAYS('2024-11-09')", read={"trino": "SELECT DAYS('2024-11-09')"})

        self.validate_all(
            "SELECT LAST_DAY(CAST('2024-11-09' AS TIMESTAMP))",
            read={"trino": "SELECT LAST_DAY_OF_MONTH(CAST('2024-11-09' AS TIMESTAMP))"},
        )

        self.validate_identity("SELECT LAST_DAY(CAST('2024-11-09' AS TIMESTAMP), UNIT)")

        self.validate_identity("SELECT A IS NOT NULL")

        self.validate_all(
            "SELECT A IS NOT NULL",
            read={
                "trino": "SELECT A IS NOT NULL",
                "snowflake": "SELECT A IS NOT NULL",
                "databricks": "SELECT A IS NOT NULL",
            },
        )

        self.validate_all(
            "SELECT DAYOFWEEKISO('2024-11-09')",
            read={
                "trino": "SELECT day_of_week('2024-11-09')",
            },
        )

        self.validate_all(
            "SELECT CURRENT_DATE - INTERVAL 2 DAY", read={"databricks": "SELECT CURRENT_DATE - 2"}
        )

        self.validate_all(
            "SELECT CURRENT_TIMESTAMP - INTERVAL 2 DAY",
            read={"databricks": "SELECT CURRENT_TIMESTAMP - 2"},
        )

        self.validate_all(
            "POSITION(needle in haystack from c)",
            write={
                "spark": "LOCATE(needle, haystack, c)",
                "clickhouse": "POSITION(haystack, needle, c)",
                "snowflake": "CHARINDEX(needle, haystack, c)",
                "mysql": "LOCATE(needle, haystack, c)",
            },
        )

        self.validate_all(
            "SELECT FORMAT_DATE('2024-11-09 09:08:07', 'dd-MM-YY')",
            read={"trino": "SELECT format_datetime('2024-11-09 09:08:07', '%d-%m-%y')"},
        )

        self.validate_all(
            "SELECT ARRAY_POSITION(1.9, ARRAY[1, 2, 3, 1.9])",
            read={
                "trino": "SELECT ARRAY_position(ARRAY[1, 2, 3, 1.9],1.9)",
                "snowflake": "SELECT ARRAY_position(1.9, ARRAY[1, 2, 3, 1.9])",
                "databricks": "SELECT ARRAY_position(ARRAY[1, 2, 3, 1.9],1.9)",
                "postgres": "SELECT ARRAY_position(ARRAY[1, 2, 3, 1.9],1.9)",
                "starrocks": "SELECT ARRAY_position(ARRAY[1, 2, 3, 1.9],1.9)",
            },
            write={
                "trino": "SELECT ARRAY_POSITION(ARRAY[1, 2, 3, 1.9], 1.9)",
                "snowflake": "SELECT ARRAY_POSITION(1.9, [1, 2, 3, 1.9])",
                "databricks": "SELECT ARRAY_POSITION(ARRAY(1, 2, 3, 1.9), 1.9)",
                "postgres": "SELECT ARRAY_POSITION(ARRAY[1, 2, 3, 1.9], 1.9)",
                "starrocks": "SELECT ARRAY_POSITION([1, 2, 3, 1.9], 1.9)",
            },
        )

        self.validate_all(
            "SELECT SIZE(ARRAY[1, 2, 3])",
            read={
                "trino": "SELECT CARDINALITY(ARRAY[1, 2, 3])",
                "snowflake": "SELECT ARRAY_SIZE(ARRAY_CONSTRUCT(1, 2, 3))",
                "databricks": "SELECT ARRAY_SIZE(ARRAY[1, 2, 3])",
            },
            write={
                "trino": "SELECT CARDINALITY(ARRAY[1, 2, 3])",
                "snowflake": "SELECT ARRAY_SIZE([1, 2, 3])",
            },
        )

        self.validate_all(
            "SELECT SIZE(TRANSFORM(ARRAY[1, 2, 3], x -> x * 2))",
            read={
                "databricks": "SELECT ARRAY_SIZE(transform(array(1, 2, 3), x -> x * 2))",
            },
        )

        self.validate_all(
            "ARRAY_CONTAINS(x, 1)",
            read={
                "duckdb": "LIST_HAS(x, 1)",
                "snowflake": "ARRAY_CONTAINS(1, x)",
                "trino": "CONTAINS(x, 1)",
                "presto": "CONTAINS(x, 1)",
                "hive": "ARRAY_CONTAINS(x, 1)",
                "spark": "ARRAY_CONTAINS(x, 1)",
            },
            write={
                "duckdb": "ARRAY_CONTAINS(x, 1)",
                "presto": "CONTAINS(x, 1)",
                "hive": "ARRAY_CONTAINS(x, 1)",
                "spark": "ARRAY_CONTAINS(x, 1)",
                "snowflake": "ARRAY_CONTAINS(1, x)",
            },
        )

        self.validate_all(
            "SELECT ARRAY_CONTAINS(ARRAY[100, 200, 300], 200)",
            read={
                "databricks": "SELECT array_contains(array(100, 200, 300), 200)",
                "snowflake": "SELECT array_contains(200, array_construct(100, 200, 300))",
            },
        )

        # This functions tests the `_parse_filter_array` functions that we have written.
        self.validate_all(
            "SELECT FILTER_ARRAY(ARRAY[5, -6, NULL, 7], x -> x > 0)",
            read={"trino": "SELECT filter(ARRAY[5, -6, NULL, 7], x -> x > 0)"},
        )

        self.validate_all(
            "SELECT APPROX_COUNT_DISTINCT(a) FROM foo",
            read={
                "trino": "SELECT approx_distinct(a) FROM foo",
                "duckdb": "SELECT APPROX_COUNT_DISTINCT(a) FROM foo",
                "presto": "SELECT APPROX_DISTINCT(a) FROM foo",
                "hive": "SELECT APPROX_COUNT_DISTINCT(a) FROM foo",
                "spark": "SELECT APPROX_COUNT_DISTINCT(a) FROM foo",
            },
        )

        self.validate_all(
            "SELECT APPROX_COUNT_DISTINCT(col1) FILTER(WHERE col2 = 10) FROM (VALUES (1, 10), (1, 10), (2, 10), (2, 10), (3, 10), (1, 12)) AS tab(col1, col2)",
            read={
                "databricks": "SELECT APPROX_COUNT_DISTINCT(col1) FILTER(WHERE col2 = 10) FROM (VALUES (1, 10), (1, 10), (2, 10), (2, 10), (3, 10), (1, 12)) AS tab(col1, col2)",
            },
        )

        self.validate_all(
            "SELECT LATERAL VIEW EXPLODE(input => mv.content) AS f",
            read={"snowflake": "select lateral flatten(input => mv.content) f"},
        )

        self.validate_all(
            "SELECT LOCATE('ehe', 'hahahahehehe')",
            read={"trino": "SELECT STRPOS('hahahahehehe','ehe')"},
        )

        self.validate_all(
            "SELECT JSON_EXTRACT(x, '$.name')",
            read={
                "trino": "SELECT JSON_QUERY(x, '$.name')",
                "presto": "SELECT JSON_EXTRACT(x, '$.name')",
                "hive": "SELECT GET_JSON_OBJECT(x, '$.name')",
                "spark": "SELECT GET_JSON_OBJECT(x, '$.name')",
            },
        )

        self.validate_all(
            "SELECT CURRENT_TIMESTAMP",
            read={
                "databricks": "select GETDATE()",
            },
        )

        self.validate_all(
            "SELECT DATE_DIFF('DAY', CAST('2024-11-11' AS DATE), CAST('2024-11-09' AS DATE))",
            read={
                "trino": "SELECT date_diff('DAY', CAST('2024-11-11' AS DATE), CAST('2024-11-09' AS DATE))",
                "snowflake": "SELECT DATEDIFF(DAY, CAST('2024-11-11' AS DATE), CAST('2024-11-09' AS DATE))",
                "presto": "SELECT date_diff('DAY', CAST('2024-11-11' AS DATE), CAST('2024-11-09' AS DATE))",
                "databricks": "SELECT DATEDIFF(DAY, CAST('2024-11-11' AS DATE), CAST('2024-11-09' AS DATE))",
            },
            write={
                "e6": "SELECT DATE_DIFF('DAY', CAST('2024-11-11' AS DATE), CAST('2024-11-09' AS DATE))"
            },
        )

        self.validate_all(
            "SELECT FROM_UNIXTIME(1674797653)",
            read={
                "trino": "SELECT from_unixtime(1674797653)",
            },
        )

        self.validate_all(
            "SELECT FROM_UNIXTIME(unixtime / 1000)",
            read={"trino": "SELECT from_unixtime(unixtime/1000)"},
        )

        self.validate_all(
            "haha",
            read={
                "databricks": "from_unixtime(unix_timestamp(m.newsltr_sub_tsp), 'yyyy')",
            }
        )

        self.validate_all("SELECT AVG(x)", read={"trino": "SELECT AVG(x)"})

        self.validate_all(
            "SELECT MAX_BY(a.id, a.timestamp) FROM a",
            read={
                "bigquery": "SELECT MAX_BY(a.id, a.timestamp) FROM a",
                "clickhouse": "SELECT argMax(a.id, a.timestamp) FROM a",
                "duckdb": "SELECT MAX_BY(a.id, a.timestamp) FROM a",
                "snowflake": "SELECT MAX_BY(a.id, a.timestamp) FROM a",
                "spark": "SELECT MAX_BY(a.id, a.timestamp) FROM a",
                "databricks": "SELECT MAX_BY(a.id, a.timestamp) FROM a",
                "teradata": "SELECT MAX_BY(a.id, a.timestamp) FROM a",
            },
            write={
                "e6": "SELECT MAX_BY(a.id, a.timestamp) FROM a",
                "bigquery": "SELECT MAX_BY(a.id, a.timestamp) FROM a",
                "clickhouse": "SELECT argMax(a.id, a.timestamp) FROM a",
                "duckdb": "SELECT ARG_MAX(a.id, a.timestamp) FROM a",
                "presto": "SELECT MAX_BY(a.id, a.timestamp) FROM a",
                "snowflake": "SELECT MAX_BY(a.id, a.timestamp) FROM a",
                "spark": "SELECT MAX_BY(a.id, a.timestamp) FROM a",
                "databricks": "SELECT MAX_BY(a.id, a.timestamp) FROM a",
                "teradata": "SELECT MAX_BY(a.id, a.timestamp) FROM a",
            },
        )

        self.validate_all(
            "ARBITRARY(x)",
            read={
                "bigquery": "ANY_VALUE(x)",
                "clickhouse": "any(x)",
                "databricks": "ANY_VALUE(x)",
                "doris": "ANY_VALUE(x)",
                "drill": "ANY_VALUE(x)",
                "duckdb": "ANY_VALUE(x)",
                "mysql": "ANY_VALUE(x)",
                "oracle": "ANY_VALUE(x)",
                "redshift": "ANY_VALUE(x)",
                "snowflake": "ANY_VALUE(x)",
                "spark": "ANY_VALUE(x)",
            },
        )

        self.validate_all(
            "STARTS_WITH('abc', 'a')",
            read={
                "spark": "STARTSWITH('abc', 'a')",
                "presto": "STARTS_WITH('abc', 'a')",
                "snowflake": "STARTSWITH('abc', 'a')",
            },
        )

        self.validate_all(
            "SELECT CONTAINS_SUBSTR('X', 'Y')",
            read={"snowflake": "SELECT CONTAINS('X','Y')"},
            write={"snowflake": "SELECT CONTAINS('X', 'Y')"},
        )

        self.validate_all(
            "SELECT ELEMENT_AT(X, 4)",
            read={
                "snowflake": "SELECT get(X, 3)",
                "trino": "SELECT ELEMENT_AT(X, 4)",
                "databricks": "SELECT TRY_ELEMENT_AT(X, 4)",
                "spark": "SELECT TRY_ELEMENT_AT(X, 4)",
                "duckdb": "SELECT X[4]",
            },
            write={
                "snowflake": "SELECT X[3]",
                "trino": "SELECT ELEMENT_AT(X, 4)",
                "databricks": "SELECT TRY_ELEMENT_AT(X, 4)",
                "spark": "SELECT TRY_ELEMENT_AT(X, 4)",
                "duckdb": "SELECT X[4]",
            },
        )

        self.validate_all(
            "SELECT CASE WHEN SIZE(arr) > 3 THEN ELEMENT_AT(TRANSFORM(arr, x -> x * 2), -2) ELSE ELEMENT_AT(arr, 1) END AS resul FROM (VALUES (ARRAY[1, 2, 3, 4]), (ARRAY[10, 20])) AS tab(arr)",
            read={
                "databricks": "SELECT CASE WHEN size(arr) > 3 THEN try_element_at(transform(arr, x -> x * 2), -2) ELSE try_element_at(arr, 1) END AS resul FROM VALUES (array(1, 2, 3, 4)), (array(10, 20)) AS tab(arr)",
            }
        )

        self.validate_all(
            "SELECT FILTER_ARRAY(ARRAY[1, 2, 3, 4], x -> ELEMENT_AT(ARRAY[TRUE, FALSE, TRUE], x) = TRUE) AS filtered",
            read={
                "databricks": "SELECT filter(array(1, 2, 3, 4), x -> try_element_at(array(true, false, true), x) = true) AS filtered",
            }
        )

        self.validate_all(
            'SELECT X."B"',
            read={
                "snowflake": "SELECT X['B']",
                "trino": "SELECT X['B']",
                "databricks": "SELECT X['B']",
                "spark": "SELECT X['B']",
                "duckdb": "SELECT X['B']",
            },
        )

        self.validate_all(
            "SELECT TO_UNIX_TIMESTAMP(A) / 1000",
            read={"databricks": "SELECT TO_UNIX_TIMESTAMP(A)"},
            write={"databricks": "SELECT TO_UNIX_TIMESTAMP(A) / 1000"},
        )

        self.validate_all(
            "SELECT CONVERT_TIMEZONE('Asia/Seoul', 'UTC', CAST('2016-08-31' AS TIMESTAMP))",
            read={"databricks": "SELECT to_utc_timestamp('2016-08-31', 'Asia/Seoul')"},
        )

        self.validate_all(
            "TO_JSON(x)",
            read={
                "spark": "TO_JSON(x)",
                "bigquery": "TO_JSON_STRING(x)",
                "presto": "JSON_FORMAT(x)",
            },
            write={
                "bigquery": "TO_JSON_STRING(x)",
                "duckdb": "CAST(TO_JSON(x) AS TEXT)",
                "presto": "JSON_FORMAT(x)",
                "spark": "TO_JSON(x)",
            },
        )

        self.validate_all(
            "SELECT EXTRACT(fieldStr FROM date_expr)",
            read={
                "databricks": "SELECT DATE_PART(fieldStr, date_expr)",
                "e6": "SELECT DATEPART(fieldStr, date_expr)",
            },
        )

        self.validate_all(
            "SELECT A IS NOT NULL",
            read={"databricks": "SELECT ISNOTNULL(A)"},
            write={"databricks": "SELECT NOT A IS NULL"},
        )

        self.validate_all(
            "SELECT A IS NULL",
            read={"databricks": "SELECT ISNULL(A)"},
            write={"databricks": "SELECT A IS NULL"},
        )

        self.validate_all(
            "TO_CHAR(CAST(x AS TIMESTAMP),'y')",
            read={
                "snowflake": "TO_VARCHAR(x, y)",
                "databricks": "TO_CHAR(x, y)",
                "oracle": "TO_CHAR(x, y)",
                "teradata": "TO_CHAR(x, y)",
            },
            write={
                "databricks": "TO_CHAR(CAST(x AS TIMESTAMP), y)",
                "drill": "TO_CHAR(CAST(x AS TIMESTAMP), y)",
                "oracle": "TO_CHAR(CAST(x AS TIMESTAMP), y)",
                "postgres": "TO_CHAR(CAST(x AS TIMESTAMP), y)",
                "snowflake": "TO_CHAR(CAST(x AS TIMESTAMP), y)",
                "teradata": "TO_CHAR(CAST(x AS TIMESTAMP), y)",
            },
        )

    def test_regex(self):
        self.validate_all(
            "REGEXP_REPLACE('abcd', 'ab', '')",
            read={
                "presto": "REGEXP_REPLACE('abcd', 'ab', '')",
                "spark": "REGEXP_REPLACE('abcd', 'ab', '')",
                "postgres": "REGEXP_REPLACE('abcd', 'ab', '')",
                "duckdb": "REGEXP_REPLACE('abcd', 'ab', '')",
                "snowflake": "REGEXP_REPLACE('abcd', 'ab', '')",
            },
            write={
                "presto": "REGEXP_REPLACE('abcd', 'ab', '')",
                "spark": "REGEXP_REPLACE('abcd', 'ab', '')",
                "postgres": "REGEXP_REPLACE('abcd', 'ab', '')",
                "duckdb": "REGEXP_REPLACE('abcd', 'ab', '')",
                "snowflake": "REGEXP_REPLACE('abcd', 'ab', '')",
            },
        )

        self.validate_all(
            "SELECT REGEXP_REPLACE('100-200', pattern, 'num', 4)",
            read={
                "databricks": "SELECT REGEXP_REPLACE('100-200', pattern, 'num', 4)",
            },
        )

        self.validate_all(
            "SELECT REGEXP_COUNT('Steven Jones and Stephen Smith are the best players', 'Ste(v|ph)en')",
            read={
                "databricks": "SELECT REGEXP_COUNT('Steven Jones and Stephen Smith are the best players', 'Ste(v|ph)en')",
                "snowflake": "SELECT REGEXP_COUNT('Steven Jones and Stephen Smith are the best players', 'Ste(v|ph)en')",
                "trino": "SELECT REGEXP_COUNT('Steven Jones and Stephen Smith are the best players', 'Ste(v|ph)en')",
            },
            write={
                "databricks": "SELECT REGEXP_COUNT('Steven Jones and Stephen Smith are the best players', 'Ste(v|ph)en')",
                "snowflake": "SELECT REGEXP_COUNT('Steven Jones and Stephen Smith are the best players', 'Ste(v|ph)en')",
                "trino": "SELECT REGEXP_COUNT('Steven Jones and Stephen Smith are the best players', 'Ste(v|ph)en')",
            },
        )

        self.validate_all(
            "SELECT REGEXP_COUNT(a, '[[:punct:]][[:alnum:]]+[[:punct:]]', 1, 'i')",
            read={
                "databricks": "SELECT REGEXP_COUNT(a, '[[:punct:]][[:alnum:]]+[[:punct:]]', 1, 'i')",
            },
        )

        self.validate_all(
            "REGEXP_EXTRACT_ALL('a1_a2a3_a4A5a6', 'a[0-9]', 0)",
            read={
                "bigquery": "REGEXP_EXTRACT_ALL('a1_a2a3_a4A5a6', 'a[0-9]')",
                "trino": "REGEXP_EXTRACT_ALL('a1_a2a3_a4A5a6', 'a[0-9]')",
                "presto": "REGEXP_EXTRACT_ALL('a1_a2a3_a4A5a6', 'a[0-9]')",
                "snowflake": "REGEXP_EXTRACT_ALL('a1_a2a3_a4A5a6', 'a[0-9]')",
                "duckdb": "REGEXP_EXTRACT_ALL('a1_a2a3_a4A5a6', 'a[0-9]')",
                "spark": "REGEXP_EXTRACT_ALL('a1_a2a3_a4A5a6', 'a[0-9]', 0)",
                "databricks": "REGEXP_EXTRACT_ALL('a1_a2a3_a4A5a6', 'a[0-9]', 0)",
            },
            write={
                "bigquery": "REGEXP_EXTRACT_ALL('a1_a2a3_a4A5a6', 'a[0-9]')",
                "trino": "REGEXP_EXTRACT_ALL('a1_a2a3_a4A5a6', 'a[0-9]')",
                "presto": "REGEXP_EXTRACT_ALL('a1_a2a3_a4A5a6', 'a[0-9]')",
                "snowflake": "REGEXP_EXTRACT_ALL('a1_a2a3_a4A5a6', 'a[0-9]', 0)",
                "duckdb": "REGEXP_EXTRACT_ALL('a1_a2a3_a4A5a6', 'a[0-9]', 0)",
                "spark": "REGEXP_EXTRACT_ALL('a1_a2a3_a4A5a6', 'a[0-9]')",
                "databricks": "REGEXP_EXTRACT_ALL('a1_a2a3_a4A5a6', 'a[0-9]')",
            },
        )

        self.validate_all(
            "REGEXP_EXTRACT('abc', '(a)(b)(c)', 1)",
            read={
                "hive": "REGEXP_EXTRACT('abc', '(a)(b)(c)')",
                "spark2": "REGEXP_EXTRACT('abc', '(a)(b)(c)')",
                "spark": "REGEXP_EXTRACT('abc', '(a)(b)(c)')",
                "databricks": "REGEXP_EXTRACT('abc', '(a)(b)(c)')",
            },
            write={
                "hive": "REGEXP_EXTRACT('abc', '(a)(b)(c)')",
                "spark2": "REGEXP_EXTRACT('abc', '(a)(b)(c)')",
                "spark": "REGEXP_EXTRACT('abc', '(a)(b)(c)')",
                "databricks": "REGEXP_EXTRACT('abc', '(a)(b)(c)')",
                "presto": "REGEXP_EXTRACT('abc', '(a)(b)(c)')",
                "trino": "REGEXP_EXTRACT('abc', '(a)(b)(c)')",
                "duckdb": "REGEXP_EXTRACT('abc', '(a)(b)(c)')",
            },
        )

        self.validate_all(
            "REGEXP_LIKE(a, 'x')",
            read={
                "duckdb": "REGEXP_MATCHES(a, 'x')",
                "presto": "REGEXP_LIKE(a, 'x')",
                "hive": "a RLIKE 'x'",
                "spark": "a RLIKE 'x'",
                "databricks": "a RLIKE 'x'",
                "bigquery": "REGEXP_CONTAINS(a, 'x')",
            },
            write={
                "spark": "a RLIKE 'x'",
                "databricks": "a RLIKE 'x'",
                "duckdb": "REGEXP_MATCHES(a, 'x')",
                "presto": "REGEXP_LIKE(a, 'x')",
                "bigquery": "REGEXP_CONTAINS(a, 'x')",
            },
        )

        self.validate_all(
            "SELECT FROM gold_us_prod.content.gld_cross_brand_live WHERE affiliate_links_count >= 5 AND REGEXP_LIKE(full_url, 'gift') AND REGEXP_REPLACE(s.page, '^(.*?)$', '$1') = CONCAT('https://', full_url)",
            read={
                "databricks": "SELECT FROM gold_us_prod.content.gld_cross_brand_live WHERE affiliate_links_count >= 5 AND full_url RLIKE 'gift' AND regexp_replace(s.page, '^(.*?)$', '$1') = CONCAT('https://', full_url)",
            },
        )

        self.validate_all(
            "SPLIT(x, 'a.')",
            read={
                "duckdb": "STR_SPLIT(x, 'a.')",
                "presto": "SPLIT(x, 'a.')",
                "hive": "SPLIT(x, 'a.')",
                "spark": "SPLIT(x, 'a.')",
            },
        )
        self.validate_all(
            "SPLIT(x, 'a.')",
            read={
                "duckdb": "STR_SPLIT_REGEX(x, 'a.')",
                "presto": "REGEXP_SPLIT(x, 'a.')",
            },
        )
        self.validate_all(
            "SIZE(x)",
            read={
                "duckdb": "ARRAY_LENGTH(x)",
                "presto": "CARDINALITY(x)",
                "trino": "CARDINALITY(x)",
                "hive": "SIZE(x)",
                "spark": "SIZE(x)",
            },
        )

        self.validate_all(
            "LOCATE('A', 'ABC')",
            read={
                "trino": "STRPOS('ABC', 'A')",
                "snowflake": "POSITION('A', 'ABC')",
                "presto": "STRPOS('ABC', 'A')",
            },
        )

    def test_parse_filter_array(self):
        self.validate_all(
            "FILTER_ARRAY(the_array, x -> x > 0)",
            write={
                "presto": "FILTER(the_array, x -> x > 0)",
                "hive": "FILTER(the_array, x -> x > 0)",
                "spark": "FILTER(the_array, x -> x > 0)",
                "snowflake": "FILTER(the_array, x -> x > 0)",
            },
        )

        # Test FILTER_ARRAY with positive numbers
        self.validate_all(
            "SELECT FILTER_ARRAY(ARRAY[1, 2, 3, 4, 5], x -> x > 3)",
            read={
                "trino": "SELECT filter(ARRAY[1, 2, 3, 4, 5], x -> x > 3)",
                "snowflake": "SELECT filter(ARRAY_CONSTRUCT(1, 2, 3, 4, 5), x -> x > 3)",
                "databricks": "SELECT filter(ARRAY[1, 2, 3, 4, 5], x -> x > 3)",
            },
        )

        # Test FILTER_ARRAY with negative numbers
        self.validate_all(
            "SELECT FILTER_ARRAY(ARRAY[-5, -4, -3, -2, -1], x -> x <= -3)",
            read={
                "trino": "SELECT filter(ARRAY[-5, -4, -3, -2, -1], x -> x <= -3)",
                "snowflake": "SELECT filter(ARRAY_CONSTRUCT(-5, -4, -3, -2, -1), x -> x <= -3)",
                "databricks": "SELECT filter(ARRAY[-5, -4, -3, -2, -1], x -> x <= -3)",
            },
        )

        # Test FILTER_ARRAY with NULL values
        self.validate_all(
            "SELECT FILTER_ARRAY(ARRAY[NULL, 1, NULL, 2], x -> x IS NOT NULL)",
            read={
                "trino": "SELECT filter(ARRAY[NULL, 1, NULL, 2], x -> x IS NOT NULL)",
                "snowflake": "SELECT filter(ARRAY_CONSTRUCT(NULL, 1, NULL, 2), x -> x IS NOT NULL)",
                "databricks": "SELECT filter(ARRAY[NULL, 1, NULL, 2], x -> x IS NOT NULL)",
            },
        )

        # Test FILTER_ARRAY with complex condition
        self.validate_all(
            "SELECT FILTER_ARRAY(ARRAY[1, 2, 3, 4, 5], x -> MOD(x, 2) = 0)",
            read={
                "trino": "SELECT filter(ARRAY[1, 2, 3, 4, 5], x -> x % 2 = 0)",
                "snowflake": "SELECT filter(ARRAY_CONSTRUCT(1, 2, 3, 4, 5), x -> x % 2 = 0)",
                "databricks": "SELECT filter(ARRAY[1, 2, 3, 4, 5], x -> x % 2 = 0)",
            },
        )

        # Test FILTER_ARRAY with nested arrays
        self.validate_all(
            "SELECT FILTER_ARRAY(ARRAY[ARRAY[1, 2], ARRAY[3, 4]], x -> SIZE(x) = 2)",
            read={
                "trino": "SELECT filter(ARRAY[ARRAY[1, 2], ARRAY[3, 4]], x -> cardinality(x) = 2)",
                "snowflake": "SELECT filter(ARRAY_CONSTRUCT(ARRAY_CONSTRUCT(1, 2), ARRAY_CONSTRUCT(3, 4)), x -> ARRAY_SIZE(x) = 2)",
            },
        )

        self.validate_all(
            "SELECT FILTER_ARRAY(the_array, (e, i) -> MOD(i, 2) = 0 AND e > 0)",
            read={
                "databricks": "select filter(the_array, (e, i) -> i % 2 = 0 AND e > 0)",
                "snowflake": "select filter(the_array, (e, i) -> i % 2 = 0 AND e > 0)",
                "trino": "select filter(the_array, (e, i) -> i % 2 = 0 AND e > 0)",
            },
            write={
                "databricks": "SELECT FILTER(the_array, (e, i) -> i % 2 = 0 AND e > 0)",
                "snowflake": "SELECT FILTER(the_array, (e, i) -> i % 2 = 0 AND e > 0)",
                "trino": "SELECT FILTER(the_array, (e, i) -> i % 2 = 0 AND e > 0)",
            },
        )

    def test_group_concat(self):
        self.validate_all(
            "SELECT c_birth_country AS country, LISTAGG(c_first_name, '')",
            read={"snowflake": "SELECT c_birth_country as country, listagg(c_first_name)"},
        )

        self.validate_all(
            "SELECT c_birth_country AS country, LISTAGG(DISTINCT c_first_name, '')",  # We are expecting
            read={"snowflake": "SELECT c_birth_country as country, listagg(distinct c_first_name)"},
        )

        self.validate_all(
            "SELECT c_birth_country AS country, LISTAGG(DISTINCT c_first_name, ', ')",  # We are expecting
            read={
                "snowflake": "SELECT c_birth_country as country, listagg(distinct c_first_name, ', ')"
            },
        )

        self.validate_all(
            "SELECT c_birth_country AS country, LISTAGG(c_first_name, ' | ')",  # We are expecting
            read={"snowflake": "SELECT c_birth_country as country, listagg(c_first_name, ' | ')"},
        )

    def test_named_struct(self):
        self.validate_identity("SELECT NAMED_STRUCT('key_1', 'one', 'key_2', NULL)")

        self.validate_all(
            "NAMED_STRUCT('key_1', 'one', 'key_2', NULL)",
            read={
                "bigquery": "JSON_OBJECT(['key_1', 'key_2'], ['one', NULL])",
                "duckdb": "JSON_OBJECT('key_1', 'one', 'key_2', NULL)",
                "snowflake": "OBJECT_CONSTRUCT_KEEP_NULL('key_1', 'one', 'key_2', NULL)",
                "databricks": "struct ('one' as key_1, NULL as key_2)",
            },
            write={
                "bigquery": "JSON_OBJECT('key_1', 'one', 'key_2', NULL)",
                "duckdb": "JSON_OBJECT('key_1', 'one', 'key_2', NULL)",
                "snowflake": "OBJECT_CONSTRUCT_KEEP_NULL('key_1', 'one', 'key_2', NULL)",
            },
        )

        self.validate_all(
            "SELECT a.*, TO_JSON(ARRAY[NAMED_STRUCT('x', x_start, 'y', y_start), NAMED_STRUCT('x', x_end, 'y', y_start), NAMED_STRUCT('x', x_end, 'y', y_end), NAMED_STRUCT('x', x_start, 'y', y_end)]) AS geometry",
            read={
                "databricks": "select a.*, to_json(array(struct (x_start as x, y_start as y),struct (x_end as x, y_start as y),struct (x_end as x, y_end as y),struct (x_start as x, y_end as y))) as geometry",
            },
        )

    def test_json_extract(self):
        self.validate_identity(
            """SELECT JSON_EXTRACT('{"fruits": [{"apples": 5, "oranges": 10}, {"apples": 2, "oranges": 4}], "vegetables": [{"lettuce": 7, "kale": 8}]}', '$.fruits.apples') AS string_array"""
        )

        self.validate_all(
            """SELECT JSON_EXTRACT('{ "farm": {"barn": { "color": "red", "feed stocked": true }}}', '$farm.barn.color')""",
            write={
                "bigquery": """SELECT JSON_EXTRACT_SCALAR('{ "farm": {"barn": { "color": "red", "feed stocked": true }}}', '$.farm.barn.color')""",
                "databricks": """SELECT '{ "farm": {"barn": { "color": "red", "feed stocked": true }}}':farm.barn.color""",
                "duckdb": """SELECT '{ "farm": {"barn": { "color": "red", "feed stocked": true }}}' ->> '$.farm.barn.color'""",
                "postgres": """SELECT JSON_EXTRACT_PATH_TEXT('{ "farm": {"barn": { "color": "red", "feed stocked": true }}}', 'farm', 'barn', 'color')""",
                "presto": """SELECT JSON_EXTRACT_SCALAR('{ "farm": {"barn": { "color": "red", "feed stocked": true }}}', '$.farm.barn.color')""",
                "redshift": """SELECT JSON_EXTRACT_PATH_TEXT('{ "farm": {"barn": { "color": "red", "feed stocked": true }}}', 'farm', 'barn', 'color')""",
                "spark": """SELECT GET_JSON_OBJECT('{ "farm": {"barn": { "color": "red", "feed stocked": true }}}', '$.farm.barn.color')""",
                "sqlite": """SELECT '{ "farm": {"barn": { "color": "red", "feed stocked": true }}}' ->> '$.farm.barn.color'""",
            },
        )
        #
        self.validate_all(
            """SELECT JSON_VALUE('{"fruits": [{"apples": 5, "oranges": 10}, {"apples": 2, "oranges": 4}], "vegetables": [{"lettuce": 7, "kale": 8}]}', '$.fruits.apples') AS string_array""",
            write={
                "e6": """SELECT JSON_EXTRACT('{"fruits": [{"apples": 5, "oranges": 10}, {"apples": 2, "oranges": 4}], "vegetables": [{"lettuce": 7, "kale": 8}]}', '$.fruits.apples') AS string_array"""
            },
        )

        self.validate_all(
            """SELECT JSON_VALUE('{ "farm": {"barn": { "color": "red", "feed stocked": true }}}', 'farm')""",
            write={
                "bigquery": """SELECT JSON_EXTRACT_SCALAR('{ "farm": {"barn": { "color": "red", "feed stocked": true }}}', '$.farm')""",
                "databricks": """SELECT '{ "farm": {"barn": { "color": "red", "feed stocked": true }}}':farm""",
                "duckdb": """SELECT '{ "farm": {"barn": { "color": "red", "feed stocked": true }}}' ->> '$.farm'""",
                "postgres": """SELECT JSON_EXTRACT_PATH_TEXT('{ "farm": {"barn": { "color": "red", "feed stocked": true }}}', 'farm')""",
                "presto": """SELECT JSON_EXTRACT_SCALAR('{ "farm": {"barn": { "color": "red", "feed stocked": true }}}', '$.farm')""",
                "redshift": """SELECT JSON_EXTRACT_PATH_TEXT('{ "farm": {"barn": { "color": "red", "feed stocked": true }}}', 'farm')""",
                "spark": """SELECT GET_JSON_OBJECT('{ "farm": {"barn": { "color": "red", "feed stocked": true }}}', '$.farm')""",
                "sqlite": """SELECT '{ "farm": {"barn": { "color": "red", "feed stocked": true }}}' ->> '$.farm'""",
            },
        )

    def test_array_slice(self):
        self.validate_all(
            "SELECT ARRAY_SLICE(A, B, C + B)",
            read={
                "databricks": "SELECT SLICE(A,B,C)",
                "presto": "SELECT SLICE(A,B,C)",
            },
        )
        self.validate_all(
            "SELECT ARRAY_SLICE(A,B,C)",
            write={
                "databricks": "SELECT SLICE(A, B, C - B)",
                "presto": "SELECT SLICE(A, B, C - B)",
                "snowflake": "SELECT ARRAY_SLICE(A, B, C)",
            },
        )

        self.validate_all(
            "SELECT ARRAY_SLICE(ARRAY['a', 'b', 'c', 'd', 'e'], -3, 5 + -3) AS result",
            read={"databricks": "SELECT slice(array('a', 'b', 'c', 'd', 'e'), -3, 5) AS result"},
        )

        self.validate_all(
            "SELECT ARRAY_SLICE(TRANSFORM(SEQUENCE(1, 6), x -> x * 2), 2, 3 + 2)",
            read={
                "databricks": "SELECT slice(transform(sequence(1, 6), x -> x * 2), 2, 3)",
            },
        )

    def test_trim(self):
        self.validate_all(
            "TRIM('a' FROM 'abc')",
            read={
                "bigquery": "TRIM('abc', 'a')",
                "snowflake": "TRIM('abc', 'a')",
                "databricks": "TRIM('a' FROM 'abc')",
            },
            write={
                "bigquery": "TRIM('abc', 'a')",
                "snowflake": "TRIM('abc', 'a')",
                "databricks": "TRIM('a' FROM 'abc')",
            },
        )

        self.validate_all(
            "LTRIM('H', 'Hello World')",
            read={
                "oracle": "LTRIM('Hello World', 'H')",
                "clickhouse": "TRIM(LEADING 'H' FROM 'Hello World')",
                "databricks": "TRIM(LEADING 'H' FROM 'Hello World')",
                "snowflake": "LTRIM('Hello World', 'H')",
                "bigquery": "LTRIM('Hello World', 'H')",
            },
            write={
                "clickhouse": "TRIM(LEADING 'H' FROM 'Hello World')",
                "oracle": "LTRIM('Hello World', 'H')",
                "snowflake": "LTRIM('Hello World', 'H')",
                "bigquery": "LTRIM('Hello World', 'H')",
                "databricks": "LTRIM('H', 'Hello World')",
            },
        )

        self.validate_all(
            "RTRIM('d', 'Hello World')",
            read={
                "clickhouse": "TRIM(TRAILING 'd' FROM 'Hello World')",
                "databricks": "TRIM(TRAILING 'd' FROM 'Hello World')",
                "oracle": "RTRIM('Hello World', 'd')",
                "snowflake": "RTRIM('Hello World', 'd')",
                "bigquery": "RTRIM('Hello World', 'd')",
            },
            write={
                "clickhouse": "TRIM(TRAILING 'd' FROM 'Hello World')",
                "databricks": "RTRIM('d', 'Hello World')",
                "oracle": "RTRIM('Hello World', 'd')",
                "snowflake": "RTRIM('Hello World', 'd')",
                "bigquery": "RTRIM('Hello World', 'd')",
            },
        )

        self.validate_all(
            "TRIM('abcSpark')",
            read={
                "databricks": "TRIM(BOTH from 'abcSpark')",
                "snowflake": "TRIM('abcSpark')",
                "oracle": "TRIM(BOTH from 'abcSpark')",
                "bigquery": "TRIM('abcSpark')",
                "clickhouse": "TRIM(BOTH from 'abcSpark')",
            },
            write={
                "databricks": "TRIM('abcSpark')",
                "snowflake": "TRIM('abcSpark')",
                "oracle": "TRIM('abcSpark')",
                "bigquery": "TRIM('abcSpark')",
                "clickhouse": "TRIM('abcSpark')",
            },
        )

        self.validate_all(
            "TRIM(BOTH trimstr FROM 'abcSpark')",
            read={
                "databricks": "TRIM(BOTH trimstr FROM 'abcSpark')",
                "oracle": "TRIM(BOTH trimstr FROM 'abcSpark')",
                "clickhouse": "TRIM(BOTH trimstr FROM 'abcSpark')",
            },
            write={
                "databricks": "TRIM(BOTH trimstr FROM 'abcSpark')",
                "oracle": "TRIM(BOTH trimstr FROM 'abcSpark')",
                "clickhouse": "TRIM(BOTH trimstr FROM 'abcSpark')",
            },
        )

        self.validate_all(
            "SELECT EXTRACT(DAY FROM CAST('2025-04-08' AS DATE))",
            read={
                "snowflake": "SELECT DATE_PART(day, '2025-04-08'::DATE)",
                "databricks": "SELECT date_part('day', DATE'2025-04-08')",
            },
        )

    def test_aggregate(self):
        self.validate_all(
            "SELECT PERCENTILE_CONT(0.5) WITHIN GROUP (ORDER BY col) FROM (VALUES (1), (2), (2), (3), (4), (NULL)) AS tab(col)",
            read={
                "databricks": "SELECT median(col) FROM VALUES (1), (2), (2), (3), (4), (NULL) AS tab(col)"
            },
        )

        self.validate_all(
            "PERCENTILE_CONT(0.5) WITHIN GROUP (ORDER BY CASE WHEN cc.cost_type = 'relative' THEN (cd.'value' * rt.'value') ELSE cd.'value' END)",
            read={
                "databricks": "MEDIAN(CASE WHEN cc.cost_type = 'relative' THEN (cd.'value' * rt.'value') ELSE cd.'value' END)"
            },
        )

        self.validate_all(
            "SELECT MEDIAN(DISTINCT col) FROM (VALUES (1), (2), (2), (3), (4), (NULL)) AS tab(col)",
            read={
                "databricks": "SELECT median(DISTINCT col) FROM VALUES (1), (2), (2), (3), (4), (NULL) AS tab(col)"
            },
        )

        self.validate_all(
            """ROUND(PERCENTILE_CONT(0.5) WITHIN GROUP (ORDER BY cd."value" * CASE WHEN cc.cost_type = 'relative' THEN 100 ELSE 1 END), 6)""",
            read={
                "databricks": "ROUND(MEDIAN(cd.`value` * CASE WHEN cc.cost_type = 'relative' THEN 100 ELSE 1 END), 6)"
            },
        )

        self.validate_all(
            """ROUND(PERCENTILE_CONT(0.5) WITHIN GROUP (ORDER BY cd."value" * CASE WHEN COUNT(DISTINCT (col)) > 10 THEN 100 ELSE 1 END), 6)""",
            read={
                "databricks": "ROUND(MEDIAN(cd.`value` * CASE WHEN count(distinct(col)) > 10 THEN 100 ELSE 1 END), 6)"
            },
        )

        self.validate_all(
            "SELECT AVG(DISTINCT col) FROM (VALUES (1), (1), (2)) AS tab(col)",
            read={"databricks": "SELECT avg(DISTINCT col) FROM VALUES (1), (1), (2) AS tab(col);"},
        )

        self.validate_all(
            "GREATEST(AVG(voluntary_cancellation_mrr.'CANCEL FROM PAID'), 0) * 0.15",
            read={
                "databricks": """ GREATEST( AVG( voluntary_cancellation_mrr."CANCEL FROM PAID" ), 0 ) * 0.15 """
            },
        )

        self.validate_all(
            "SELECT MIN(colA) FROM table1",
            read={"databricks": "select min(colA) from table1"},
            write={"databricks": "SELECT MIN(colA) FROM table1"},
        )

        self.validate_all(
            "SELECT COUNT(DISTINCT colA, colB) FROM table1",
            read={"databricks": "SELECT count(distinct colA, colB) FROM table1"},
            write={"databricks": "SELECT COUNT(DISTINCT colA, colB) FROM table1"},
        )

        self.validate_all(
            "SELECT MAX(col) FROM table1", read={"databricks": "SELECT max(col) FROM table1"}
        )

        self.validate_all(
            "SELECT DISTINCT (colA) FROM table1",
            read={"databricks": "select distinct(colA) from table1"},
        )

        self.validate_all(
            "SELECT SUM(colA) FROM table1", read={"databricks": "select sum(colA) from table1;"}
        )

        self.validate_all(
            "SELECT ARBITRARY(colA) FROM table1",
            read={"databricks": "select arbitrary(colA) from table1;"},
        )

        self.validate_all(
            "SELECT ARBITRARY(col) IGNORE NULLS FROM (VALUES (NULL), (5), (20)) AS tab(col)",
            read={
                "databricks": "SELECT any_value(col) IGNORE NULLS FROM VALUES (NULL), (5), (20) AS tab(col)"
            },
        )

        self.validate_all(
            "SELECT department, LISTAGG(employee_name, ', ') FROM employees GROUP BY department",
            read={
                "postgres": "SELECT department, STRING_AGG(employee_name, ', ') FROM employees GROUP BY department"
            },
        )

    def test_math(self):
        self.validate_all("SELECT CEIL(5.4)", read={"databricks": "SELECT ceil(5.4)"})

        self.validate_all("SELECT CEIL(3345.1, -2)", read={"databricks": "SELECT ceil(3345.1, -2)"})
        self.validate_all("SELECT FLOOR(5.4)", read={"databricks": "SELECT floor(5.4)"})

        self.validate_all(
            "SELECT FLOOR(3345.1, -2)", read={"databricks": "SELECT floor(3345.1, -2)"}
        )

        self.validate_all(
            """SELECT transaction_id, amount, transaction_date, CEIL(MONTH(TO_DATE(transaction_date)) / 3.0) AS qtr, CEIL(amount / 1000) * 1000 AS amount_rounded_up, CASE WHEN CEIL(amount / 1000) * 1000 > 10000 THEN 'Large' WHEN CEIL(amount / 1000) * 1000 > 5000 THEN 'Medium' ELSE 'Small' END AS transaction_size FROM financial_transactions WHERE YEAR(TO_DATE(transaction_date)) = 2023""",
            read={
                "databricks": "SELECT transaction_id, amount, transaction_date, CEIL(MONTH(transaction_date)/3.0) AS "
                              "qtr, CEIL(amount/1000) * 1000 AS amount_rounded_up, CASE WHEN CEIL(amount/1000) * "
                              "1000 > 10000 THEN 'Large' WHEN CEIL(amount/1000) * 1000 > 5000 THEN 'Medium' ELSE "
                              "'Small' END AS transaction_size FROM financial_transactions WHERE YEAR("
                              "transaction_date) = 2023"
            },
        )

        self.validate_all("SELECT ROUND(5.678)", read={"databricks": "select round(5.678)"})

        self.validate_all("SELECT ROUND(5.678, 2)", read={"databricks": "select round(5.678, 2)"})

        self.validate_all(
            "SELECT account_id, transaction_type, ROUND(SUM(amount), 2) AS total_amount, ROUND(AVG(amount), "
            "2) AS avg_amount, ROUND(SUM(amount) * CASE WHEN currency = 'EUR' THEN 1.08 WHEN currency = 'GBP' THEN "
            "1.23 ELSE 1.0 END, 2) AS usd_equivalent, ROUND(SUM(amount) / NULLIF(COUNT(DISTINCT MONTH(TO_DATE("
            "transaction_date))), 0), 2) AS monthly_avg FROM transactions WHERE YEAR(TO_DATE(transaction_date)) = "
            "2023 GROUP BY account_id, transaction_type, currency HAVING ROUND(SUM(amount), 2) > 1000",
            read={
                "databricks": "SELECT account_id, transaction_type, ROUND(SUM(amount), 2) AS total_amount, ROUND(AVG("
                              "amount), 2) AS avg_amount, ROUND(SUM(amount) * CASE WHEN currency = 'EUR' THEN 1.08 "
                              "WHEN currency = 'GBP' THEN 1.23 ELSE 1.0 END, 2) AS usd_equivalent, ROUND(SUM(amount) "
                              "/ NULLIF(COUNT(DISTINCT MONTH(transaction_date)), 0), 2) AS monthly_avg FROM "
                              "transactions WHERE YEAR(transaction_date) = 2023 GROUP BY account_id, "
                              "transaction_type, currency HAVING ROUND(SUM(amount), 2) > 1000"
            },
        )

        self.validate_all(
            "CASE WHEN prev_mrr IS NOT NULL THEN ABS(mrr - prev_mrr) ELSE mrr END AS mrr_diff",
            read={
                "databricks": "CASE WHEN prev_mrr is not null then abs(mrr - prev_mrr) ELSE mrr END as mrr_diff"
            },
        )

        self.validate_all(
            "SELECT customer_id, COUNT(*) AS invoices, ROUND(AVG(ABS(DATE_DIFF('DAY', payment_date, due_date))), "
            "1) AS avg_days_deviation, ROUND(STDDEV(ABS(DATE_DIFF('DAY', payment_date, due_date))), "
            "1) AS stddev_days_deviation, SUM(CASE WHEN payment_date > due_date THEN 1 ELSE 0 END) AS late_payments, "
            "SUM(CASE WHEN payment_date < due_date THEN 1 ELSE 0 END) AS early_payments, ROUND(100.0 * SUM(CASE WHEN "
            "payment_date > due_date THEN 1 ELSE 0 END) / COUNT(*), 1) AS late_payment_rate FROM invoices WHERE "
            "payment_date IS NOT NULL AND YEAR(TO_DATE(TO_DATE(due_date))) = 2023 GROUP BY customer_id HAVING COUNT("
            "*) > 5 ORDER BY avg_days_deviation DESC",
            read={
                "databricks": """SELECT customer_id, COUNT(*) AS invoices, ROUND(AVG(ABS(DATE_DIFF('DAY', 
                payment_date, due_date))), 1) AS avg_days_deviation, ROUND(STDDEV(ABS(DATE_DIFF('DAY', payment_date, 
                due_date))), 1) AS stddev_days_deviation, SUM(CASE WHEN payment_date > due_date THEN 1 ELSE 0 END) AS 
                late_payments, SUM(CASE WHEN payment_date < due_date THEN 1 ELSE 0 END) AS early_payments, 
                ROUND(100.0 * SUM(CASE WHEN payment_date > due_date THEN 1 ELSE 0 END) / COUNT(*), 
                1) AS late_payment_rate FROM invoices WHERE payment_date IS NOT NULL AND YEAR(TO_DATE(due_date)) = 
                2023 GROUP BY customer_id HAVING COUNT(*) > 5 ORDER BY avg_days_deviation DESC"""
            },
        )

        self.validate_all(
            "CASE WHEN SIGN(actual_value - predicted_value) = SIGN(actual_value - LAG(predicted_value) OVER ("
            "PARTITION BY model_id ORDER BY forecast_date)) THEN 1 ELSE 0 END",
            read={
                "databricks": """ CASE WHEN SIGN(actual_value - predicted_value) = SIGN(actual_value - 
                LAG(predicted_value) OVER (PARTITION BY model_id ORDER BY forecast_date)) THEN 1 ELSE 0 END """
            },
        )

        self.validate_all(
            "SELECT SIGN(INTERVAL -1 DAY)", read={"databricks": "SELECT sign(INTERVAL'-1' DAY)"}
        )

        self.validate_all("SELECT MOD(2, 1.8)", read={"databricks": "SELECT mod(2, 1.8)"})

        self.validate_all("SELECT MOD(2, 1.8)", read={"databricks": "SELECT 2 % 1.8"})

        self.validate_all(
            "ROUND(SQRT(AVG(POWER(actual_value - predicted_value, 2))), 2)",
            read={"databricks": "ROUND(SQRT(AVG(POWER(actual_value - predicted_value, 2))), 2)"},
        )

        self.validate_all("SELECT POWER(2, 3)", read={"databricks": "SELECT pow(2, 3)"})

        self.validate_all(
            "SELECT c1, FACTORIAL(c1) FROM RANGE(-1, 22) AS t(c1)",
            read={"databricks": "SELECT c1, factorial(c1) FROM range(-1, 22) AS t(c1)"},
        )

        self.validate_all("SELECT CBRT(27.0)", read={"databricks": "SELECT cbrt(27.0)"})

        self.validate_all("SELECT EXP(0)", read={"databricks": "SELECT exp(0)"})

        self.validate_all("SELECT SIN(0)", read={"databricks": "SELECT sin(0)"})

        self.validate_all("SELECT SINH(0)", read={"databricks": "SELECT sinh(0)"})

        self.validate_all("SELECT COS(PI())", read={"databricks": "SELECT cos(pi())"})

        self.validate_all("SELECT COSH(0)", read={"databricks": "SELECT cosh(0)"})

        self.validate_all("SELECT ACOSH(0)", read={"databricks": "SELECT acosh(0)"})

        self.validate_all("SELECT TAN(0)", read={"databricks": "SELECT tan(0)"})

        self.validate_all("SELECT TANH(0)", read={"databricks": "SELECT tanh(0)"})

        self.validate_all("SELECT COT(1)", read={"databricks": "SELECT cot(1)"})

        self.validate_all("SELECT DEGREES(1)", read={"databricks": "select degrees(1)"})

        self.validate_all("SELECT RADIANS(1)", read={"databricks": "SELECT radians(1)"})

        self.validate_all("SELECT PI()", read={"databricks": "SELECT pi()"})

        self.validate_all("SELECT LN(1)", read={"databricks": "SELECT ln(1)"})

    def test_string(self):
        self.validate_all(
            "SELECT '%SystemDrive%/Users/John' LIKE '/%SystemDrive/%//Users%' ESCAPE '/'",
            read={
                "databricks": "SELECT '%SystemDrive%/Users/John' like '/%SystemDrive/%//Users%' ESCAPE '/'"
            },
        )

        # In the following test case when argument "Some" is provided in databricks, space is removed after "Some" and it is treated as function
        self.validate_all(
            "SELECT 'Spark' LIKE SOME('_park', '_ock')",
            read={"databricks": "SELECT 'Spark' like SOME ('_park', '_ock')"},
        )

        self.validate_all(
            """CASE WHEN LOWER(product_name) LIKE '%premium%' OR LOWER(info) LIKE '%premium%' THEN 1 ELSE 0 END""",
            read={
                "databricks": "CASE WHEN LOWER(product_name) LIKE '%premium%' OR LOWER(info) LIKE '%premium%' THEN 1 ELSE 0 END"
            },
        )

        self.validate_all(
            "SELECT ILIKE('Spark', '_PARK')", read={"databricks": "SELECT ilike('Spark', '_PARK')"}
        )

        self.validate_all(
            "SELECT REGEXP_LIKE('%SystemDrive%John', '%SystemDrive%.*')",
            read={"databricks": """SELECT r'%SystemDrive%John' rlike r'%SystemDrive%.*'"""},
        )

        # Getting Assertion Error because of "\"
        # self.validate_all(
        #     """CASE WHEN REGEXP_LIKE(url, '(?i)/products/\\d+') THEN 'Product Page' ELSE 'Other Page' END AS page_type""",
        #     read={
        #         'databricks': """CASE WHEN url RLIKE '(?i)/products/\\d+' THEN 'Product Page' ELSE 'Other Page' END AS page_type"""
        #     }
        # )

        self.validate_all(
            "SELECT LENGTH('Spark SQL ')", read={"databricks": "SELECT length('Spark SQL ')"}
        )

        self.validate_all(
            "SELECT LENGTH('Spark SQL ')", read={"databricks": "SELECT len('Spark SQL ')"}
        )

        self.validate_all(
            "SELECT LENGTH('Spark SQL ')",
            read={"databricks": "SELECT character_length('Spark SQL ')"},
        )

        self.validate_all(
            "SELECT LENGTH('Spark SQL ')", read={"databricks": "SELECT char_length('Spark SQL ')"}
        )

        self.validate_all(
            "SELECT REPLACE('ABCabc' COLLATE UTF8_LCASE, 'abc', 'DEF')",
            read={"databricks": "SELECT replace('ABCabc' COLLATE UTF8_LCASE, 'abc', 'DEF')"},
        )

        self.validate_all(
            "CASE WHEN REPLACE(LOWER(table1), 'fact_', '') != table1 THEN ' WHERE event_date >= DATE_SUB(CURRENT_DATE(), 365)' WHEN REPLACE(LOWER(table1), 'dim_', '') != table1 THEN ' WHERE is_active = TRUE' ELSE '' END",
            read={
                "databricks": "CASE WHEN REPLACE(LOWER(table1), 'fact_', '') != table1 THEN ' WHERE event_date >= DATE_SUB(CURRENT_DATE(), 365)' WHEN REPLACE(LOWER(table1), 'dim_', '') != table1 THEN ' WHERE is_active = TRUE' ELSE '' END"
            },
        )

        self.validate_all(
            "SELECT product_id, UPPER(product_name) AS product_name_upper FROM products WHERE UPPER(product_name) LIKE UPPER('%laptop%')",
            read={
                "databricks": "SELECT product_id, UPPER(product_name) AS product_name_upper FROM products WHERE UPPER(product_name) LIKE UPPER('%laptop%')"
            },
        )

        self.validate_all(
            "SELECT SUBSTRING('Spark SQL', 5, 1)",
            read={"databricks": "SELECT substring('Spark SQL' FROM 5 FOR 1)"},
        )

        self.validate_all(
            "SELECT SUBSTRING('Spark SQL', 5, 1)",
            read={"databricks": "SELECT substring('Spark SQL', 5, 1)"},
        )

        self.validate_all(
            """SELECT email, SUBSTRING(email, LOCATE('@', email) + 1) AS dmn FROM users""",
            read={
                "databricks": "SELECT email, substring(email, locate('@', email) + 1) AS dmn FROM users"
            },
        )

        self.validate_all(
            """SELECT email, SUBSTRING(email, LOCATE('@', email) + 1) AS dmn FROM users""",
            read={
                "databricks": "SELECT email, substr(email, locate('@', email) + 1) AS dmn FROM users"
            },
        )

        self.validate_all(
            "SELECT INITCAP('sPark sql')", read={"databricks": "SELECT initcap('sPark sql')"}
        )

        self.validate_all(
            "SELECT LOCATE('bar', 'abcbarbar', 5)",
            read={"databricks": "SELECT charindex('bar', 'abcbarbar', 5)"},
        )

        self.validate_all(
            "SELECT LOCATE('bar', 'abcbarbar', 5)",
            read={"databricks": "SELECT locate('bar', 'abcbarbar', 5)"},
        )

        self.validate_all(
            "SELECT LOCATE('6', 'e6data-e6data')",
            read={"databricks": "select position('6' in 'e6data-e6data')"},
        )

        self.validate_all(
            "SELECT LEFT('Spark SQL', 3)", read={"databricks": "SELECT left('Spark SQL', 3)"}
        )

        self.validate_all(
            "SELECT RIGHT('Spark SQL', 3)", read={"databricks": "SELECT right('Spark SQL', 3)"}
        )

        self.validate_all(
            "SELECT CONTAINS_SUBSTR('SparkSQL', 'Spark')",
            read={"databricks": "SELECT contains('SparkSQL', 'Spark')"},
        )

        self.validate_all(
            "SELECT LOCATE('SQL', 'SparkSQL')",
            read={"databricks": "SELECT instr('SparkSQL', 'SQL')"},
        )

        self.validate_all(
            "SELECT SOUNDEX('Miller')", read={"databricks": "SELECT soundex('Miller')"}
        )

        self.validate_all(
            "SELECT SPLIT('oneAtwoBthreeC', '[ABC]', 2)",
            read={"databricks": "SELECT split('oneAtwoBthreeC', '[ABC]', 2)"},
        )

        self.validate_all(
            "SPLIT_PART('Hello,world,!', ',', 1)",
            read={"databricks": "split_part('Hello,world,!', ',', 1)"},
        )

        self.validate_all("SELECT REPEAT('a', 4)", read={"databricks": "select repeat('a', 4)"})

        self.validate_all("SELECT UNICODE('234')", read={"databricks": "SELECT ascii('234')"})

        self.validate_all(
            "SELECT ENDSWITH('SparkSQL', 'sql')",
            read={"databricks": "SELECT endswith('SparkSQL', 'sql')"},
        )

        self.validate_all(
            "SELECT STARTS_WITH('SparkSQL', 'spark')",
            read={"databricks": "SELECT startswith('SparkSQL', 'spark')"},
        )

        self.validate_all(
            "SELECT LOCATE('6', 'e6data')", read={"databricks": "SELECT STRPOS('e6data','6')"}
        )

        self.validate_all(
            "SELECT LPAD('hi', 1, '??')", read={"databricks": "SELECT lpad('hi', 1, '??')"}
        )

        self.validate_all(
            "SELECT RPAD('hi', 5, 'ab')", read={"databricks": "SELECT rpad('hi', 5, 'ab')"}
        )

        self.validate_all(
            "SELECT REVERSE(ARRAY[2, 1, 4, 3])",
            read={"databricks": "SELECT reverse(array(2, 1, 4, 3))"},
        )

        self.validate_all(
            "SELECT REVERSE('Spark SQL')", read={"databricks": "SELECT reverse('Spark SQL')"}
        )

        self.validate_all(
            "SELECT TO_CHAR(CAST(111.11 AS TIMESTAMP),'$99.9')",
            read={"databricks": "SELECT to_char(111.11, '$99.9')"},
        )

        self.validate_all(
            "SELECT TO_CHAR(CAST(12454 AS TIMESTAMP),'99,999')",
            read={"databricks": "SELECT to_char(12454, '99,999')"},
        )

        self.validate_all(
            "SELECT TO_CHAR(CAST(CAST('2016-04-08' AS DATE) AS TIMESTAMP),'y')",
            read={"databricks": "SELECT to_char(date'2016-04-08', 'y')"},
        )

        self.validate_all(
            "SELECT TO_VARCHAR(1539177637527311044940, 'hex')",
            read={"databricks": "SELECT to_varchar(x'537061726b2053514c', 'hex')"},
        )

    def test_to_utf(self):
        self.validate_all(
            "TO_UTF8(x)",
            read={
                "duckdb": "ENCODE(x)",
                "spark": "ENCODE(x, 'utf-8')",
                "presto": "TO_UTF8(x)",
            },
            write={
                "duckdb": "ENCODE(x)",
                "presto": "TO_UTF8(x)",
                "spark": "ENCODE(x, 'utf-8')",
            },
        )

        self.validate_all(
            """SELECT emoji, TO_UTF8(emoji) AS utf8_bytes, LENGTH(TO_UTF8(emoji)) AS byte_length, LENGTH(emoji) AS char_length FROM (VALUES ('🔥'), ('🌍'), ('😊'), ('⚡')) AS t(emoji)""",
            read={
                "spark": "SELECT emoji, ENCODE(emoji, 'utf-8') AS utf8_bytes, LENGTH(ENCODE(emoji, 'utf-8')) AS byte_length, LENGTH(emoji) AS char_length FROM (VALUES ('🔥'), ('🌍'), ('😊'), ('⚡')) AS t(emoji)",
            },
        )

    def test_md5(self):
        self.validate_all(
            "SELECT MD5(some_string)",
            read={
                "duckdb": "SELECT MD5(some_string)",
                "spark": "SELECT MD5(some_string)",
                "clickhouse": "SELECT MD5(some_string)",
                "presto": "SELECT MD5(some_string)",
                "trino": "SELECT MD5(some_string)",
                "snowflake": "select MD5_HEX(some_string)",
            },
            write={
                "bigquery": "SELECT MD5(some_string)",
                "duckdb": "SELECT UNHEX(MD5(some_string))",
                "clickhouse": "SELECT MD5(some_string)",
                "presto": "SELECT MD5(some_string)",
                "trino": "SELECT MD5(some_string)",
                "snowflake": "SELECT MD5(some_string)",
            },
        )

    def test_array_prepend_append(self):
        self.validate_all(
            "ARRAY_APPEND(ARRAY[1, 2], 3)",
            read={
                "databricks": "ARRAY_APPEND(ARRAY(1, 2),3)",
                "snowflake": "ARRAY_APPEND(ARRAY_CONSTRUCT(1, 2),3)",
            },
            write={
                "databricks": "ARRAY_APPEND(ARRAY(1, 2), 3)",
                "snowflake": "ARRAY_APPEND([1, 2], 3)",
            },
        )

        self.validate_all(
            "ARRAY_PREPEND(ARRAY[1, 2], 3)",
            read={
                "databricks": "ARRAY_PREPEND(ARRAY(1, 2),3)",
                "snowflake": "ARRAY_PREPEND(ARRAY_CONSTRUCT(1, 2),3)",
            },
            write={
                "databricks": "ARRAY_PREPEND(ARRAY(1, 2), 3)",
                "snowflake": "ARRAY_PREPEND([1, 2], 3)",
            },
        )

        self.validate_all(
            "SELECT ARRAY_APPEND(ARRAY_PREPEND(ARRAY[10, 20], 5 * 2), 100 + 23)",
            read={
                "databricks": "SELECT array_append(array_prepend(array(10, 20), 5 * 2), 100 + 23)",
                "snowflake": "SELECT array_append(array_prepend(array_construct(10, 20), 5 * 2), 100 + 23)",
            },
        )

    def test_array_to_string(self):
        self.validate_all(
            "SELECT ARRAY_JOIN(ARRAY[1, 2, 3], '+')",
            read={
                "snowflake": "SELECT ARRAY_TO_STRING(ARRAY_CONSTRUCT(1,2,3),'+')",
                "databricks": "SELECT ARRAY_JOIN(ARRAY[1, 2, 3], '+')",
            },
            write={
                "snowflake": "SELECT ARRAY_TO_STRING([1, 2, 3], '+')",
                "databricks": "SELECT ARRAY_JOIN(ARRAY(1, 2, 3), '+')",
            },
        )

        self.validate_all(
            "SELECT ARRAY_JOIN(ARRAY[1, 2, 3, NULL], '+', '@')",
            read={
                "databricks": "SELECT ARRAY_JOIN(ARRAY[1, 2, 3, NULL], '+', '@')",
            },
        )

<<<<<<< HEAD
    def test_array_agg(self):
        self.validate_all(
            "SELECT ARRAY_AGG(DISTINCT col) AS result FROM (VALUES (1), (2), (NULL), (1)) AS tab(col)",
            read={
                "databricks": "SELECT collect_list(DISTINCT col) AS result FROM VALUES (1), (2), (NULL), (1) AS tab(col)",
            },
            write={
                "databricks": "SELECT COLLECT_LIST(DISTINCT col) AS result FROM VALUES (1), (2), (NULL), (1) AS tab(col)"
            }
        )

        self.validate_all(
            "SELECT ARRAY_AGG(employee) FILTER(WHERE performance_rating > 3) OVER (PARTITION BY dept) AS top_performers FROM (VALUES ('Sales', 'Alice', 5), ('Sales', 'Bob', 2)) AS tab(dept, employee, performance_rating)",
            read={
                "databricks": "SELECT collect_list(employee) FILTER (WHERE performance_rating > 3) OVER (PARTITION BY dept) AS top_performers FROM (VALUES ('Sales', 'Alice', 5), ('Sales', 'Bob', 2)) AS tab(dept, employee, performance_rating)",
            },
            write={
                "databricks": "SELECT COLLECT_LIST(employee) FILTER(WHERE performance_rating > 3) OVER (PARTITION BY dept) AS top_performers FROM VALUES ('Sales', 'Alice', 5), ('Sales', 'Bob', 2) AS tab(dept, employee, performance_rating)",
            }
        )

    def test_bitwise(self):
        self.validate_all(
            "BITWISE_NOT(1)",
            read={
                "snowflake": "BITNOT(1)",
            },
        )

        self.validate_all(
            "SHIFTLEFT(x, 1)",
            read={
                "trino": "bitwise_left_shift(x, 1)",
                "duckdb": "x << 1",
                "hive": "x << 1",
                "spark": "SHIFTLEFT(x, 1)",
                "databricks": "SHIFTLEFT(x, 1)",
                "snowflake": "BITSHIFTLEFT(x, 1)",
            },
            write={
                "snowflake": "BITSHIFTLEFT(x, 1)",
                "spark": "SHIFTLEFT(x, 1)",
                "databricks": "SHIFTLEFT(x, 1)",
                "trino": "BITWISE_ARITHMETIC_SHIFT_LEFT(x, 1)",
            },
        )

        self.validate_all(
            "SELECT CASE WHEN SHIFTLEFT(1, 4) > 10 THEN SHIFTRIGHT(128, 3) ELSE SHIFTLEFT(2, 2) END AS result",
            read={
                "databricks": "SELECT CASE WHEN SHIFTLEFT(1, 4) > 10 THEN SHIFTRIGHT(128, 3) ELSE SHIFTLEFT(2, 2) END AS result",
            },
        )

        self.validate_all(
            "SHIFTRIGHT(x, 1)",
            read={
                "trino": "bitwise_right_shift(x, 1)",
                "duckdb": "x >> 1",
                "hive": "x >> 1",
                "spark": "SHIFTRIGHT(x, 1)",
                "databricks": "SHIFTRIGHT(x, 1)",
                "snowflake": "BITSHIFTRIGHT(x, 1)",
            },
            write={
                "snowflake": "BITSHIFTRIGHT(x, 1)",
                "spark": "SHIFTRIGHT(x, 1)",
                "databricks": "SHIFTRIGHT(x, 1)",
                "trino": "BITWISE_ARITHMETIC_SHIFT_RIGHT(x, 1)",
            },
        )

        self.validate_all(
            "BITWISE_XOR(col)",
            read={
                "databricks": "BIT_XOR(col)",
                "snowflake": "BIT_XOR(col)",
=======
    def test_date_time(self):
        self.validate_all("SELECT NOW()", read={"databricks": "SELECT now()"})

        self.validate_all(
            "SELECT event_string, CAST(SUBSTRING(event_string, 1, 10) AS DATE) AS event_date FROM events",
            read={
                "databricks": "SELECT event_string, date(substring(event_string, 1, 10)) AS event_date FROM events"
            },
        )

        self.validate_all(
            "SELECT CAST('2020-04-30 12:25:13.45' AS TIMESTAMP)",
            read={"databricks": "SELECT timestamp('2020-04-30 12:25:13.45')"},
        )

        self.validate_all(
            "SELECT TO_DATE('2016-12-31', 'y-MM-dd')",
            read={"databricks": "SELECT to_date('2016-12-31', 'yyyy-MM-dd')"},
        )

        self.validate_all(
            "SELECT TO_DATE('2016-12-31', 'y-m-d')",
            read={"databricks": "SELECT to_date('2016-12-31', '%y-%m-%d')"},
        )

        self.validate_all(
            "SELECT TO_TIMESTAMP('2016-12-31', 'y-MM-dd')",
            read={"databricks": "SELECT to_timestamp('2016-12-31', 'yyyy-MM-dd')"},
        )

        self.validate_all(
            "SELECT TO_TIMESTAMP_NTZ('1997-09-06 12:29:34')",
            read={"databricks": "select to_timestamp_ntz('1997-09-06 12:29:34')"},
        )

        # This transpilation is incorrect as format is not considered.
        self.validate_all(
            "SELECT FROM_UNIXTIME_WITHUNIT(0, 'milliseconds')",
            read={"databricks": "SELECT from_unixtime(0, 'yyyy-MM-dd HH:mm:ss')"},
        )

        # This transpilation is incorrect as format 'yyyy-MM-dd' is not supported
        self.validate_all(
            "SELECT TO_UNIX_TIMESTAMP('2016-04-08', 'yyyy-MM-dd')/1000",
            read={"databricks": "SELECT to_unix_timestamp('2016-04-08', 'yyyy-MM-dd')"},
        )

        self.validate_all(
            "SELECT TO_UNIX_TIMESTAMP('2016-04-08')/1000",
            read={"databricks": "SELECT to_unix_timestamp('2016-04-08')"},
        )

        self.validate_all(
            "SELECT DATE_TRUNC('YEAR', '2015-03-05T09:32:05.359')",
            read={"databricks": "SELECT date_trunc('YEAR', '2015-03-05T09:32:05.359')"},
        )

        self.validate_all(
            "SELECT DATE_TRUNC('MM', '2015-03-05T09:32:05.359')",
            read={"databricks": "SELECT date_trunc('MM', '2015-03-05T09:32:05.359')"},
        )

        self.validate_all(
            "SELECT DATE_TRUNC('WEEK', '2019-08-04')",
            read={"databricks": "SELECT trunc('2019-08-04', 'week')"},
        )

        self.validate_all(
            "SELECT DATE_ADD('YEAR', 5, CAST('2000-08-05' AS DATE))",
            read={"databricks": "select date_add('year', 5, cast('2000-08-05' as date))"},
        )

        self.validate_all(
            "SELECT DATE_DIFF('YEAR', '2021-01-01', '2022-03-28')",
            read={"databricks": """SELECT date_diff("YEAR", '2021-01-01', '2022-03-28')"""},
        )

        self.validate_all(
            "SELECT DATE_DIFF('DAY', '2009-07-30', '2009-07-31')",
            read={"databricks": "SELECT datediff('2009-07-31', '2009-07-30')"},
        )

        self.validate_all(
            "SELECT TIMESTAMP_ADD('MONTH', -1, CAST('2022-03-31 00:00:00' AS TIMESTAMP))",
            read={"databricks": "SELECT timestampadd(MONTH, -1, TIMESTAMP'2022-03-31 00:00:00')"},
        )

        self.validate_all(
            "SELECT TIMESTAMP_DIFF(CAST('2021-01-01' AS DATE), CAST('1900-03-28' AS DATE), 'YEAR')",
            read={"databricks": "SELECT timestampdiff(YEAR, DATE'2021-01-01', DATE'1900-03-28')"},
        )

        self.validate_all(
            "SELECT EXTRACT(YEAR FROM CAST('2019-08-12 01:00:00.123456' AS TIMESTAMP))",
            read={"databricks": "SELECT extract(YEAR FROM TIMESTAMP '2019-08-12 01:00:00.123456')"},
        )

        self.validate_all(
            "SELECT EXTRACT(DAY FROM CAST('2019-08-12' AS DATE))",
            read={"databricks": "SELECT date_part('day', DATE'2019-08-12')"},
        )

        self.validate_all(
            "SELECT YEAR(TO_DATE('2008-02-20'))", read={"databricks": "SELECT year('2008-02-20')"}
        )

        self.validate_all(
            "SELECT MONTH(TO_DATE('2008-02-20'))", read={"databricks": "SELECT month('2008-02-20')"}
        )

        self.validate_all(
            "SELECT DAYS(TO_DATE('2016-07-30'))", read={"databricks": "SELECT DAY('2016-07-30')"}
        )

        self.validate_all(
            "SELECT LAST_DAY(CAST('2009-01-12' AS DATE))",
            read={"databricks": "SELECT last_day('2009-01-12')"},
        )

        self.validate_all(
            "SELECT DAYNAME(CAST('2024-11-01' AS DATE))",
            read={"databricks": "SELECT dayname(DATE'2024-11-01')"},
        )

        self.validate_all(
            "SELECT HOUR('2009-07-30 12:58:59')",
            read={"databricks": "SELECT hour('2009-07-30 12:58:59')"},
        )

        self.validate_all(
            "SELECT MINUTE('2009-07-30 12:58:59')",
            read={"databricks": "SELECT minute('2009-07-30 12:58:59')"},
        )

        self.validate_all(
            "SELECT SECOND('2009-07-30 12:58:59')",
            read={"databricks": "SELECT second('2009-07-30 12:58:59')"},
        )

        self.validate_all(
            "SELECT DAYOFWEEK(TO_DATE('2009-07-30'))",
            read={"databricks": "SELECT dayofweek('2009-07-30')"},
        )

        self.validate_all(
            "SELECT WEEKOFYEAR(TO_DATE('2008-02-20'))",
            read={"databricks": "SELECT weekofyear('2008-02-20')"},
        )

        self.validate_all(
            "SELECT FORMAT_TIMESTAMP(CAST('2024-08-26 22:38:11' AS TIMESTAMP), 'm-d-y H')",
            read={
                "databricks": "select date_format(cast('2024-08-26 22:38:11' as timestamp), '%m-%d-%Y %H')"
>>>>>>> 5f590ecd
            },
        )<|MERGE_RESOLUTION|>--- conflicted
+++ resolved
@@ -1388,7 +1388,162 @@
             },
         )
 
-<<<<<<< HEAD
+    def test_date_time(self):
+        self.validate_all("SELECT NOW()", read={"databricks": "SELECT now()"})
+
+        self.validate_all(
+            "SELECT event_string, CAST(SUBSTRING(event_string, 1, 10) AS DATE) AS event_date FROM events",
+            read={
+                "databricks": "SELECT event_string, date(substring(event_string, 1, 10)) AS event_date FROM events"
+            },
+        )
+
+        self.validate_all(
+            "SELECT CAST('2020-04-30 12:25:13.45' AS TIMESTAMP)",
+            read={"databricks": "SELECT timestamp('2020-04-30 12:25:13.45')"},
+        )
+
+        self.validate_all(
+            "SELECT TO_DATE('2016-12-31', 'y-MM-dd')",
+            read={"databricks": "SELECT to_date('2016-12-31', 'yyyy-MM-dd')"},
+        )
+
+        self.validate_all(
+            "SELECT TO_DATE('2016-12-31', 'y-m-d')",
+            read={"databricks": "SELECT to_date('2016-12-31', '%y-%m-%d')"},
+        )
+
+        self.validate_all(
+            "SELECT TO_TIMESTAMP('2016-12-31', 'y-MM-dd')",
+            read={"databricks": "SELECT to_timestamp('2016-12-31', 'yyyy-MM-dd')"},
+        )
+
+        self.validate_all(
+            "SELECT TO_TIMESTAMP_NTZ('1997-09-06 12:29:34')",
+            read={"databricks": "select to_timestamp_ntz('1997-09-06 12:29:34')"},
+        )
+
+        # This transpilation is incorrect as format is not considered.
+        self.validate_all(
+            "SELECT FROM_UNIXTIME_WITHUNIT(0, 'milliseconds')",
+            read={"databricks": "SELECT from_unixtime(0, 'yyyy-MM-dd HH:mm:ss')"},
+        )
+
+        # This transpilation is incorrect as format 'yyyy-MM-dd' is not supported
+        self.validate_all(
+            "SELECT TO_UNIX_TIMESTAMP('2016-04-08', 'yyyy-MM-dd')/1000",
+            read={"databricks": "SELECT to_unix_timestamp('2016-04-08', 'yyyy-MM-dd')"},
+        )
+
+        self.validate_all(
+            "SELECT TO_UNIX_TIMESTAMP('2016-04-08')/1000",
+            read={"databricks": "SELECT to_unix_timestamp('2016-04-08')"},
+        )
+
+        self.validate_all(
+            "SELECT DATE_TRUNC('YEAR', '2015-03-05T09:32:05.359')",
+            read={"databricks": "SELECT date_trunc('YEAR', '2015-03-05T09:32:05.359')"},
+        )
+
+        self.validate_all(
+            "SELECT DATE_TRUNC('MM', '2015-03-05T09:32:05.359')",
+            read={"databricks": "SELECT date_trunc('MM', '2015-03-05T09:32:05.359')"},
+        )
+
+        self.validate_all(
+            "SELECT DATE_TRUNC('WEEK', '2019-08-04')",
+            read={"databricks": "SELECT trunc('2019-08-04', 'week')"},
+        )
+
+        self.validate_all(
+            "SELECT DATE_ADD('YEAR', 5, CAST('2000-08-05' AS DATE))",
+            read={"databricks": "select date_add('year', 5, cast('2000-08-05' as date))"},
+        )
+
+        self.validate_all(
+            "SELECT DATE_DIFF('YEAR', '2021-01-01', '2022-03-28')",
+            read={"databricks": """SELECT date_diff("YEAR", '2021-01-01', '2022-03-28')"""},
+        )
+
+        self.validate_all(
+            "SELECT DATE_DIFF('DAY', '2009-07-30', '2009-07-31')",
+            read={"databricks": "SELECT datediff('2009-07-31', '2009-07-30')"},
+        )
+
+        self.validate_all(
+            "SELECT TIMESTAMP_ADD('MONTH', -1, CAST('2022-03-31 00:00:00' AS TIMESTAMP))",
+            read={"databricks": "SELECT timestampadd(MONTH, -1, TIMESTAMP'2022-03-31 00:00:00')"},
+        )
+
+        self.validate_all(
+            "SELECT TIMESTAMP_DIFF(CAST('2021-01-01' AS DATE), CAST('1900-03-28' AS DATE), 'YEAR')",
+            read={"databricks": "SELECT timestampdiff(YEAR, DATE'2021-01-01', DATE'1900-03-28')"},
+        )
+
+        self.validate_all(
+            "SELECT EXTRACT(YEAR FROM CAST('2019-08-12 01:00:00.123456' AS TIMESTAMP))",
+            read={"databricks": "SELECT extract(YEAR FROM TIMESTAMP '2019-08-12 01:00:00.123456')"},
+        )
+
+        self.validate_all(
+            "SELECT EXTRACT(DAY FROM CAST('2019-08-12' AS DATE))",
+            read={"databricks": "SELECT date_part('day', DATE'2019-08-12')"},
+        )
+
+        self.validate_all(
+            "SELECT YEAR(TO_DATE('2008-02-20'))", read={"databricks": "SELECT year('2008-02-20')"}
+        )
+
+        self.validate_all(
+            "SELECT MONTH(TO_DATE('2008-02-20'))", read={"databricks": "SELECT month('2008-02-20')"}
+        )
+
+        self.validate_all(
+            "SELECT DAYS(TO_DATE('2016-07-30'))", read={"databricks": "SELECT DAY('2016-07-30')"}
+        )
+
+        self.validate_all(
+            "SELECT LAST_DAY(CAST('2009-01-12' AS DATE))",
+            read={"databricks": "SELECT last_day('2009-01-12')"},
+        )
+
+        self.validate_all(
+            "SELECT DAYNAME(CAST('2024-11-01' AS DATE))",
+            read={"databricks": "SELECT dayname(DATE'2024-11-01')"},
+        )
+
+        self.validate_all(
+            "SELECT HOUR('2009-07-30 12:58:59')",
+            read={"databricks": "SELECT hour('2009-07-30 12:58:59')"},
+        )
+
+        self.validate_all(
+            "SELECT MINUTE('2009-07-30 12:58:59')",
+            read={"databricks": "SELECT minute('2009-07-30 12:58:59')"},
+        )
+
+        self.validate_all(
+            "SELECT SECOND('2009-07-30 12:58:59')",
+            read={"databricks": "SELECT second('2009-07-30 12:58:59')"},
+        )
+
+        self.validate_all(
+            "SELECT DAYOFWEEK(TO_DATE('2009-07-30'))",
+            read={"databricks": "SELECT dayofweek('2009-07-30')"},
+        )
+
+        self.validate_all(
+            "SELECT WEEKOFYEAR(TO_DATE('2008-02-20'))",
+            read={"databricks": "SELECT weekofyear('2008-02-20')"},
+        )
+
+        self.validate_all(
+            "SELECT FORMAT_TIMESTAMP(CAST('2024-08-26 22:38:11' AS TIMESTAMP), 'm-d-y H')",
+            read={
+                "databricks": "select date_format(cast('2024-08-26 22:38:11' as timestamp), '%m-%d-%Y %H')"
+            },
+        )
+
     def test_array_agg(self):
         self.validate_all(
             "SELECT ARRAY_AGG(DISTINCT col) AS result FROM (VALUES (1), (2), (NULL), (1)) AS tab(col)",
@@ -1466,160 +1621,5 @@
             read={
                 "databricks": "BIT_XOR(col)",
                 "snowflake": "BIT_XOR(col)",
-=======
-    def test_date_time(self):
-        self.validate_all("SELECT NOW()", read={"databricks": "SELECT now()"})
-
-        self.validate_all(
-            "SELECT event_string, CAST(SUBSTRING(event_string, 1, 10) AS DATE) AS event_date FROM events",
-            read={
-                "databricks": "SELECT event_string, date(substring(event_string, 1, 10)) AS event_date FROM events"
-            },
-        )
-
-        self.validate_all(
-            "SELECT CAST('2020-04-30 12:25:13.45' AS TIMESTAMP)",
-            read={"databricks": "SELECT timestamp('2020-04-30 12:25:13.45')"},
-        )
-
-        self.validate_all(
-            "SELECT TO_DATE('2016-12-31', 'y-MM-dd')",
-            read={"databricks": "SELECT to_date('2016-12-31', 'yyyy-MM-dd')"},
-        )
-
-        self.validate_all(
-            "SELECT TO_DATE('2016-12-31', 'y-m-d')",
-            read={"databricks": "SELECT to_date('2016-12-31', '%y-%m-%d')"},
-        )
-
-        self.validate_all(
-            "SELECT TO_TIMESTAMP('2016-12-31', 'y-MM-dd')",
-            read={"databricks": "SELECT to_timestamp('2016-12-31', 'yyyy-MM-dd')"},
-        )
-
-        self.validate_all(
-            "SELECT TO_TIMESTAMP_NTZ('1997-09-06 12:29:34')",
-            read={"databricks": "select to_timestamp_ntz('1997-09-06 12:29:34')"},
-        )
-
-        # This transpilation is incorrect as format is not considered.
-        self.validate_all(
-            "SELECT FROM_UNIXTIME_WITHUNIT(0, 'milliseconds')",
-            read={"databricks": "SELECT from_unixtime(0, 'yyyy-MM-dd HH:mm:ss')"},
-        )
-
-        # This transpilation is incorrect as format 'yyyy-MM-dd' is not supported
-        self.validate_all(
-            "SELECT TO_UNIX_TIMESTAMP('2016-04-08', 'yyyy-MM-dd')/1000",
-            read={"databricks": "SELECT to_unix_timestamp('2016-04-08', 'yyyy-MM-dd')"},
-        )
-
-        self.validate_all(
-            "SELECT TO_UNIX_TIMESTAMP('2016-04-08')/1000",
-            read={"databricks": "SELECT to_unix_timestamp('2016-04-08')"},
-        )
-
-        self.validate_all(
-            "SELECT DATE_TRUNC('YEAR', '2015-03-05T09:32:05.359')",
-            read={"databricks": "SELECT date_trunc('YEAR', '2015-03-05T09:32:05.359')"},
-        )
-
-        self.validate_all(
-            "SELECT DATE_TRUNC('MM', '2015-03-05T09:32:05.359')",
-            read={"databricks": "SELECT date_trunc('MM', '2015-03-05T09:32:05.359')"},
-        )
-
-        self.validate_all(
-            "SELECT DATE_TRUNC('WEEK', '2019-08-04')",
-            read={"databricks": "SELECT trunc('2019-08-04', 'week')"},
-        )
-
-        self.validate_all(
-            "SELECT DATE_ADD('YEAR', 5, CAST('2000-08-05' AS DATE))",
-            read={"databricks": "select date_add('year', 5, cast('2000-08-05' as date))"},
-        )
-
-        self.validate_all(
-            "SELECT DATE_DIFF('YEAR', '2021-01-01', '2022-03-28')",
-            read={"databricks": """SELECT date_diff("YEAR", '2021-01-01', '2022-03-28')"""},
-        )
-
-        self.validate_all(
-            "SELECT DATE_DIFF('DAY', '2009-07-30', '2009-07-31')",
-            read={"databricks": "SELECT datediff('2009-07-31', '2009-07-30')"},
-        )
-
-        self.validate_all(
-            "SELECT TIMESTAMP_ADD('MONTH', -1, CAST('2022-03-31 00:00:00' AS TIMESTAMP))",
-            read={"databricks": "SELECT timestampadd(MONTH, -1, TIMESTAMP'2022-03-31 00:00:00')"},
-        )
-
-        self.validate_all(
-            "SELECT TIMESTAMP_DIFF(CAST('2021-01-01' AS DATE), CAST('1900-03-28' AS DATE), 'YEAR')",
-            read={"databricks": "SELECT timestampdiff(YEAR, DATE'2021-01-01', DATE'1900-03-28')"},
-        )
-
-        self.validate_all(
-            "SELECT EXTRACT(YEAR FROM CAST('2019-08-12 01:00:00.123456' AS TIMESTAMP))",
-            read={"databricks": "SELECT extract(YEAR FROM TIMESTAMP '2019-08-12 01:00:00.123456')"},
-        )
-
-        self.validate_all(
-            "SELECT EXTRACT(DAY FROM CAST('2019-08-12' AS DATE))",
-            read={"databricks": "SELECT date_part('day', DATE'2019-08-12')"},
-        )
-
-        self.validate_all(
-            "SELECT YEAR(TO_DATE('2008-02-20'))", read={"databricks": "SELECT year('2008-02-20')"}
-        )
-
-        self.validate_all(
-            "SELECT MONTH(TO_DATE('2008-02-20'))", read={"databricks": "SELECT month('2008-02-20')"}
-        )
-
-        self.validate_all(
-            "SELECT DAYS(TO_DATE('2016-07-30'))", read={"databricks": "SELECT DAY('2016-07-30')"}
-        )
-
-        self.validate_all(
-            "SELECT LAST_DAY(CAST('2009-01-12' AS DATE))",
-            read={"databricks": "SELECT last_day('2009-01-12')"},
-        )
-
-        self.validate_all(
-            "SELECT DAYNAME(CAST('2024-11-01' AS DATE))",
-            read={"databricks": "SELECT dayname(DATE'2024-11-01')"},
-        )
-
-        self.validate_all(
-            "SELECT HOUR('2009-07-30 12:58:59')",
-            read={"databricks": "SELECT hour('2009-07-30 12:58:59')"},
-        )
-
-        self.validate_all(
-            "SELECT MINUTE('2009-07-30 12:58:59')",
-            read={"databricks": "SELECT minute('2009-07-30 12:58:59')"},
-        )
-
-        self.validate_all(
-            "SELECT SECOND('2009-07-30 12:58:59')",
-            read={"databricks": "SELECT second('2009-07-30 12:58:59')"},
-        )
-
-        self.validate_all(
-            "SELECT DAYOFWEEK(TO_DATE('2009-07-30'))",
-            read={"databricks": "SELECT dayofweek('2009-07-30')"},
-        )
-
-        self.validate_all(
-            "SELECT WEEKOFYEAR(TO_DATE('2008-02-20'))",
-            read={"databricks": "SELECT weekofyear('2008-02-20')"},
-        )
-
-        self.validate_all(
-            "SELECT FORMAT_TIMESTAMP(CAST('2024-08-26 22:38:11' AS TIMESTAMP), 'm-d-y H')",
-            read={
-                "databricks": "select date_format(cast('2024-08-26 22:38:11' as timestamp), '%m-%d-%Y %H')"
->>>>>>> 5f590ecd
             },
         )