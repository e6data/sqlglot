--- conflicted
+++ resolved
@@ -2725,99 +2725,7 @@
             read={
                 "databricks": "SELECT ean DECIMAL FROM silver_postgres_v2.thor_inbound.inbound_sku"
             },
-<<<<<<< HEAD
-=======
-        )
-
-    def test_table_alias_qualification(self):
-        """Test table alias qualification for LEFT JOIN with USING clause"""
-        from sqlglot.dialects.e6 import E6
-
-        # Enable the feature flag
-        E6.ENABLE_TABLE_ALIAS_QUALIFICATION = True
-
-        try:
-            # Test 1: Simple LEFT JOIN with USING - columns should be qualified
-            self.validate_all(
-                "SELECT pv.start_tstamp_date, pv.vehicle_vin FROM vehicle_parked_view AS pv LEFT JOIN parked_well AS pw USING (vehicle_vin) WHERE pv.start_tstamp_date >= '2024-06-06'",
-                read={
-                    "databricks": "SELECT start_tstamp_date, vehicle_vin FROM vehicle_parked_view pv LEFT JOIN parked_well pw USING (vehicle_vin) WHERE start_tstamp_date >= '2024-06-06'",
-                },
-            )
-
-            # Test 2: INNER JOIN with USING - columns should NOT be qualified
-            self.validate_all(
-                "SELECT user_id, session_id FROM sessions AS s INNER JOIN activities AS a USING (session_id)",
-                read={
-                    "databricks": "SELECT user_id, session_id FROM sessions s INNER JOIN activities a USING (session_id)",
-                },
-            )
-
-            # Test 3: LEFT JOIN with ON - columns should NOT be qualified
-            self.validate_all(
-                "SELECT user_id, session_id FROM sessions AS s LEFT JOIN activities AS a ON s.session_id = a.session_id",
-                read={
-                    "databricks": "SELECT user_id, session_id FROM sessions s LEFT JOIN activities a ON s.session_id = a.session_id",
-                },
-            )
-
-            # Test 4: Nested query with LEFT JOIN in inner query
-            self.validate_all(
-                "SELECT user_id, order_count FROM (SELECT o.user_id, o.order_id, o.order_count FROM orders AS o LEFT JOIN order_details AS od USING (order_id) WHERE o.order_date >= '2024-01-01') AS subquery WHERE order_count > 10",
-                read={
-                    "databricks": "SELECT user_id, order_count FROM (SELECT user_id, order_id, order_count FROM orders o LEFT JOIN order_details od USING (order_id) WHERE order_date >= '2024-01-01') AS subquery WHERE order_count > 10",
-                },
-            )
-
-            # Test 5: Nested query with LEFT JOIN in outer query (subquery in FROM)
-            self.validate_all(
-                "SELECT pv.user_id, pv.session_count FROM (SELECT user_id, COUNT(*) AS session_count FROM sessions GROUP BY user_id) AS pv LEFT JOIN users AS u USING (user_id) WHERE pv.session_count > 5",
-                read={
-                    "databricks": "SELECT user_id, session_count FROM (SELECT user_id, COUNT(*) AS session_count FROM sessions GROUP BY user_id) pv LEFT JOIN users u USING (user_id) WHERE session_count > 5",
-                },
-            )
-
-            # Test 6: Real-world CTE query with LEFT JOIN and aggregates
-            self.validate_all(
-                "WITH pw AS (SELECT dt AS start_tstamp_date, app_id, domain_userid, domain_sessionid, web_page.id AS page_view_id, CASE messaging_unit_event.is_exceeded WHEN TRUE THEN 'final barrier' ELSE 'dismissable growler' END AS meter_unit_type FROM silver_eu_prod.spruce.slv_core_events WHERE event_name = 'messaging_unit_event' AND messaging_unit_event.subject LIKE 'paywall%' AND dt = CAST('2025-10-01' AS DATE) AND messaging_unit_event.type = 'impression' AND app_id IN ('vogue-bz')) SELECT pv.start_tstamp_date, YEAR(TO_DATE(pv.start_tstamp_date)) AS Year, MONTH(TO_DATE(pv.start_tstamp_date)) AS Month, CAST(DATE_TRUNC('WEEK', pv.start_tstamp_date) AS DATE) AS Week, pv.app_id, COUNT(DISTINCT pv.domain_userid) AS uvs FROM gold_eu_prod.spruce.gld_web_page_views AS pv LEFT JOIN pw USING (app_id, start_tstamp_date, page_view_id) WHERE pv.start_tstamp_date = CAST('2025-10-01' AS DATE) AND pv.app_id IN ('vogue-bz') GROUP BY ALL",
-                read={
-                    "databricks": """
-                    with pw as (
-                        SELECT
-                          dt AS start_tstamp_date
-                          ,app_id
-                          ,domain_userid
-                          ,domain_sessionid
-                          ,web_page.id as page_view_id
-                          ,case messaging_unit_event.is_exceeded when true then 'final barrier' else 'dismissable growler' end as meter_unit_type
-                        FROM
-                        silver_eu_prod.spruce.slv_core_events
-                        WHERE
-                          event_name = 'messaging_unit_event'
-                          and messaging_unit_event.subject like 'paywall%'
-                          and dt = Date('2025-10-01')
-                          and messaging_unit_event.type ='impression'
-                          and app_id IN('vogue-bz'))
-                    SELECT
-                        start_tstamp_date,
-                        year(start_tstamp_date) AS Year,
-                        MONTH(start_tstamp_date) AS Month,
-                        CAST(date_trunc('WEEK', start_tstamp_date) AS DATE) AS Week,
-                        app_id
-                        ,COUNT(distinct pv.domain_userid) as uvs
-                    FROM gold_eu_prod.spruce.gld_web_page_views pv
-                    left join pw using (app_id,start_tstamp_date,page_view_id)
-                    WHERE
-                      start_tstamp_date = Date('2025-10-01')
-                      and app_id IN('vogue-bz')
-                    GROUP BY  all
-                    """,
-                },
-            )
-
-        finally:
-            # Always reset flag to default after tests
-            E6.ENABLE_TABLE_ALIAS_QUALIFICATION = False
+        )
 
     def test_double_quotes(self):
         self.validate_all(
@@ -2837,5 +2745,4 @@
             read={
                 "databricks": "(\"time_col\" || ' hours')::INTERVAL",
             },
->>>>>>> 8936cd51
         )