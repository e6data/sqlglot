from tests.dialects.test_dialect import Validator


class TestE6(Validator):
    maxDiff = None
    dialect = "e6"

    def test_E6(self):
        self.validate_all(
            "SELECT DATETIME(CAST('2022-11-01 09:08:07.321' AS TIMESTAMP), 'America/Los_Angeles')",
            read={
                "snowflake": "Select convert_timezone('America/Los_Angeles', '2022-11-01 09:08:07.321' ::TIMESTAMP)",
                "databricks": "Select convert_timezone('America/Los_Angeles', '2022-11-01 09:08:07.321' ::TIMESTAMP)",
            },
        )

        self.validate_all(
            "SELECT CAST(DATETIME(datetime_date_718, 'Asia/Calcutta') AS DATE) IS NOT NULL",
            read={
                "athena": "SELECT cast(datetime_date_718 AT TIME ZONE 'Asia/Calcutta' as date) is not null",
            },
        )

        self.validate_all(
            "NVL(x, y, z)",
            read={
                "spark": "NVL(x,y,z)",
                "snowflake": "NVL(x,y,z)",
            },
            write={
                "snowflake": "NVL(x, y, z)",
                "spark": "NVL(x, y, z)",
            },
        )

        self.validate_all(
            "SELECT REDUCE(ARRAY[1, 2, 3], 0, (acc, x) -> acc + x)",
            read={
                "databricks": "SELECT REDUCE(ARRAY(1, 2, 3), 0, (acc, x) -> acc + x)",
                "snowflake": "SELECT REDUCE(ARRAY(1, 2, 3), 0, (acc, x) -> acc + x)",
                "athena": "SELECT REDUCE(ARRAY(1, 2, 3), 0, (acc, x) -> acc + x)",
            },
        )

        self.validate_all(
            "SELECT ARRAY_CONCAT(ARRAY[1, 2], ARRAY[3, 4])",
            read={
                "snowflake": "SELECT ARRAY_CAT(ARRAY_CONSTRUCT(1, 2), ARRAY_CONSTRUCT(3, 4))",
            },
        )

        self.validate_all(
            "SELECT ARRAY_INTERSECT(ARRAY[1, 2, 3], ARRAY[1, 3, 3, 5])",
            read={
                "databricks": "SELECT ARRAY_INTERSECT(ARRAY(1, 2, 3), ARRAY(1, 3, 3, 5))",
                "athena": "SELECT ARRAY_INTERSECT(ARRAY(1, 2, 3), ARRAY(1, 3, 3, 5))",
                "trino": "SELECT ARRAY_INTERSECT(ARRAY(1, 2, 3), ARRAY(1, 3, 3, 5))",
                "snowflake": "SELECT ARRAY_INTERSECT(ARRAY(1, 2, 3), ARRAY(1, 3, 3, 5))",
            },
        )

        # Concat in dbr can accept many datatypes of args, but we map it to array_concat if type is of array. So we decided to put it as it is.
        self.validate_all(
            "SELECT CONCAT(TRANSFORM(ARRAY[1, 2], x -> x * 10), ARRAY[30, 40])",
            read={
                "databricks": "SELECT concat(transform(array(1, 2), x -> x * 10), array(30, 40))",
            },
        )

        self.validate_all(
            "SELECT SUM(CASE WHEN week_Day = 7 THEN a END) AS \"Saturday\"",
            read={"databricks":"SELECT sum(case when week_Day = 7 then a end) as Saturday"}
        )

        self.validate_all(
            "POWER(x, 2)",
            read={
                "bigquery": "POWER(x, 2)",
                "clickhouse": "POWER(x, 2)",
                "databricks": "POWER(x, 2)",
                "drill": "POW(x, 2)",
                "duckdb": "POWER(x, 2)",
                "hive": "POWER(x, 2)",
                "mysql": "POWER(x, 2)",
                "oracle": "POWER(x, 2)",
                "postgres": "x ^ 2",
                "presto": "POWER(x, 2)",
                "redshift": "POWER(x, 2)",
                "snowflake": "POWER(x, 2)",
                "spark": "POWER(x, 2)",
                "sqlite": "POWER(x, 2)",
                "starrocks": "POWER(x, 2)",
                "teradata": "x ** 2",
                "trino": "POWER(x, 2)",
                "tsql": "POWER(x, 2)",
            },
        )

        self.validate_all(
            "MAP[ARRAY[a, c],ARRAY[b, d]]",
            read={
                "clickhouse": "map(a, b, c, d)",
                "duckdb": "MAP([a, c], [b, d])",
                "hive": "MAP(a, b, c, d)",
                "presto": "MAP(ARRAY[a, c], ARRAY[b, d])",
                "spark": "MAP(a, b, c, d)",
            },
        )

        self.validate_all(
            "SELECT MAP['test','-18000']",
            read={
                "trino": "SELECT map(split('test',','), split('-18000',','))",
            },
        )

        self.validate_all(
            "SELECT MAP[ARRAY['test'],ARRAY['-18000']]",
            read={
                "databricks": "SELECT map(split('test',','), split('-18000',','))",
            },
        )

        self.validate_all(
            "SELECT TO_TIMESTAMP('2024-11-09', 'dd-MM-YY')",
            read={"trino": "SELECT date_parse('2024-11-09', '%d-%m-%y')"},
        )

        self.validate_all(
            "SELECT LATERAL VIEW EXPLODE(a)", read={"databricks": "SELECT LATERAL VIEW EXPLODE(a)"}
        )

        self.validate_all(
            "SELECT LATERAL VIEW EXPLODE(a) t2 AS date_column",
            read={"databricks": "SELECT LATERAL VIEW EXPLODE(a) t2 AS date_column"},
        )

        self.validate_identity("SELECT a FROM tab WHERE a != 5")

        self.validate_all("SELECT DAYS('2024-11-09')", read={"trino": "SELECT DAYS('2024-11-09')"})

        self.validate_all(
            "SELECT LAST_DAY(CAST('2024-11-09' AS TIMESTAMP))",
            read={"trino": "SELECT LAST_DAY_OF_MONTH(CAST('2024-11-09' AS TIMESTAMP))"},
        )

        self.validate_identity("SELECT LAST_DAY(CAST('2024-11-09' AS TIMESTAMP), UNIT)")

        self.validate_identity("SELECT A IS NOT NULL")

        self.validate_all(
            "SELECT A IS NOT NULL",
            read={
                "trino": "SELECT A IS NOT NULL",
                "snowflake": "SELECT A IS NOT NULL",
                "databricks": "SELECT A IS NOT NULL",
            },
        )

        self.validate_all(
            "CAST(A AS VARCHAR)",
            read={
                "snowflake": "AS_VARCHAR(A)",
            },
        )

        # Snippet taken from an Airmeet query
        self.validate_all(
            "CAST(JSON_EXTRACT(f.value, '$.value') AS VARCHAR)",
            read={"snowflake": "as_varchar(f.value : value)"},
        )

        self.validate_all(
            "COALESCE(CAST(discount_percentage AS VARCHAR), '0%')",
            read={
                "snowflake": "COALESCE(AS_VARCHAR(discount_percentage), '0%')",
            },
        )

        self.validate_all(
            "SELECT DAYOFWEEKISO('2024-11-09')",
            read={
                "trino": "SELECT day_of_week('2024-11-09')",
            },
        )

        self.validate_all(
            "SELECT EXTRACT(DOY FROM CAST('2024-08-09' AS TIMESTAMP))",
            read={
                "databricks": "SELECT dayofyear('2024-08-09')",
            },
        )

        self.validate_all(
            "SELECT EXTRACT(DOY FROM CAST('2024-08-09' AS TIMESTAMP))",
            read={
                "databricks": "SELECT DAY_OF_YEAR('2024-08-09')",
            },
        )

        self.validate_all(
            "SELECT CURRENT_DATE",
            read={
                "databricks": "select curdate()",
            },
        )

        self.validate_all(
            "SELECT CURRENT_TIMESTAMP",
            read={
                "databricks": "SELECT CURRENT_TIMESTAMP()",
                "snowflake": "select current_timestamp()",
            },
        )

        self.validate_all(
            "POSITION(needle in haystack from c)",
            write={
                "spark": "LOCATE(needle, haystack, c)",
                "clickhouse": "POSITION(haystack, needle, c)",
                "snowflake": "CHARINDEX(needle, haystack, c)",
                "mysql": "LOCATE(needle, haystack, c)",
            },
        )


        # check it onece
        # self.validate_all(
        #     "SELECT FORMAT_DATE('2024-11-09 09:08:07', 'dd-MM-YY')",
        #     read={"trino": "SELECT format_datetime('2024-11-09 09:08:07', '%d-%m-%y')"},
        # )
        self.validate_all(
            "SELECT FORMAT_DATETIME(CAST('2025-07-21 15:30:00' AS TIMESTAMP), '%Y-%m-%d')",
            read={"trino":"SELECT FORMAT_DATETIME(TIMESTAMP '2025-07-21 15:30:00', '%Y-%m-%d')",
                  "athena": "SELECT FORMAT_DATETIME(TIMESTAMP '2025-07-21 15:30:00', '%Y-%m-%d')"},
        )



        self.validate_all(
            "SELECT ARRAY_POSITION(1.9, ARRAY[1, 2, 3, 1.9])",
            read={
                "trino": "SELECT ARRAY_position(ARRAY[1, 2, 3, 1.9],1.9)",
                "snowflake": "SELECT ARRAY_position(1.9, ARRAY[1, 2, 3, 1.9])",
                "databricks": "SELECT ARRAY_position(ARRAY[1, 2, 3, 1.9],1.9)",
                "postgres": "SELECT ARRAY_position(ARRAY[1, 2, 3, 1.9],1.9)",
                "starrocks": "SELECT ARRAY_position(ARRAY[1, 2, 3, 1.9],1.9)",
            },
            write={
                "trino": "SELECT ARRAY_POSITION(ARRAY[1, 2, 3, 1.9], 1.9)",
                "snowflake": "SELECT ARRAY_POSITION(1.9, [1, 2, 3, 1.9])",
                "databricks": "SELECT ARRAY_POSITION(ARRAY(1, 2, 3, 1.9), 1.9)",
                "postgres": "SELECT ARRAY_POSITION(ARRAY[1, 2, 3, 1.9], 1.9)",
                "starrocks": "SELECT ARRAY_POSITION([1, 2, 3, 1.9], 1.9)",
            },
        )

        self.validate_all(
            "SELECT SIZE(ARRAY[1, 2, 3])",
            read={
                "trino": "SELECT CARDINALITY(ARRAY[1, 2, 3])",
                "snowflake": "SELECT ARRAY_SIZE(ARRAY_CONSTRUCT(1, 2, 3))",
                "databricks": "SELECT ARRAY_SIZE(ARRAY[1, 2, 3])",
            },
            write={
                "trino": "SELECT CARDINALITY(ARRAY[1, 2, 3])",
                "snowflake": "SELECT ARRAY_SIZE([1, 2, 3])",
            },
        )

        self.validate_all(
            "SELECT SIZE(TRANSFORM(ARRAY[1, 2, 3], x -> x * 2))",
            read={
                "databricks": "SELECT ARRAY_SIZE(transform(array(1, 2, 3), x -> x * 2))",
                "athena": "SELECT ARRAY_SIZE(transform(array(1, 2, 3), x -> x * 2))",
                "snowflake": "SELECT ARRAY_SIZE(transform(array(1, 2, 3), x -> x * 2))",
            },
        )

        self.validate_all(
            "ARRAY_CONTAINS(x, 1)",
            read={
                "duckdb": "LIST_HAS(x, 1)",
                "snowflake": "ARRAY_CONTAINS(1, x)",
                "trino": "CONTAINS(x, 1)",
                "presto": "CONTAINS(x, 1)",
                "hive": "ARRAY_CONTAINS(x, 1)",
                "spark": "ARRAY_CONTAINS(x, 1)",
            },
            write={
                "duckdb": "ARRAY_CONTAINS(x, 1)",
                "presto": "CONTAINS(x, 1)",
                "hive": "ARRAY_CONTAINS(x, 1)",
                "spark": "ARRAY_CONTAINS(x, 1)",
                "snowflake": "ARRAY_CONTAINS(1, x)",
            },
        )

        self.validate_all(
            "SELECT ARRAY_CONTAINS(ARRAY[100, 200, 300], 200)",
            read={
                "databricks": "SELECT array_contains(array(100, 200, 300), 200)",
                "snowflake": "SELECT array_contains(200, array_construct(100, 200, 300))",
            },
        )

        # This functions tests the `_parse_filter_array` functions that we have written.
        self.validate_all(
            "SELECT FILTER_ARRAY(ARRAY[5, -6, NULL, 7], x -> x > 0)",
            read={"trino": "SELECT filter(ARRAY[5, -6, NULL, 7], x -> x > 0)"},
        )

        self.validate_all(
            "SELECT APPROX_COUNT_DISTINCT(a) FROM foo",
            read={
                "trino": "SELECT approx_distinct(a) FROM foo",
                "duckdb": "SELECT APPROX_COUNT_DISTINCT(a) FROM foo",
                "presto": "SELECT APPROX_DISTINCT(a) FROM foo",
                "hive": "SELECT APPROX_COUNT_DISTINCT(a) FROM foo",
                "spark": "SELECT APPROX_COUNT_DISTINCT(a) FROM foo",
            },
        )

        self.validate_all(
            "SELECT APPROX_COUNT_DISTINCT(col1) FILTER(WHERE col2 = 10) FROM (VALUES (1, 10), (1, 10), (2, 10), (2, 10), (3, 10), (1, 12)) AS tab(col1, col2)",
            read={
                "databricks": "SELECT APPROX_COUNT_DISTINCT(col1) FILTER(WHERE col2 = 10) FROM (VALUES (1, 10), (1, 10), (2, 10), (2, 10), (3, 10), (1, 12)) AS tab(col1, col2)",
            },
        )

        self.validate_all(
            "SELECT LATERAL VIEW EXPLODE(input => mv.content) AS f",
            read={"snowflake": "select lateral flatten(input => mv.content) f"},
        )

        self.validate_all(
            "SELECT LOCATE('ehe', 'hahahahehehe')",
            read={"trino": "SELECT STRPOS('hahahahehehe','ehe')"},
        )

        # we are not writing test for databricks below here because implementation of function is such that it is based on from_dialect
        # and in the test below we do not send from dialect as arg which would result in wrong or failed test.
        self.validate_all(
            "SELECT JSON_EXTRACT(x, '$.name')",
            read={
                "trino": "SELECT JSON_QUERY(x, '$.name')",
                "presto": "SELECT JSON_EXTRACT(x, '$.name')",
                "hive": "SELECT GET_JSON_OBJECT(x, '$.name')",
                "spark": "SELECT GET_JSON_OBJECT(x, '$.name')",
            },
        )

        self.validate_all(
            "SELECT CURRENT_TIMESTAMP",
            read={
                "databricks": "select GETDATE()",
            },
        )

        self.validate_all(
            "SELECT DATE_DIFF('DAY', CAST('2024-11-11' AS DATE), CAST('2024-11-09' AS DATE))",
            read={
                "trino": "SELECT date_diff('DAY', CAST('2024-11-11' AS DATE), CAST('2024-11-09' AS DATE))",
                "snowflake": "SELECT DATEDIFF(DAY, CAST('2024-11-11' AS DATE), CAST('2024-11-09' AS DATE))",
                "presto": "SELECT date_diff('DAY', CAST('2024-11-11' AS DATE), CAST('2024-11-09' AS DATE))",
                "databricks": "SELECT DATEDIFF(DAY, CAST('2024-11-11' AS DATE), CAST('2024-11-09' AS DATE))",
            },
            write={
                "e6": "SELECT DATE_DIFF('DAY', CAST('2024-11-11' AS DATE), CAST('2024-11-09' AS DATE))"
            },
        )

        self.validate_all(
            "SELECT DATE_DIFF('DAY', CAST('2024-11-11' AS DATE), CAST('2024-11-09' AS DATE))",
            read={
                "databricks": "SELECT DATEDIFF(SQL_TSI_DAY, CAST('2024-11-11' AS DATE), CAST('2024-11-09' AS DATE))",
            },
        )

        self.validate_all(
            "SELECT TIMESTAMP_ADD('HOUR', 1, CAST('2003-01-02 11:59:59' AS TIMESTAMP))",
            read={
                "databricks": "SELECT TIMESTAMPADD(SQL_TSI_HOUR, 1, TIMESTAMP'2003-01-02 11:59:59')",
            },
        )

        self.validate_all(
            "SELECT WIDTH_BUCKET(5.3, 0.2, 10.6, 5)",
            read={
                "databricks": "SELECT width_bucket(5.3, 0.2, 10.6, 5)",
                "snowflake": "SELECT width_bucket(5.3, 0.2, 10.6, 5)",
                "trino": "SELECT width_bucket(5.3, 0.2, 10.6, 5)",
                "athena": "SELECT width_bucket(5.3, 0.2, 10.6, 5)",
            },
        )

        self.validate_all(
            "SELECT FROM_UNIXTIME(1674797653)",
            read={
                "trino": "SELECT from_unixtime(1674797653)",
            },
        )

        self.validate_all(
            "SELECT FROM_UNIXTIME(unixtime / 1000)",
            read={"trino": "SELECT from_unixtime(unixtime/1000)"},
        )

        self.validate_all(
            "SELECT FROM_UTC_TIMESTAMP(CAST('2016-08-31' AS TIMESTAMP), 'Asia/Seoul')",
            read={
                "databricks": "SELECT FROM_UTC_TIMESTAMP('2016-08-31', 'Asia/Seoul')",
            },
        )

        self.validate_all("SELECT AVG(x)", read={"trino": "SELECT AVG(x)"})

        self.validate_all(
            "SELECT MAX_BY(a.id, a.timestamp) FROM a",
            read={
                "bigquery": "SELECT MAX_BY(a.id, a.timestamp) FROM a",
                "clickhouse": "SELECT argMax(a.id, a.timestamp) FROM a",
                "duckdb": "SELECT MAX_BY(a.id, a.timestamp) FROM a",
                "snowflake": "SELECT MAX_BY(a.id, a.timestamp) FROM a",
                "spark": "SELECT MAX_BY(a.id, a.timestamp) FROM a",
                "databricks": "SELECT MAX_BY(a.id, a.timestamp) FROM a",
                "teradata": "SELECT MAX_BY(a.id, a.timestamp) FROM a",
            },
            write={
                "e6": "SELECT MAX_BY(a.id, a.timestamp) FROM a",
                "bigquery": "SELECT MAX_BY(a.id, a.timestamp) FROM a",
                "clickhouse": "SELECT argMax(a.id, a.timestamp) FROM a",
                "duckdb": "SELECT ARG_MAX(a.id, a.timestamp) FROM a",
                "presto": "SELECT MAX_BY(a.id, a.timestamp) FROM a",
                "snowflake": "SELECT MAX_BY(a.id, a.timestamp) FROM a",
                "spark": "SELECT MAX_BY(a.id, a.timestamp) FROM a",
                "databricks": "SELECT MAX_BY(a.id, a.timestamp) FROM a",
                "teradata": "SELECT MAX_BY(a.id, a.timestamp) FROM a",
            },
        )

        self.validate_all(
            "ARBITRARY(x)",
            read={
                "bigquery": "ANY_VALUE(x)",
                "clickhouse": "any(x)",
                "databricks": "ANY_VALUE(x)",
                "doris": "ANY_VALUE(x)",
                "drill": "ANY_VALUE(x)",
                "duckdb": "ANY_VALUE(x)",
                "mysql": "ANY_VALUE(x)",
                "oracle": "ANY_VALUE(x)",
                "redshift": "ANY_VALUE(x)",
                "snowflake": "ANY_VALUE(x)",
                "spark": "ANY_VALUE(x)",
            },
        )

        self.validate_all(
            "STARTS_WITH('abc', 'a')",
            read={
                "spark": "STARTSWITH('abc', 'a')",
                "presto": "STARTS_WITH('abc', 'a')",
                "snowflake": "STARTSWITH('abc', 'a')",
            },
        )

        self.validate_all(
            "SELECT CONTAINS_SUBSTR('X', 'Y')",
            read={"snowflake": "SELECT CONTAINS('X','Y')"},
            write={"snowflake": "SELECT CONTAINS('X', 'Y')"},
        )

        self.validate_all(
            "SELECT ELEMENT_AT(X, 4)",
            read={
                "snowflake": "SELECT get(X, 3)",
                "trino": "SELECT ELEMENT_AT(X, 4)",
                "databricks": "SELECT ELEMENT_AT(X, 4)",
                "spark": "SELECT ELEMENT_AT(X, 4)",
                "duckdb": "SELECT X[4]",
            },
            write={
                "snowflake": "SELECT X[3]",
                "trino": "SELECT ELEMENT_AT(X, 4)",
                "databricks": "SELECT TRY_ELEMENT_AT(X, 4)",
                "spark": "SELECT TRY_ELEMENT_AT(X, 4)",
                "duckdb": "SELECT X[4]",
            },
        )

        self.validate_all(
            "ELEMENT_AT(X, 5)",
            read={
                "databricks": "GET(X, 4)",
            },
        )

        self.validate_all(
            "SELECT CASE WHEN SIZE(arr) > 3 THEN TRY_ELEMENT_AT(TRANSFORM(arr, x -> x * 2), -2) ELSE TRY_ELEMENT_AT(arr, 1) END AS resul FROM (VALUES (ARRAY[1, 2, 3, 4]), (ARRAY[10, 20])) AS tab(arr)",
            read={
                "databricks": "SELECT CASE WHEN size(arr) > 3 THEN try_element_at(transform(arr, x -> x * 2), -2) ELSE try_element_at(arr, 1) END AS resul FROM VALUES (array(1, 2, 3, 4)), (array(10, 20)) AS tab(arr)",
            },
        )

        self.validate_all(
            "SELECT FILTER_ARRAY(ARRAY[1, 2, 3, 4], x -> TRY_ELEMENT_AT(ARRAY[TRUE, FALSE, TRUE], x) = TRUE) AS filtered",
            read={
                "databricks": "SELECT filter(array(1, 2, 3, 4), x -> try_element_at(array(true, false, true), x) = true) AS filtered",
            },
        )

        self.validate_all(
            "SELECT TRY_ELEMENT_AT(f.CustomTargeting, 'kpeid')",
            read={
                "databricks": "SELECT TRY_ELEMENT_AT(f.CustomTargeting, 'kpeid')",
            },
        )

        self.validate_all(
            'SELECT X."B"',
            read={
                "snowflake": "SELECT X['B']",
                "trino": "SELECT X['B']",
                "databricks": "SELECT X['B']",
                "spark": "SELECT X['B']",
                "duckdb": "SELECT X['B']",
            },
        )

        self.validate_all(
            "SELECT CONVERT_TIMEZONE('Asia/Seoul', 'UTC', CAST('2016-08-31' AS TIMESTAMP))",
            read={"databricks": "SELECT to_utc_timestamp('2016-08-31', 'Asia/Seoul')"},
        )

        self.validate_all(
            "TO_JSON(x)",
            read={
                "spark": "TO_JSON(x)",
                "bigquery": "TO_JSON_STRING(x)",
                "presto": "JSON_FORMAT(x)",
            },
            write={
                "bigquery": "TO_JSON_STRING(x)",
                "duckdb": "CAST(TO_JSON(x) AS TEXT)",
                "presto": "JSON_FORMAT(CAST(x AS JSON))",
                "spark": "TO_JSON(x)",
            },
        )

        self.validate_all(
            "TO_JSON_STRING(X)",
            read={
                "presto": "JSON_FORMAT(CAST(X as JSON))",
            },
        )
        self.validate_all(
            "SELECT FORMAT('%s%%', 123)",
            read={
                "presto": "SELECT FORMAT('%s%%', 123)",
                "trino": "SELECT FORMAT('%s%%', 123)",
            },
        )

        self.validate_all(
            "SELECT EXTRACT(fieldStr FROM date_expr)",
            read={
                "databricks": "SELECT DATE_PART(fieldStr, date_expr)",
                "e6": "SELECT DATEPART(fieldStr, date_expr)",
            },
        )

        self.validate_all(
            "SELECT A IS NOT NULL",
            read={"databricks": "SELECT ISNOTNULL(A)"},
            write={"databricks": "SELECT NOT A IS NULL"},
        )

        self.validate_all(
            "SELECT A IS NULL",
            read={"databricks": "SELECT ISNULL(A)"},
            write={"databricks": "SELECT A IS NULL"},
        )

        self.validate_all(
            "TO_CHAR(CAST(x AS TIMESTAMP),'y')",
            read={
                "snowflake": "TO_VARCHAR(x, y)",
                "databricks": "TO_CHAR(x, y)",
                "oracle": "TO_CHAR(x, y)",
                "teradata": "TO_CHAR(x, y)",
            },
            write={
                "databricks": "TO_CHAR(CAST(x AS TIMESTAMP), y)",
                "drill": "TO_CHAR(CAST(x AS TIMESTAMP), y)",
                "oracle": "TO_CHAR(CAST(x AS TIMESTAMP), y)",
                "postgres": "TO_CHAR(CAST(x AS TIMESTAMP), y)",
                "snowflake": "TO_CHAR(CAST(x AS TIMESTAMP), y)",
                "teradata": "TO_CHAR(CAST(x AS TIMESTAMP), y)",
            },
        )

        self.validate_all(
            "SELECT TIMESTAMP_DIFF(CAST('1900-03-28' AS DATE), CAST('2021-01-01' AS DATE), 'YEAR')",
            read={
                "databricks": "SELECT timestampdiff(SQL_TSI_YEAR, DATE'2021-01-01', DATE'1900-03-28')"
            },
        )

        self.validate_all(
            "SPLIT_PART(attr.RPT_SHORT_DESC, ' ', 1) = CAST(LEFT(dc.div_no, 3) AS BIGINT)",
            read={
                "databricks": "SPLIT_PART(attr.RPT_SHORT_DESC, ' ', 1) = BIGINT(LEFT(dc.div_no, 3))"
            },
        )

        self.validate_all(
            "SELECT CAST('2023-12-25T10:30:00Z' AS timestamp_tz)",
            read={"databricks": "SELECT FROM_ISO8601_TIMESTAMP('2023-12-25T10:30:00Z')"},
        )

        self.validate_all(
            "SELECT CAST(col AS JSON)",
            read={"databricks": "select cast(col as JSON)"},
        )
        for unit in ["SECOND", "MINUTE", "HOUR", "DAY", "WEEK", "MONTH", "YEAR"]:
            self.validate_all(
                f"SELECT TIMESTAMP_DIFF(date1, date2, '{unit}')",
                read={
                    "databricks": f"SELECT TIMEDIFF('{unit}', date1, date2)",
                },
                write={
                    "e6": f"SELECT TIMESTAMP_DIFF(date1, date2, '{unit}')",
                },
            )

            self.validate_all(
                "SELECT TIMESTAMP_DIFF(start1, end1, 'HOUR'), TIMESTAMP_DIFF(start2, end2, 'MINUTE')",
                read={
                    "databricks": "SELECT TIMEDIFF('HOUR', start1, end1), TIMEDIFF('MINUTE', start2, end2)",
                },
                write={
                    "e6": "SELECT TIMESTAMP_DIFF(start1, end1, 'HOUR'), TIMESTAMP_DIFF(start2, end2, 'MINUTE')",
                },
            )

            self.validate_all(
                "SELECT ABS(TIMESTAMP_DIFF(start_time, end_time, 'MINUTE'))",
                read={
                    "databricks": "SELECT ABS(TIMEDIFF('MINUTE', start_time, end_time))",
                },
                write={
                    "e6": "SELECT ABS(TIMESTAMP_DIFF(start_time, end_time, 'MINUTE'))",
                },
            )
            self.validate_all(
                "SELECT AVG(TIMESTAMP_DIFF(start_time, end_time, 'HOUR')) FROM sessions",
                read={
                    "databricks": "SELECT AVG(TIMEDIFF('HOUR', start_time, end_time)) FROM sessions",
                },
                write={
                    "e6": "SELECT AVG(TIMESTAMP_DIFF(start_time, end_time, 'HOUR')) FROM sessions",
                },
            )

        self.validate_all(
            "SELECT CORR(c1, c2) FROM (VALUES (3, 2), (3, 3), (3, 3), (6, 4)) AS tab(c1, c2)",
            read={
                "databricks": "SELECT corr(c1, c2) FROM VALUES (3, 2), (3, 3), (3, 3), (6, 4) as tab(c1, c2)"
            },
        )

        self.validate_all(
            "SELECT COVAR_POP(c1, c2) FROM (VALUES (1, 1), (2, 2), (2, 2), (3, 3)) AS tab(c1, c2)",
            read={
                "databricks": "SELECT covar_pop(c1, c2) FROM VALUES (1, 1), (2, 2), (2, 2), (3, 3) AS tab(c1, c2)"
            },
        )

        self.validate_all(
            "SELECT URL_DECODE('http%3A%2F%2Fspark.apache.org%2Fpath%3Fquery%3D1')",
            read={
                "databricks": "SELECT URL_DECODE('http%3A%2F%2Fspark.apache.org%2Fpath%3Fquery%3D1')",
                "athena": "SELECT URL_DECODE('http%3A%2F%2Fspark.apache.org%2Fpath%3Fquery%3D1')",
                "trino": "SELECT URL_DECODE('http%3A%2F%2Fspark.apache.org%2Fpath%3Fquery%3D1')",
            },
        )

    def test_regex(self):
        self.validate_all(
            "REGEXP_REPLACE('abcd', 'ab', '')",
            read={
                "presto": "REGEXP_REPLACE('abcd', 'ab', '')",
                "spark": "REGEXP_REPLACE('abcd', 'ab', '')",
                "databricks": "REGEXP_REPLACE('abcd', 'ab', '')",
                "postgres": "REGEXP_REPLACE('abcd', 'ab', '')",
                "duckdb": "REGEXP_REPLACE('abcd', 'ab', '')",
                "snowflake": "REGEXP_REPLACE('abcd', 'ab', '')",
            },
            write={
                "presto": "REGEXP_REPLACE('abcd', 'ab', '')",
                "spark": "REGEXP_REPLACE('abcd', 'ab', '')",
                "postgres": "REGEXP_REPLACE('abcd', 'ab', '')",
                "duckdb": "REGEXP_REPLACE('abcd', 'ab', '')",
                "snowflake": "REGEXP_REPLACE('abcd', 'ab', '')",
                "databricks": "REGEXP_REPLACE('abcd', 'ab', '')",
            },
        )

        self.validate_all(
            "SELECT REGEXP_REPLACE('100-200', pattern, 'num', 4)",
            read={
                "databricks": "SELECT REGEXP_REPLACE('100-200', pattern, 'num', 4)",
            },
        )

        self.validate_all(
            "SELECT REGEXP_COUNT('Steven Jones and Stephen Smith are the best players', 'Ste(v|ph)en')",
            read={
                "databricks": "SELECT REGEXP_COUNT('Steven Jones and Stephen Smith are the best players', 'Ste(v|ph)en')",
                "snowflake": "SELECT REGEXP_COUNT('Steven Jones and Stephen Smith are the best players', 'Ste(v|ph)en')",
                "trino": "SELECT REGEXP_COUNT('Steven Jones and Stephen Smith are the best players', 'Ste(v|ph)en')",
            },
            write={
                "databricks": "SELECT REGEXP_COUNT('Steven Jones and Stephen Smith are the best players', 'Ste(v|ph)en')",
                "snowflake": "SELECT REGEXP_COUNT('Steven Jones and Stephen Smith are the best players', 'Ste(v|ph)en')",
                "trino": "SELECT REGEXP_COUNT('Steven Jones and Stephen Smith are the best players', 'Ste(v|ph)en')",
            },
        )

        self.validate_all(
            "SELECT REGEXP_COUNT(a, '[[:punct:]][[:alnum:]]+[[:punct:]]', 1, 'i')",
            read={
                "databricks": "SELECT REGEXP_COUNT(a, '[[:punct:]][[:alnum:]]+[[:punct:]]', 1, 'i')",
            },
        )

        self.validate_all(
            "REGEXP_EXTRACT_ALL('a1_a2a3_a4A5a6', 'a[0-9]', 0)",
            read={
                "bigquery": "REGEXP_EXTRACT_ALL('a1_a2a3_a4A5a6', 'a[0-9]')",
                "trino": "REGEXP_EXTRACT_ALL('a1_a2a3_a4A5a6', 'a[0-9]')",
                "presto": "REGEXP_EXTRACT_ALL('a1_a2a3_a4A5a6', 'a[0-9]')",
                "snowflake": "REGEXP_EXTRACT_ALL('a1_a2a3_a4A5a6', 'a[0-9]')",
                "duckdb": "REGEXP_EXTRACT_ALL('a1_a2a3_a4A5a6', 'a[0-9]')",
                "spark": "REGEXP_EXTRACT_ALL('a1_a2a3_a4A5a6', 'a[0-9]', 0)",
                "databricks": "REGEXP_EXTRACT_ALL('a1_a2a3_a4A5a6', 'a[0-9]', 0)",
            },
            write={
                "bigquery": "REGEXP_EXTRACT_ALL('a1_a2a3_a4A5a6', 'a[0-9]')",
                "trino": "REGEXP_EXTRACT_ALL('a1_a2a3_a4A5a6', 'a[0-9]')",
                "presto": "REGEXP_EXTRACT_ALL('a1_a2a3_a4A5a6', 'a[0-9]')",
                "snowflake": "REGEXP_EXTRACT_ALL('a1_a2a3_a4A5a6', 'a[0-9]', 0)",
                "duckdb": "REGEXP_EXTRACT_ALL('a1_a2a3_a4A5a6', 'a[0-9]', 0)",
                "spark": "REGEXP_EXTRACT_ALL('a1_a2a3_a4A5a6', 'a[0-9]')",
                "databricks": "REGEXP_EXTRACT_ALL('a1_a2a3_a4A5a6', 'a[0-9]')",
            },
        )

        self.validate_all(
            "REGEXP_EXTRACT('abc', '(a)(b)(c)', 1)",
            read={
                "hive": "REGEXP_EXTRACT('abc', '(a)(b)(c)')",
                "spark2": "REGEXP_EXTRACT('abc', '(a)(b)(c)')",
                "spark": "REGEXP_EXTRACT('abc', '(a)(b)(c)')",
                "databricks": "REGEXP_EXTRACT('abc', '(a)(b)(c)')",
            },
            write={
                "hive": "REGEXP_EXTRACT('abc', '(a)(b)(c)')",
                "spark2": "REGEXP_EXTRACT('abc', '(a)(b)(c)')",
                "spark": "REGEXP_EXTRACT('abc', '(a)(b)(c)')",
                "databricks": "REGEXP_EXTRACT('abc', '(a)(b)(c)')",
                "presto": "REGEXP_EXTRACT('abc', '(a)(b)(c)')",
                "trino": "REGEXP_EXTRACT('abc', '(a)(b)(c)')",
                "duckdb": "REGEXP_EXTRACT('abc', '(a)(b)(c)')",
            },
        )

        self.validate_all(
            "REGEXP_LIKE(a, 'x')",
            read={
                "duckdb": "REGEXP_MATCHES(a, 'x')",
                "presto": "REGEXP_LIKE(a, 'x')",
                "hive": "a RLIKE 'x'",
                "spark": "a RLIKE 'x'",
                "databricks": "a RLIKE 'x'",
                "bigquery": "REGEXP_CONTAINS(a, 'x')",
            },
            write={
                "spark": "a RLIKE 'x'",
                "databricks": "a RLIKE 'x'",
                "duckdb": "REGEXP_MATCHES(a, 'x')",
                "presto": "REGEXP_LIKE(a, 'x')",
                "bigquery": "REGEXP_CONTAINS(a, 'x')",
            },
        )

        self.validate_all(
            "SELECT FROM gold_us_prod.content.gld_cross_brand_live WHERE affiliate_links_count >= 5 AND REGEXP_LIKE(full_url, 'gift') AND REGEXP_REPLACE(s.page, '^(.*?)$', '$1') = CONCAT('https://', full_url)",
            read={
                "databricks": "SELECT FROM gold_us_prod.content.gld_cross_brand_live WHERE affiliate_links_count >= 5 AND full_url RLIKE 'gift' AND regexp_replace(s.page, '^(.*?)$', '$1') = CONCAT('https://', full_url)",
            },
        )

        self.validate_all(
            "SPLIT(x, 'a.')",
            read={
                "duckdb": "STR_SPLIT(x, 'a.')",
                "presto": "SPLIT(x, 'a.')",
                "hive": "SPLIT(x, 'a.')",
                "spark": "SPLIT(x, 'a.')",
            },
        )
        self.validate_all(
            "SPLIT(x, 'a.')",
            read={
                "duckdb": "STR_SPLIT_REGEX(x, 'a.')",
                "presto": "REGEXP_SPLIT(x, 'a.')",
            },
        )
        self.validate_all(
            "SIZE(x)",
            read={
                "duckdb": "ARRAY_LENGTH(x)",
                "presto": "CARDINALITY(x)",
                "trino": "CARDINALITY(x)",
                "hive": "SIZE(x)",
                "spark": "SIZE(x)",
            },
        )

        self.validate_all(
            "LOCATE('A', 'ABC')",
            read={
                "trino": "STRPOS('ABC', 'A')",
                "snowflake": "POSITION('A', 'ABC')",
                "presto": "STRPOS('ABC', 'A')",
            },
        )

    def test_parse_filter_array(self):
        self.validate_all(
            "FILTER_ARRAY(the_array, x -> x > 0)",
            write={
                "presto": "FILTER(the_array, x -> x > 0)",
                "hive": "FILTER(the_array, x -> x > 0)",
                "spark": "FILTER(the_array, x -> x > 0)",
                "snowflake": "FILTER(the_array, x -> x > 0)",
            },
        )

        # Test FILTER_ARRAY with positive numbers
        self.validate_all(
            "SELECT FILTER_ARRAY(ARRAY[1, 2, 3, 4, 5], x -> x > 3)",
            read={
                "trino": "SELECT filter(ARRAY[1, 2, 3, 4, 5], x -> x > 3)",
                "snowflake": "SELECT filter(ARRAY_CONSTRUCT(1, 2, 3, 4, 5), x -> x > 3)",
                "databricks": "SELECT filter(ARRAY[1, 2, 3, 4, 5], x -> x > 3)",
            },
        )

        # Test FILTER_ARRAY with negative numbers
        self.validate_all(
            "SELECT FILTER_ARRAY(ARRAY[-5, -4, -3, -2, -1], x -> x <= -3)",
            read={
                "trino": "SELECT filter(ARRAY[-5, -4, -3, -2, -1], x -> x <= -3)",
                "snowflake": "SELECT filter(ARRAY_CONSTRUCT(-5, -4, -3, -2, -1), x -> x <= -3)",
                "databricks": "SELECT filter(ARRAY[-5, -4, -3, -2, -1], x -> x <= -3)",
            },
        )

        # Test FILTER_ARRAY with NULL values
        self.validate_all(
            "SELECT FILTER_ARRAY(ARRAY[NULL, 1, NULL, 2], x -> x IS NOT NULL)",
            read={
                "trino": "SELECT filter(ARRAY[NULL, 1, NULL, 2], x -> x IS NOT NULL)",
                "snowflake": "SELECT filter(ARRAY_CONSTRUCT(NULL, 1, NULL, 2), x -> x IS NOT NULL)",
                "databricks": "SELECT filter(ARRAY[NULL, 1, NULL, 2], x -> x IS NOT NULL)",
            },
        )

        # Test FILTER_ARRAY with complex condition
        self.validate_all(
            "SELECT FILTER_ARRAY(ARRAY[1, 2, 3, 4, 5], x -> MOD(x, 2) = 0)",
            read={
                "trino": "SELECT filter(ARRAY[1, 2, 3, 4, 5], x -> x % 2 = 0)",
                "snowflake": "SELECT filter(ARRAY_CONSTRUCT(1, 2, 3, 4, 5), x -> x % 2 = 0)",
                "databricks": "SELECT filter(ARRAY[1, 2, 3, 4, 5], x -> x % 2 = 0)",
            },
        )

        # Test FILTER_ARRAY with nested arrays
        self.validate_all(
            "SELECT FILTER_ARRAY(ARRAY[ARRAY[1, 2], ARRAY[3, 4]], x -> SIZE(x) = 2)",
            read={
                "trino": "SELECT filter(ARRAY[ARRAY[1, 2], ARRAY[3, 4]], x -> cardinality(x) = 2)",
                "snowflake": "SELECT filter(ARRAY_CONSTRUCT(ARRAY_CONSTRUCT(1, 2), ARRAY_CONSTRUCT(3, 4)), x -> ARRAY_SIZE(x) = 2)",
            },
        )

        self.validate_all(
            "SELECT FILTER_ARRAY(the_array, (e, i) -> MOD(i, 2) = 0 AND e > 0)",
            read={
                "databricks": "select filter(the_array, (e, i) -> i % 2 = 0 AND e > 0)",
                "snowflake": "select filter(the_array, (e, i) -> i % 2 = 0 AND e > 0)",
                "trino": "select filter(the_array, (e, i) -> i % 2 = 0 AND e > 0)",
            },
            write={
                "databricks": "SELECT FILTER(the_array, (e, i) -> i % 2 = 0 AND e > 0)",
                "snowflake": "SELECT FILTER(the_array, (e, i) -> i % 2 = 0 AND e > 0)",
                "trino": "SELECT FILTER(the_array, (e, i) -> i % 2 = 0 AND e > 0)",
            },
        )

    def test_group_concat(self):
        self.validate_all(
            "SELECT c_birth_country AS country, LISTAGG(c_first_name, '')",
            read={"snowflake": "SELECT c_birth_country as country, listagg(c_first_name)"},
        )

        self.validate_all(
            "SELECT c_birth_country AS country, LISTAGG(DISTINCT c_first_name, '')",  # We are expecting
            read={"snowflake": "SELECT c_birth_country as country, listagg(distinct c_first_name)"},
        )

        self.validate_all(
            "SELECT c_birth_country AS country, LISTAGG(DISTINCT c_first_name, ', ')",  # We are expecting
            read={
                "snowflake": "SELECT c_birth_country as country, listagg(distinct c_first_name, ', ')"
            },
        )

        self.validate_all(
            "SELECT c_birth_country AS country, LISTAGG(c_first_name, ' | ')",  # We are expecting
            read={"snowflake": "SELECT c_birth_country as country, listagg(c_first_name, ' | ')"},
        )

    def test_named_struct(self):
        self.validate_identity("SELECT NAMED_STRUCT('key_1', 'one', 'key_2', NULL)")

        self.validate_all(
            "NAMED_STRUCT('key_1', 'one', 'key_2', NULL)",
            read={
                "bigquery": "JSON_OBJECT(['key_1', 'key_2'], ['one', NULL])",
                "duckdb": "JSON_OBJECT('key_1', 'one', 'key_2', NULL)",
                "snowflake": "OBJECT_CONSTRUCT_KEEP_NULL('key_1', 'one', 'key_2', NULL)",
                "databricks": "struct ('one' as key_1, NULL as key_2)",
            },
            write={
                "bigquery": "JSON_OBJECT('key_1', 'one', 'key_2', NULL)",
                "duckdb": "JSON_OBJECT('key_1', 'one', 'key_2', NULL)",
                "snowflake": "OBJECT_CONSTRUCT_KEEP_NULL('key_1', 'one', 'key_2', NULL)",
            },
        )

        self.validate_all(
            "SELECT a.*, TO_JSON(ARRAY[NAMED_STRUCT('x', x_start, 'y', y_start), NAMED_STRUCT('x', x_end, 'y', y_start), NAMED_STRUCT('x', x_end, 'y', y_end), NAMED_STRUCT('x', x_start, 'y', y_end)]) AS geometry",
            read={
                "databricks": "select a.*, to_json(array(struct (x_start as x, y_start as y),struct (x_end as x, y_start as y),struct (x_end as x, y_end as y),struct (x_start as x, y_end as y))) as geometry",
            },
        )

    def test_json_extract(self):
        self.validate_identity(
            """SELECT JSON_EXTRACT('{"fruits": [{"apples": 5, "oranges": 10}, {"apples": 2, "oranges": 4}], "vegetables": [{"lettuce": 7, "kale": 8}]}', '$.fruits.apples') AS string_array"""
        )

        self.validate_all(
            """SELECT JSON_EXTRACT('{ "farm": {"barn": { "color": "red", "feed stocked": true }}}', '$farm.barn.color')""",
            write={
                "bigquery": """SELECT JSON_EXTRACT_SCALAR('{ "farm": {"barn": { "color": "red", "feed stocked": true }}}', '$.farm.barn.color')""",
                "databricks": """SELECT '{ "farm": {"barn": { "color": "red", "feed stocked": true }}}':farm.barn.color""",
                "duckdb": """SELECT '{ "farm": {"barn": { "color": "red", "feed stocked": true }}}' ->> '$.farm.barn.color'""",
                "postgres": """SELECT JSON_EXTRACT_PATH_TEXT('{ "farm": {"barn": { "color": "red", "feed stocked": true }}}', 'farm', 'barn', 'color')""",
                "presto": """SELECT JSON_EXTRACT_SCALAR('{ "farm": {"barn": { "color": "red", "feed stocked": true }}}', '$.farm.barn.color')""",
                "redshift": """SELECT JSON_EXTRACT_PATH_TEXT('{ "farm": {"barn": { "color": "red", "feed stocked": true }}}', 'farm', 'barn', 'color')""",
                "spark": """SELECT GET_JSON_OBJECT('{ "farm": {"barn": { "color": "red", "feed stocked": true }}}', '$.farm.barn.color')""",
                "sqlite": """SELECT '{ "farm": {"barn": { "color": "red", "feed stocked": true }}}' ->> '$.farm.barn.color'""",
            },
        )
        #
        self.validate_all(
            """SELECT JSON_VALUE('{"fruits": [{"apples": 5, "oranges": 10}, {"apples": 2, "oranges": 4}], "vegetables": [{"lettuce": 7, "kale": 8}]}', '$.fruits.apples') AS string_array""",
            write={
                "e6": """SELECT JSON_EXTRACT('{"fruits": [{"apples": 5, "oranges": 10}, {"apples": 2, "oranges": 4}], "vegetables": [{"lettuce": 7, "kale": 8}]}', '$.fruits.apples') AS string_array"""
            },
        )

        self.validate_all(
            """SELECT JSON_VALUE('{ "farm": {"barn": { "color": "red", "feed stocked": true }}}', 'farm')""",
            write={
                "bigquery": """SELECT JSON_EXTRACT_SCALAR('{ "farm": {"barn": { "color": "red", "feed stocked": true }}}', '$.farm')""",
                "databricks": """SELECT '{ "farm": {"barn": { "color": "red", "feed stocked": true }}}':farm""",
                "duckdb": """SELECT '{ "farm": {"barn": { "color": "red", "feed stocked": true }}}' ->> '$.farm'""",
                "postgres": """SELECT JSON_EXTRACT_PATH_TEXT('{ "farm": {"barn": { "color": "red", "feed stocked": true }}}', 'farm')""",
                "presto": """SELECT JSON_EXTRACT_SCALAR('{ "farm": {"barn": { "color": "red", "feed stocked": true }}}', '$.farm')""",
                "redshift": """SELECT JSON_EXTRACT_PATH_TEXT('{ "farm": {"barn": { "color": "red", "feed stocked": true }}}', 'farm')""",
                "spark": """SELECT GET_JSON_OBJECT('{ "farm": {"barn": { "color": "red", "feed stocked": true }}}', '$.farm')""",
                "sqlite": """SELECT '{ "farm": {"barn": { "color": "red", "feed stocked": true }}}' ->> '$.farm'""",
            },
        )

    def test_array_slice(self):
        self.validate_all(
            "SELECT ARRAY_SLICE(A, B, C + B)",
            read={
                "databricks": "SELECT SLICE(A,B,C)",
                "presto": "SELECT SLICE(A,B,C)",
            },
        )
        self.validate_all(
            "SELECT ARRAY_SLICE(A,B,C)",
            write={
                "databricks": "SELECT SLICE(A, B, C - B)",
                "presto": "SELECT SLICE(A, B, C - B)",
                "snowflake": "SELECT ARRAY_SLICE(A, B, C)",
            },
        )

        self.validate_all(
            "SELECT ARRAY_SLICE(ARRAY['a', 'b', 'c', 'd', 'e'], -3, 5 + -3) AS result",
            read={"databricks": "SELECT slice(array('a', 'b', 'c', 'd', 'e'), -3, 5) AS result"},
        )

        self.validate_all(
            "SELECT ARRAY_SLICE(TRANSFORM(SEQUENCE(1, 6), x -> x * 2), 2, 3 + 2)",
            read={
                "databricks": "SELECT slice(transform(sequence(1, 6), x -> x * 2), 2, 3)",
            },
        )

    def test_trim(self):
        self.validate_all(
            "TRIM('a' FROM 'abc')",
            read={
                "bigquery": "TRIM('abc', 'a')",
                "snowflake": "TRIM('abc', 'a')",
                "databricks": "TRIM('a' FROM 'abc')",
            },
            write={
                "bigquery": "TRIM('abc', 'a')",
                "snowflake": "TRIM('abc', 'a')",
                "databricks": "TRIM('a' FROM 'abc')",
            },
        )

        self.validate_all(
            "LTRIM('H', 'Hello World')",
            read={
                "oracle": "LTRIM('Hello World', 'H')",
                "clickhouse": "TRIM(LEADING 'H' FROM 'Hello World')",
                "databricks": "TRIM(LEADING 'H' FROM 'Hello World')",
                "snowflake": "LTRIM('Hello World', 'H')",
                "bigquery": "LTRIM('Hello World', 'H')",
            },
            write={
                "clickhouse": "TRIM(LEADING 'H' FROM 'Hello World')",
                "oracle": "LTRIM('Hello World', 'H')",
                "snowflake": "LTRIM('Hello World', 'H')",
                "bigquery": "LTRIM('Hello World', 'H')",
                "databricks": "LTRIM('H', 'Hello World')",
            },
        )

        self.validate_all(
            "RTRIM('d', 'Hello World')",
            read={
                "clickhouse": "TRIM(TRAILING 'd' FROM 'Hello World')",
                "databricks": "TRIM(TRAILING 'd' FROM 'Hello World')",
                "oracle": "RTRIM('Hello World', 'd')",
                "snowflake": "RTRIM('Hello World', 'd')",
                "bigquery": "RTRIM('Hello World', 'd')",
            },
            write={
                "clickhouse": "TRIM(TRAILING 'd' FROM 'Hello World')",
                "databricks": "RTRIM('d', 'Hello World')",
                "oracle": "RTRIM('Hello World', 'd')",
                "snowflake": "RTRIM('Hello World', 'd')",
                "bigquery": "RTRIM('Hello World', 'd')",
            },
        )

        self.validate_all(
            "TRIM('abcSpark')",
            read={
                "databricks": "TRIM(BOTH from 'abcSpark')",
                "snowflake": "TRIM('abcSpark')",
                "oracle": "TRIM(BOTH from 'abcSpark')",
                "bigquery": "TRIM('abcSpark')",
                "clickhouse": "TRIM(BOTH from 'abcSpark')",
            },
            write={
                "databricks": "TRIM('abcSpark')",
                "snowflake": "TRIM('abcSpark')",
                "oracle": "TRIM('abcSpark')",
                "bigquery": "TRIM('abcSpark')",
                "clickhouse": "TRIM('abcSpark')",
            },
        )

        self.validate_all(
            "TRIM(BOTH trimstr FROM 'abcSpark')",
            read={
                "databricks": "TRIM(BOTH trimstr FROM 'abcSpark')",
                "oracle": "TRIM(BOTH trimstr FROM 'abcSpark')",
                "clickhouse": "TRIM(BOTH trimstr FROM 'abcSpark')",
            },
            write={
                "databricks": "TRIM(BOTH trimstr FROM 'abcSpark')",
                "oracle": "TRIM(BOTH trimstr FROM 'abcSpark')",
                "clickhouse": "TRIM(BOTH trimstr FROM 'abcSpark')",
            },
        )

        self.validate_all(
            "SELECT EXTRACT(DAY FROM CAST('2025-04-08' AS DATE))",
            read={
                "snowflake": "SELECT DATE_PART(day, '2025-04-08'::DATE)",
                "databricks": "SELECT date_part('day', DATE'2025-04-08')",
            },
        )

    def test_aggregate(self):
        self.validate_all(
            "SELECT PERCENTILE_CONT(0.5) WITHIN GROUP (ORDER BY col) FROM (VALUES (1), (2), (2), (3), (4), (NULL)) AS tab(col)",
            read={
                "databricks": "SELECT median(col) FROM VALUES (1), (2), (2), (3), (4), (NULL) AS tab(col)"
            },
        )

        self.validate_all(
            "PERCENTILE_CONT(0.5) WITHIN GROUP (ORDER BY CASE WHEN cc.cost_type = 'relative' THEN (cd.'value' * rt.'value') ELSE cd.'value' END)",
            read={
                "databricks": "MEDIAN(CASE WHEN cc.cost_type = 'relative' THEN (cd.'value' * rt.'value') ELSE cd.'value' END)"
            },
        )

        self.validate_all(
            "SELECT MEDIAN(DISTINCT col) FROM (VALUES (1), (2), (2), (3), (4), (NULL)) AS tab(col)",
            read={
                "databricks": "SELECT median(DISTINCT col) FROM VALUES (1), (2), (2), (3), (4), (NULL) AS tab(col)"
            },
        )

        self.validate_all(
            """ROUND(PERCENTILE_CONT(0.5) WITHIN GROUP (ORDER BY cd."value" * CASE WHEN cc.cost_type = 'relative' THEN 100 ELSE 1 END), 6)""",
            read={
                "databricks": "ROUND(MEDIAN(cd.`value` * CASE WHEN cc.cost_type = 'relative' THEN 100 ELSE 1 END), 6)"
            },
        )

        self.validate_all(
            """ROUND(PERCENTILE_CONT(0.5) WITHIN GROUP (ORDER BY cd."value" * CASE WHEN COUNT(DISTINCT (col)) > 10 THEN 100 ELSE 1 END), 6)""",
            read={
                "databricks": "ROUND(MEDIAN(cd.`value` * CASE WHEN count(distinct(col)) > 10 THEN 100 ELSE 1 END), 6)"
            },
        )

        self.validate_all(
            "SELECT AVG(DISTINCT col) FROM (VALUES (1), (1), (2)) AS tab(col)",
            read={"databricks": "SELECT avg(DISTINCT col) FROM VALUES (1), (1), (2) AS tab(col);"},
        )

        self.validate_all(
            "GREATEST(AVG(voluntary_cancellation_mrr.'CANCEL FROM PAID'), 0) * 0.15",
            read={
                "databricks": """ GREATEST( AVG( voluntary_cancellation_mrr."CANCEL FROM PAID" ), 0 ) * 0.15 """
            },
        )

        self.validate_all(
            "SELECT MIN(colA) FROM table1",
            read={"databricks": "select min(colA) from table1"},
            write={"databricks": "SELECT MIN(colA) FROM table1"},
        )

        self.validate_all(
            "SELECT COUNT(DISTINCT colA, colB) FROM table1",
            read={"databricks": "SELECT count(distinct colA, colB) FROM table1"},
            write={"databricks": "SELECT COUNT(DISTINCT colA, colB) FROM table1"},
        )

        self.validate_all(
            "SELECT MAX(col) FROM table1", read={"databricks": "SELECT max(col) FROM table1"}
        )

        self.validate_all(
            "SELECT DISTINCT (colA) FROM table1",
            read={"databricks": "select distinct(colA) from table1"},
        )

        self.validate_all(
            "SELECT SUM(colA) FROM table1", read={"databricks": "select sum(colA) from table1;"}
        )

        self.validate_all(
            "SELECT ARBITRARY(colA) FROM table1",
            read={"databricks": "select arbitrary(colA) from table1;"},
        )

        self.validate_all(
            "SELECT ARBITRARY(col) IGNORE NULLS FROM (VALUES (NULL), (5), (20)) AS tab(col)",
            read={
                "databricks": "SELECT any_value(col) IGNORE NULLS FROM VALUES (NULL), (5), (20) AS tab(col)"
            },
        )

        self.validate_all(
            "SELECT department, LISTAGG(employee_name, ', ') FROM employees GROUP BY department",
            read={
                "postgres": "SELECT department, STRING_AGG(employee_name, ', ') FROM employees GROUP BY department"
            },
        )

    def test_math(self):
        self.validate_all("SELECT CEIL(5.4)", read={"databricks": "SELECT ceil(5.4)"})

        self.validate_all("SELECT CEIL(3345.1, -2)", read={"databricks": "SELECT ceil(3345.1, -2)"})
        self.validate_all("SELECT FLOOR(5.4)", read={"databricks": "SELECT floor(5.4)"})

        self.validate_all(
            "SELECT FLOOR(3345.1, -2)", read={"databricks": "SELECT floor(3345.1, -2)"}
        )

        self.validate_all(
            """SELECT transaction_id, amount, transaction_date, CEIL(MONTH(TO_DATE(transaction_date)) / 3.0) AS qtr, CEIL(amount / 1000) * 1000 AS amount_rounded_up, CASE WHEN CEIL(amount / 1000) * 1000 > 10000 THEN 'Large' WHEN CEIL(amount / 1000) * 1000 > 5000 THEN 'Medium' ELSE 'Small' END AS transaction_size FROM financial_transactions WHERE YEAR(TO_DATE(transaction_date)) = 2023""",
            read={
                "databricks": "SELECT transaction_id, amount, transaction_date, CEIL(MONTH(transaction_date)/3.0) AS "
                "qtr, CEIL(amount/1000) * 1000 AS amount_rounded_up, CASE WHEN CEIL(amount/1000) * "
                "1000 > 10000 THEN 'Large' WHEN CEIL(amount/1000) * 1000 > 5000 THEN 'Medium' ELSE "
                "'Small' END AS transaction_size FROM financial_transactions WHERE YEAR("
                "transaction_date) = 2023"
            },
        )

        self.validate_all("SELECT ROUND(5.678)", read={"databricks": "select round(5.678)"})

        self.validate_all("SELECT ROUND(5.678, 2)", read={"databricks": "select round(5.678, 2)"})

        self.validate_all(
            "SELECT account_id, transaction_type, ROUND(SUM(amount), 2) AS total_amount, ROUND(AVG(amount), "
            "2) AS avg_amount, ROUND(SUM(amount) * CASE WHEN currency = 'EUR' THEN 1.08 WHEN currency = 'GBP' THEN "
            "1.23 ELSE 1.0 END, 2) AS usd_equivalent, ROUND(SUM(amount) / NULLIF(COUNT(DISTINCT MONTH(TO_DATE("
            "transaction_date))), 0), 2) AS monthly_avg FROM transactions WHERE YEAR(TO_DATE(transaction_date)) = "
            "2023 GROUP BY account_id, transaction_type, currency HAVING ROUND(SUM(amount), 2) > 1000",
            read={
                "databricks": "SELECT account_id, transaction_type, ROUND(SUM(amount), 2) AS total_amount, ROUND(AVG("
                "amount), 2) AS avg_amount, ROUND(SUM(amount) * CASE WHEN currency = 'EUR' THEN 1.08 "
                "WHEN currency = 'GBP' THEN 1.23 ELSE 1.0 END, 2) AS usd_equivalent, ROUND(SUM(amount) "
                "/ NULLIF(COUNT(DISTINCT MONTH(transaction_date)), 0), 2) AS monthly_avg FROM "
                "transactions WHERE YEAR(transaction_date) = 2023 GROUP BY account_id, "
                "transaction_type, currency HAVING ROUND(SUM(amount), 2) > 1000"
            },
        )

        self.validate_all(
            "CASE WHEN prev_mrr IS NOT NULL THEN ABS(mrr - prev_mrr) ELSE mrr END AS mrr_diff",
            read={
                "databricks": "CASE WHEN prev_mrr is not null then abs(mrr - prev_mrr) ELSE mrr END as mrr_diff"
            },
        )

        self.validate_all(
            "SELECT customer_id, COUNT(*) AS invoices, ROUND(AVG(ABS(DATE_DIFF('DAY', payment_date, due_date))), "
            "1) AS avg_days_deviation, ROUND(STDDEV(ABS(DATE_DIFF('DAY', payment_date, due_date))), "
            "1) AS stddev_days_deviation, SUM(CASE WHEN payment_date > due_date THEN 1 ELSE 0 END) AS late_payments, "
            "SUM(CASE WHEN payment_date < due_date THEN 1 ELSE 0 END) AS early_payments, ROUND(100.0 * SUM(CASE WHEN "
            "payment_date > due_date THEN 1 ELSE 0 END) / COUNT(*), 1) AS late_payment_rate FROM invoices WHERE "
            "payment_date IS NOT NULL AND YEAR(TO_DATE(TO_DATE(due_date))) = 2023 GROUP BY customer_id HAVING COUNT("
            "*) > 5 ORDER BY avg_days_deviation DESC",
            read={
                "databricks": """SELECT customer_id, COUNT(*) AS invoices, ROUND(AVG(ABS(DATE_DIFF('DAY', 
                payment_date, due_date))), 1) AS avg_days_deviation, ROUND(STDDEV(ABS(DATE_DIFF('DAY', payment_date, 
                due_date))), 1) AS stddev_days_deviation, SUM(CASE WHEN payment_date > due_date THEN 1 ELSE 0 END) AS 
                late_payments, SUM(CASE WHEN payment_date < due_date THEN 1 ELSE 0 END) AS early_payments, 
                ROUND(100.0 * SUM(CASE WHEN payment_date > due_date THEN 1 ELSE 0 END) / COUNT(*), 
                1) AS late_payment_rate FROM invoices WHERE payment_date IS NOT NULL AND YEAR(TO_DATE(due_date)) = 
                2023 GROUP BY customer_id HAVING COUNT(*) > 5 ORDER BY avg_days_deviation DESC"""
            },
        )

        self.validate_all(
            "CASE WHEN SIGN(actual_value - predicted_value) = SIGN(actual_value - LAG(predicted_value) OVER ("
            "PARTITION BY model_id ORDER BY forecast_date)) THEN 1 ELSE 0 END",
            read={
                "databricks": """ CASE WHEN SIGN(actual_value - predicted_value) = SIGN(actual_value - 
                LAG(predicted_value) OVER (PARTITION BY model_id ORDER BY forecast_date)) THEN 1 ELSE 0 END """
            },
        )

        # self.validate_all(
        #     "SELECT SIGN(INTERVAL -1 DAY)", read={"databricks": "SELECT sign(INTERVAL'-1' DAY)"}
        # )

        self.validate_all(
            "SELECT CURRENT_TIMESTAMP + INTERVAL '1 WEEK' + INTERVAL '2 HOUR'",
            read={"databricks":"SELECT CURRENT_TIMESTAMP + INTERVAL '1 week 2 hours'",}
        )

        self.validate_all(
            "INTERVAL '5 MINUTE' + INTERVAL '30 SECOND' + INTERVAL '500 MILLISECOND'",
            read = {
                "databricks": "INTERVAL '5 minutes 30 seconds 500 milliseconds'"}
        )

        self.validate_all("SELECT MOD(2, 1.8)", read={"databricks": "SELECT mod(2, 1.8)"})

        self.validate_all("SELECT MOD(2, 1.8)", read={"databricks": "SELECT 2 % 1.8"})

        self.validate_all(
            "ROUND(SQRT(AVG(POWER(actual_value - predicted_value, 2))), 2)",
            read={"databricks": "ROUND(SQRT(AVG(POWER(actual_value - predicted_value, 2))), 2)"},
        )

        self.validate_all("SELECT POWER(2, 3)", read={"databricks": "SELECT pow(2, 3)"})

        self.validate_all(
            "SELECT c1, FACTORIAL(c1) FROM RANGE(-1, 22) AS t(c1)",
            read={"databricks": "SELECT c1, factorial(c1) FROM range(-1, 22) AS t(c1)"},
        )

        self.validate_all("SELECT CBRT(27.0)", read={"databricks": "SELECT cbrt(27.0)"})

        self.validate_all("SELECT EXP(0)", read={"databricks": "SELECT exp(0)"})

        self.validate_all("SELECT SIN(0)", read={"databricks": "SELECT sin(0)"})

        self.validate_all("SELECT SINH(0)", read={"databricks": "SELECT sinh(0)"})

        self.validate_all("SELECT COS(PI())", read={"databricks": "SELECT cos(pi())"})

        self.validate_all("SELECT COSH(0)", read={"databricks": "SELECT cosh(0)"})

        self.validate_all("SELECT ACOSH(0)", read={"databricks": "SELECT acosh(0)"})

        self.validate_all("SELECT TAN(0)", read={"databricks": "SELECT tan(0)"})

        self.validate_all("SELECT TANH(0)", read={"databricks": "SELECT tanh(0)"})

        self.validate_all("SELECT COT(1)", read={"databricks": "SELECT cot(1)"})

        self.validate_all("SELECT DEGREES(1)", read={"databricks": "select degrees(1)"})

        self.validate_all("SELECT RADIANS(1)", read={"databricks": "SELECT radians(1)"})

        self.validate_all("SELECT PI()", read={"databricks": "SELECT pi()"})

        self.validate_all("SELECT LN(1)", read={"databricks": "SELECT ln(1)"})

    def test_string(self):
        self.validate_all(
            "SELECT '%SystemDrive%/Users/John' LIKE '/%SystemDrive/%//Users%' ESCAPE '/'",
            read={
                "databricks": "SELECT '%SystemDrive%/Users/John' like '/%SystemDrive/%//Users%' ESCAPE '/'"
            },
        )

        # In the following test case when argument "Some" is provided in databricks, space is removed after "Some" and it is treated as function
        self.validate_all(
            "SELECT 'Spark' LIKE SOME('_park', '_ock')",
            read={"databricks": "SELECT 'Spark' like SOME ('_park', '_ock')"},
        )

        self.validate_all(
            """CASE WHEN LOWER(product_name) LIKE '%premium%' OR LOWER(info) LIKE '%premium%' THEN 1 ELSE 0 END""",
            read={
                "databricks": "CASE WHEN LOWER(product_name) LIKE '%premium%' OR LOWER(info) LIKE '%premium%' THEN 1 ELSE 0 END"
            },
        )

        self.validate_all(
            "SELECT ILIKE('Spark', '_PARK')", read={"databricks": "SELECT ilike('Spark', '_PARK')"}
        )

        self.validate_all(
            "SELECT REGEXP_LIKE('%SystemDrive%John', '%SystemDrive%.*')",
            read={"databricks": """SELECT r'%SystemDrive%John' rlike r'%SystemDrive%.*'"""},
        )

        # Getting Assertion Error because of "\"
        # self.validate_all(
        #     """CASE WHEN REGEXP_LIKE(url, '(?i)/products/\\d+') THEN 'Product Page' ELSE 'Other Page' END AS page_type""",
        #     read={
        #         'databricks': """CASE WHEN url RLIKE '(?i)/products/\\d+' THEN 'Product Page' ELSE 'Other Page' END AS page_type"""
        #     }
        # )

        self.validate_all(
            "SELECT LENGTH('Spark SQL ')", read={"databricks": "SELECT length('Spark SQL ')"}
        )

        self.validate_all(
            "SELECT LENGTH('Spark SQL ')", read={"databricks": "SELECT len('Spark SQL ')"}
        )

        self.validate_all(
            "SELECT LENGTH('Spark SQL ')",
            read={"databricks": "SELECT character_length('Spark SQL ')"},
        )

        self.validate_all(
            "SELECT LENGTH('Spark SQL ')", read={"databricks": "SELECT char_length('Spark SQL ')"}
        )

        self.validate_all(
            "SELECT REPLACE('ABCabc' COLLATE UTF8_LCASE, 'abc', 'DEF')",
            read={"databricks": "SELECT replace('ABCabc' COLLATE UTF8_LCASE, 'abc', 'DEF')"},
        )

        self.validate_all(
            "CASE WHEN REPLACE(LOWER(table1), 'fact_', '') != table1 THEN ' WHERE event_date >= DATE_SUB(CURRENT_DATE(), 365)' WHEN REPLACE(LOWER(table1), 'dim_', '') != table1 THEN ' WHERE is_active = TRUE' ELSE '' END",
            read={
                "databricks": "CASE WHEN REPLACE(LCASE(table1), 'fact_', '') != table1 THEN ' WHERE event_date >= DATE_SUB(CURRENT_DATE(), 365)' WHEN REPLACE(LOWER(table1), 'dim_', '') != table1 THEN ' WHERE is_active = TRUE' ELSE '' END"
            },
        )

        self.validate_all(
            "SELECT product_id, UPPER(product_name) AS product_name_upper FROM products WHERE UPPER(product_name) LIKE UPPER('%laptop%')",
            read={
                "databricks": "SELECT product_id, UCASE(product_name) AS product_name_upper FROM products WHERE UCASE(product_name) LIKE UPPER('%laptop%')"
            },
        )

        self.validate_all(
            "SELECT SUBSTRING('Spark SQL', 5, 1)",
            read={"databricks": "SELECT substring('Spark SQL' FROM 5 FOR 1)"},
        )

        self.validate_all(
            "SELECT SUBSTRING('Spark SQL', 5, 1)",
            read={"databricks": "SELECT substring('Spark SQL', 5, 1)"},
        )

        self.validate_all(
            """SELECT email, SUBSTRING(email, LOCATE('@', email) + 1) AS dmn FROM users""",
            read={
                "databricks": "SELECT email, substring(email, locate('@', email) + 1) AS dmn FROM users"
            },
        )

        self.validate_all(
            """SELECT email, SUBSTRING(email, LOCATE('@', email) + 1) AS dmn FROM users""",
            read={
                "databricks": "SELECT email, substr(email, locate('@', email) + 1) AS dmn FROM users"
            },
        )

        self.validate_all(
            "SELECT INITCAP('sPark sql')", read={"databricks": "SELECT initcap('sPark sql')"}
        )

        self.validate_all(
            "SELECT LOCATE('bar', 'abcbarbar', 5)",
            read={"databricks": "SELECT charindex('bar', 'abcbarbar', 5)"},
        )

        self.validate_all(
            "SELECT LOCATE('bar', 'abcbarbar', 5)",
            read={"databricks": "SELECT locate('bar', 'abcbarbar', 5)"},
        )

        self.validate_all(
            "SELECT LOCATE('6', 'e6data-e6data')",
            read={"databricks": "select position('6' in 'e6data-e6data')"},
        )

        self.validate_all(
            "SELECT LEFT('Spark SQL', 3)", read={"databricks": "SELECT left('Spark SQL', 3)"}
        )

        self.validate_all(
            "SELECT RIGHT('Spark SQL', 3)", read={"databricks": "SELECT right('Spark SQL', 3)"}
        )

        self.validate_all(
            "SELECT CONTAINS_SUBSTR('SparkSQL', 'Spark')",
            read={"databricks": "SELECT contains('SparkSQL', 'Spark')"},
        )

        self.validate_all(
            "SELECT LOCATE('SQL', 'SparkSQL')",
            read={"databricks": "SELECT instr('SparkSQL', 'SQL')"},
        )

        self.validate_all(
            "SELECT SOUNDEX('Miller')", read={"databricks": "SELECT soundex('Miller')"}
        )

        self.validate_all(
            "SELECT SPLIT('oneAtwoBthreeC', '[ABC]', 2)",
            read={"databricks": "SELECT split('oneAtwoBthreeC', '[ABC]', 2)"},
        )

        self.validate_all(
            "SPLIT_PART('Hello,world,!', ',', 1)",
            read={"databricks": "split_part('Hello,world,!', ',', 1)"},
        )

        self.validate_all("SELECT REPEAT('a', 4)", read={"databricks": "select repeat('a', 4)"})

        self.validate_all("SELECT ASCII('234')", read={"databricks": "SELECT ascii('234')"})

        self.validate_all(
            "SELECT ENDSWITH('SparkSQL', 'sql')",
            read={"databricks": "SELECT endswith('SparkSQL', 'sql')"},
        )

        self.validate_all(
            "SELECT STARTS_WITH('SparkSQL', 'spark')",
            read={"databricks": "SELECT startswith('SparkSQL', 'spark')"},
        )

        self.validate_all(
            "SELECT LOCATE('6', 'e6data')", read={"databricks": "SELECT STRPOS('e6data','6')"}
        )

        self.validate_all(
            "SELECT LPAD('hi', 1, '??')", read={"databricks": "SELECT lpad('hi', 1, '??')"}
        )

        self.validate_all(
            "SELECT RPAD('hi', 5, 'ab')", read={"databricks": "SELECT rpad('hi', 5, 'ab')"}
        )

        self.validate_all(
            "SELECT REVERSE(ARRAY[2, 1, 4, 3])",
            read={"databricks": "SELECT reverse(array(2, 1, 4, 3))"},
        )

        self.validate_all(
            "SELECT REVERSE('Spark SQL')", read={"databricks": "SELECT reverse('Spark SQL')"}
        )

        self.validate_all(
            "SELECT TO_CHAR(CAST(111.11 AS TIMESTAMP),'$99.9')",
            read={"databricks": "SELECT to_char(111.11, '$99.9')"},
        )

        self.validate_all(
            "SELECT TO_CHAR(CAST(12454 AS TIMESTAMP),'99,999')",
            read={"databricks": "SELECT to_char(12454, '99,999')"},
        )

        self.validate_all(
            "SELECT TO_CHAR(CAST(CAST('2016-04-08' AS DATE) AS TIMESTAMP),'y')",
            read={"databricks": "SELECT to_char(date'2016-04-08', 'y')"},
        )

        self.validate_all(
            "SELECT TO_VARCHAR(1539177637527311044940, 'hex')",
            read={"databricks": "SELECT to_varchar(x'537061726b2053514c', 'hex')"},
        )

    def test_to_utf(self):
        self.validate_all(
            "TO_UTF8(x)",
            read={
                "duckdb": "ENCODE(x)",
                "spark": "ENCODE(x, 'utf-8')",
                "databricks": "ENCODE(x, 'utf-8')",
                "presto": "TO_UTF8(x)",
            },
            write={
                "duckdb": "ENCODE(x)",
                "presto": "TO_UTF8(x)",
                "spark": "ENCODE(x, 'utf-8')",
                "databricks": "ENCODE(x, 'utf-8')",
            },
        )

        self.validate_all(
            """SELECT emoji, TO_UTF8(emoji) AS utf8_bytes, LENGTH(TO_UTF8(emoji)) AS byte_length, LENGTH(emoji) AS char_length FROM (VALUES ('🔥'), ('🌍'), ('😊'), ('⚡')) AS t(emoji)""",
            read={
                "spark": "SELECT emoji, ENCODE(emoji, 'utf-8') AS utf8_bytes, LENGTH(ENCODE(emoji, 'utf-8')) AS byte_length, LENGTH(emoji) AS char_length FROM (VALUES ('🔥'), ('🌍'), ('😊'), ('⚡')) AS t(emoji)",
            },
        )

    def test_md5(self):
        self.validate_all(
            "SELECT MD5('E6')",
            read={
                "duckdb": "SELECT MD5('E6')",
                "spark": "SELECT MD5('E6')",
                "databricks": "SELECT MD5('E6')",
                "clickhouse": "SELECT MD5('E6')",
                "presto": "SELECT MD5('E6')",
                "trino": "SELECT MD5('E6')",
                "snowflake": "select MD5_HEX('E6')",
            },
            write={
                "bigquery": "SELECT MD5('E6')",
                "duckdb": "SELECT UNHEX(MD5('E6'))",
                "clickhouse": "SELECT MD5('E6')",
                "presto": "SELECT MD5('E6')",
                "trino": "SELECT MD5('E6')",
                "snowflake": "SELECT MD5('E6')",
                "databricks": "SELECT UNHEX(MD5('E6'))",
            },
        )

    def test_array_prepend_append(self):
        self.validate_all(
            "ARRAY_APPEND(ARRAY[1, 2], 3)",
            read={
                "databricks": "ARRAY_APPEND(ARRAY(1, 2),3)",
                "snowflake": "ARRAY_APPEND(ARRAY_CONSTRUCT(1, 2),3)",
            },
            write={
                "databricks": "ARRAY_APPEND(ARRAY(1, 2), 3)",
                "snowflake": "ARRAY_APPEND([1, 2], 3)",
            },
        )

        self.validate_all(
            "ARRAY_PREPEND(ARRAY[1, 2], 3)",
            read={
                "databricks": "ARRAY_PREPEND(ARRAY(1, 2),3)",
                "snowflake": "ARRAY_PREPEND(ARRAY_CONSTRUCT(1, 2),3)",
            },
            write={
                "databricks": "ARRAY_PREPEND(ARRAY(1, 2), 3)",
                "snowflake": "ARRAY_PREPEND([1, 2], 3)",
            },
        )

        self.validate_all(
            "SELECT ARRAY_APPEND(ARRAY_PREPEND(ARRAY[10, 20], 5 * 2), 100 + 23)",
            read={
                "databricks": "SELECT array_append(array_prepend(array(10, 20), 5 * 2), 100 + 23)",
                "snowflake": "SELECT array_append(array_prepend(array_construct(10, 20), 5 * 2), 100 + 23)",
            },
        )

    def test_array_to_string(self):
        self.validate_all(
            "SELECT ARRAY_JOIN(ARRAY[1, 2, 3], '+')",
            read={
                "snowflake": "SELECT ARRAY_TO_STRING(ARRAY_CONSTRUCT(1,2,3),'+')",
                "databricks": "SELECT ARRAY_JOIN(ARRAY[1, 2, 3], '+')",
            },
            write={
                "snowflake": "SELECT ARRAY_TO_STRING([1, 2, 3], '+')",
                "databricks": "SELECT ARRAY_JOIN(ARRAY(1, 2, 3), '+')",
            },
        )

        self.validate_all(
            "SELECT ARRAY_JOIN(ARRAY[1, 2, 3, NULL], '+', '@')",
            read={
                "databricks": "SELECT ARRAY_JOIN(ARRAY[1, 2, 3, NULL], '+', '@')",
            },
        )

    def test_date_time(self):
        self.validate_all("SELECT NOW()", read={"databricks": "SELECT now()"})

        self.validate_all(
            "SELECT event_string, CAST(SUBSTRING(event_string, 1, 10) AS DATE) AS event_date FROM events",
            read={
                "databricks": "SELECT event_string, date(substring(event_string, 1, 10)) AS event_date FROM events"
            },
        )

        self.validate_all(
            "SELECT CAST('2020-04-30 12:25:13.45' AS TIMESTAMP)",
            read={"databricks": "SELECT timestamp('2020-04-30 12:25:13.45')"},
        )

        self.validate_all(
            "SELECT TO_DATE('2016-12-31', 'y-MM-dd')",
            read={"databricks": "SELECT to_date('2016-12-31', 'yyyy-MM-dd')"},
        )

        self.validate_all(
            "SELECT TO_DATE('2016-12-31', 'y-m-d')",
            read={"databricks": "SELECT to_date('2016-12-31', '%y-%m-%d')"},
        )

        self.validate_all(
            "SELECT TO_TIMESTAMP('2016-12-31', 'y-MM-dd')",
            read={"databricks": "SELECT to_timestamp('2016-12-31', 'yyyy-MM-dd')"},
        )

        self.validate_all(
            "SELECT TO_TIMESTAMP_NTZ('1997-09-06 12:29:34')",
            read={"databricks": "select to_timestamp_ntz('1997-09-06 12:29:34')"},
        )

        # This transpilation is incorrect as format is not considered.
        self.validate_all(
            "SELECT FORMAT_TIMESTAMP(FROM_UNIXTIME(0), 'y-MM-dd HH:mm:ss')",
            read={"databricks": "SELECT from_unixtime(0, 'yyyy-MM-dd HH:mm:ss')"},
        )

        self.validate_all(
            "SELECT DATE_TRUNC('YEAR', '2015-03-05T09:32:05.359')",
            read={"databricks": "SELECT date_trunc('YEAR', '2015-03-05T09:32:05.359')"},
        )

        self.validate_all(
            "SELECT DATE_TRUNC('MM', '2015-03-05T09:32:05.359')",
            read={"databricks": "SELECT date_trunc('MM', '2015-03-05T09:32:05.359')"},
        )

        self.validate_all(
            "SELECT DATE_TRUNC('WEEK', '2019-08-04')",
            read={"databricks": "SELECT trunc('2019-08-04', 'week')"},
        )

        self.validate_all(
            "SELECT DATE_ADD('YEAR', 5, CAST('2000-08-05' AS DATE))",
            read={"databricks": "select date_add('year', 5, cast('2000-08-05' as date))"},
        )

        self.validate_all(
            "SELECT DATE_DIFF('YEAR', '2021-01-01', '2022-03-28')",
            read={"databricks": """SELECT date_diff("YEAR", '2021-01-01', '2022-03-28')"""},
        )

        self.validate_all(
            "SELECT DATE_DIFF('DAY', '2009-07-30', '2009-07-31')",
            read={"databricks": "SELECT datediff('2009-07-31', '2009-07-30')"},
        )

        self.validate_all(
            "SELECT TIMESTAMP_ADD('MONTH', -1, CAST('2022-03-31 00:00:00' AS TIMESTAMP))",
            read={"databricks": "SELECT timestampadd(MONTH, -1, TIMESTAMP'2022-03-31 00:00:00')"},
        )

        self.validate_all(
            "SELECT TIMESTAMP_DIFF(CAST('1900-03-28' AS DATE), CAST('2021-01-01' AS DATE), 'YEAR')",
            read={"databricks": "SELECT timestampdiff(YEAR, DATE'2021-01-01', DATE'1900-03-28')"},
        )

        self.validate_all(
            "SELECT EXTRACT(YEAR FROM CAST('2019-08-12 01:00:00.123456' AS TIMESTAMP))",
            read={"databricks": "SELECT extract(YEAR FROM TIMESTAMP '2019-08-12 01:00:00.123456')"},
        )

        self.validate_all(
            "SELECT EXTRACT(DAY FROM CAST('2019-08-12' AS DATE))",
            read={"databricks": "SELECT date_part('day', DATE'2019-08-12')"},
        )

        self.validate_all(
            "SELECT YEAR(TO_DATE('2008-02-20'))", read={"databricks": "SELECT year('2008-02-20')"}
        )

        self.validate_all(
            "SELECT MONTH(TO_DATE('2008-02-20'))", read={"databricks": "SELECT month('2008-02-20')"}
        )

        self.validate_all(
            "SELECT DAYS(TO_DATE('2016-07-30'))", read={"databricks": "SELECT DAY('2016-07-30')"}
        )

        self.validate_all(
            "SELECT LAST_DAY(CAST('2009-01-12' AS DATE))",
            read={"databricks": "SELECT last_day('2009-01-12')"},
        )

        self.validate_all(
            "SELECT DAYNAME(CAST('2024-11-01' AS DATE))",
            read={"databricks": "SELECT dayname(DATE'2024-11-01')"},
        )

        self.validate_all(
            "SELECT HOUR('2009-07-30 12:58:59')",
            read={"databricks": "SELECT hour('2009-07-30 12:58:59')"},
        )

        self.validate_all(
            "SELECT MINUTE('2009-07-30 12:58:59')",
            read={"databricks": "SELECT minute('2009-07-30 12:58:59')"},
        )

        self.validate_all(
            "SELECT SECOND('2009-07-30 12:58:59')",
            read={"databricks": "SELECT second('2009-07-30 12:58:59')"},
        )

        self.validate_all(
            "SELECT DAYOFWEEK(TO_DATE('2009-07-30'))",
            read={"databricks": "SELECT dayofweek('2009-07-30')"},
        )

        self.validate_all(
            "SELECT WEEKOFYEAR(TO_DATE('2008-02-20'))",
            read={"databricks": "SELECT weekofyear('2008-02-20')"},
        )

        self.validate_all(
            "SELECT DATE_SUB('2016-07-30', 1)",
            read={"databricks": "SELECT date_sub('2016-07-30', 1)"},
        )

        self.validate_all(
            "SELECT FORMAT_TIMESTAMP(CAST('2024-08-26 22:38:11' AS TIMESTAMP), 'm-d-y H')",
            read={
                "databricks": "select date_format(cast('2024-08-26 22:38:11' as timestamp), '%m-%d-%Y %H')"
            },
        )

        self.validate_all(
            "SELECT DATETIME(DATETIME(CAST('2022-05-01 07:10:12' AS TIMESTAMP), 'America/Los_Angeles'), 'Africa/Cairo')",
            read={
                "databricks": "select convert_timezone('America/Los_Angeles','Africa/Cairo','2022-05-01 07:10:12')"
            },
        )

    def test_conditional_expression(self):
        self.validate_all(
            "SELECT SUM(COALESCE(CASE WHEN performance_rating > 7 THEN 1 END, 0))",
            read={
                "databricks": "SELECT SUM(COALESCE( CASE WHEN performance_rating > 7 THEN 1 END, 0 ))"
            },
        )

        self.validate_all("SELECT NULLIF(12, NULL)", read={"databricks": "select nullif(12, null)"})

        self.validate_all("SELECT NULLIF(12, 12)", read={"databricks": "select nullif(12, 12)"})

        self.validate_all(
            "SELECT GREATEST(100, 12, 23, 1999, 2)",
            read={"databricks": "select greatest(100, 12, 23, 1999, 2)"},
        )

        self.validate_all(
            "SELECT LEAST(100, 12, 23, 1999, 2)",
            read={"databricks": "select least(100, 12, 23, 1999, 2)"},
        )

        self.validate_all("SELECT NVL(NULL, 2)", read={"databricks": "SELECT nvl(NULL, 2)"})

        self.validate_all("SELECT NVL(3, 2)", read={"databricks": "SELECT nvl(3, 2)"})

        self.validate_all("SELECT NVL2(NULL, 2, 1)", read={"databricks": "SELECT nvl2(NULL, 2, 1)"})

        self.validate_all(
            "SELECT NVL2('spark', 2, 1)", read={"databricks": "SELECT nvl2('spark', 2, 1)"}
        )

        self.validate_all(
            "SELECT TRY_CAST('45.6789' AS DOUBLE)",
            read={"databricks": "select try_cast('45.6789' AS double)"},
        )

    def test_window_funcs(self):
        self.validate_all(
            "SELECT a, b, DENSE_RANK() OVER (PARTITION BY a ORDER BY b), RANK() OVER (PARTITION BY a ORDER BY b), ROW_NUMBER() OVER (PARTITION BY a ORDER BY b) FROM (VALUES ('A1', 2), ('A1', 1), ('A2', 3), ('A1', 1)) AS tab(a, b)",
            read={
                "databricks": "SELECT a, b, dense_rank() OVER(PARTITION BY a ORDER BY b), rank() OVER(PARTITION BY a ORDER BY b), row_number() OVER(PARTITION BY a ORDER BY b) FROM VALUES ('A1', 2), ('A1', 1), ('A2', 3), ('A1', 1) tab(a, b)"
            },
        )

        self.validate_all(
            "SELECT a, b, NTILE(2) OVER (PARTITION BY a ORDER BY b) FROM (VALUES ('A1', 2), ('A1', 1))",
            read={
                "databricks": "SELECT a, b, ntile(2) OVER (PARTITION BY a ORDER BY b) FROM VALUES ('A1', 2), ('A1', 1)"
            },
        )

        self.validate_all(
            "SELECT FIRST_VALUE(col) IGNORE NULLS FROM (VALUES (NULL), (5), (20)) AS tab(col)",
            read={
                "databricks": "SELECT first_value(col, true) FROM VALUES (NULL), (5), (20) AS tab(col)"
            },
        )

        self.validate_all(
            "SELECT ARRAY_AGG(DISTINCT col) FROM (VALUES (1), (2), (NULL), (1)) AS tab(col)",
            read={
                "databricks": "SELECT collect_list(DISTINCT col) FROM VALUES (1), (2), (NULL), (1) AS tab(col)"
            },
        )

        self.validate_all(
            "SELECT FIRST_VALUE(col) FILTER(WHERE col > 5) FROM (VALUES (5), (20)) AS tab(col)",
            read={
                "databricks": "SELECT first_value(col) FILTER (WHERE col > 5) FROM VALUES (5), (20) AS tab(col)"
            },
        )

        # self.validate_all(
        #     "SELECT LAST_VALUE(col) FILTER(WHERE col > 5) FROM (VALUES (5), (20)) AS tab(col)",
        #     read={
        #         'databricks': "SELECT last_value(col) FILTER (WHERE col > 5) FROM VALUES (5), (20) AS tab(col)"
        #     }
        # )
        #
        self.validate_all(
            "SELECT a, b, LEAD(b) OVER (PARTITION BY a ORDER BY b)",
            read={"databricks": "SELECT a, b, lead(b) OVER (PARTITION BY a ORDER BY b)"},
        )

        self.validate_all(
            "SELECT a, b, LAG(b) OVER (PARTITION BY a ORDER BY b)",
            read={"databricks": "SELECT a, b, lag(b) OVER (PARTITION BY a ORDER BY b)"},
        )

        self.validate_all(
            "SELECT 1 IN (SELECT * FROM (VALUES (1), (2)))",
            read={"databricks": "SELECT 1 IN (SELECT * FROM VALUES(1), (2))"},
        )

        self.validate_all(
            "SELECT (1, 2) IN ((1, 2), (2, 3))",
            read={"databricks": "SELECT (1, 2) IN ((1, 2), (2, 3))"},
        )

    def test_statistical_funcs(self):
        self.validate_all(
            "SELECT STDDEV(DISTINCT col) FROM (VALUES (1), (2), (3), (3)) AS tab(col)",
            read={
                "databricks": "SELECT stddev(DISTINCT col) FROM VALUES (1), (2), (3), (3) AS tab(col)"
            },
        )

        self.validate_all(
            "SELECT STDDEV_POP(DISTINCT col) FROM (VALUES (1), (2), (3), (3)) AS tab(col)",
            read={
                "databricks": "SELECT stddev_pop(DISTINCT col) FROM VALUES (1), (2), (3), (3) AS tab(col)"
            },
        )

        self.validate_all(
            "SELECT PERCENTILE_CONT(ARRAY[0.5, 0.4, 0.1]) WITHIN GROUP (ORDER BY col)",
            read={
                "databricks": "SELECT percentile_cont(array(0.5, 0.4, 0.1)) WITHIN GROUP (ORDER BY col)"
            },
        )

        self.validate_all(
            "SELECT PERCENTILE_CONT(0.50) WITHIN GROUP (ORDER BY col) FROM (VALUES (0), (6), (6), (7), (9), (10)) AS tab(col)",
            read={
                "databricks": "SELECT percentile_cont(0.50) WITHIN GROUP (ORDER BY col) FROM VALUES (0), (6), (6), (7), (9), (10) AS tab(col)"
            },
        )
        
        # Additional STDDEV tests from multiple dialects
        self.validate_all(
            "SELECT STDDEV(col) FROM (VALUES (1), (2), (3), (4)) AS tab(col)",
            read={
                "databricks": "SELECT stddev(col) FROM VALUES (1), (2), (3), (4) AS tab(col)",
                "snowflake": "SELECT STDDEV(col) FROM VALUES (1), (2), (3), (4) AS tab(col)",
                "postgres": "SELECT STDDEV(col) FROM VALUES (1), (2), (3), (4) AS tab(col)"
            },
        )
        self.validate_all(
            "SELECT STDDEV_SAMP(col) FROM (VALUES (1), (2), (3), (4)) AS tab(col)",
            read={
                "databricks": "SELECT stddev_samp(col) FROM VALUES (1), (2), (3), (4) AS tab(col)",
                "snowflake": "SELECT STDDEV_SAMP(col) FROM VALUES (1), (2), (3), (4) AS tab(col)",
                "postgres": "SELECT STDDEV_SAMP(col) FROM VALUES (1), (2), (3), (4) AS tab(col)"
            },
        )
        
        # COVAR_SAMP tests from multiple dialects
        self.validate_all(
            "SELECT COVAR_SAMP(x, y) FROM (VALUES (1, 10), (2, 20), (3, 30)) AS tab(x, y)",
            read={
                "databricks": "SELECT covar_samp(x, y) FROM VALUES (1, 10), (2, 20), (3, 30) AS tab(x, y)",
                "snowflake": "SELECT COVAR_SAMP(x, y) FROM VALUES (1, 10), (2, 20), (3, 30) AS tab(x, y)",
                "postgres": "SELECT COVAR_SAMP(x, y) FROM VALUES (1, 10), (2, 20), (3, 30) AS tab(x, y)"
            },
        )
        
        # VARIANCE_SAMP tests from multiple dialects
        self.validate_all(
            "SELECT VARIANCE_SAMP(col) FROM (VALUES (1), (2), (3), (4), (5)) AS tab(col)",
            read={
                "databricks": "SELECT variance_samp(col) FROM VALUES (1), (2), (3), (4), (5) AS tab(col)",
                "snowflake": "SELECT VARIANCE_SAMP(col) FROM VALUES (1), (2), (3), (4), (5) AS tab(col)"
            },
        )
        self.validate_all(
            "SELECT VARIANCE_SAMP(DISTINCT col) FROM (VALUES (1), (2), (2), (3), (3), (3)) AS tab(col)",
            read={
                "databricks": "SELECT variance_samp(DISTINCT col) FROM VALUES (1), (2), (2), (3), (3), (3) AS tab(col)"
            },
        )
        
        # VAR_SAMP tests from multiple dialects
        self.validate_all(
            "SELECT VAR_SAMP(col) FROM (VALUES (1), (2), (3), (4)) AS tab(col)",
            read={
                "databricks": "SELECT var_samp(col) FROM VALUES (1), (2), (3), (4) AS tab(col)",
                "snowflake": "SELECT VAR_SAMP(col) FROM VALUES (1), (2), (3), (4) AS tab(col)"
            },
        )

    def test_unixtime_functions(self):
        self.validate_all(
            "FORMAT_TIMESTAMP(X, 'y')",
            read={
                "databricks": "FROM_UNIXTIME(UNIX_TIMESTAMP(X), 'yyyy')",
            },
        )

        self.validate_all(
            "FROM_UNIXTIME(A)",
            read={
                "databricks": "FROM_UNIXTIME(A)",
            },
        )

        self.validate_all(
            "FORMAT_TIMESTAMP(FROM_UNIXTIME(A), 'y')",
            read={
                "databricks": "FROM_UNIXTIME(A, 'yyyy')",
            },
        )

        self.validate_all(
            "SELECT TO_UNIX_TIMESTAMP(PARSE_DATETIME('%Y-%m-%d', '2016-04-08'))/1000",
            read={"databricks": "SELECT unix_timestamp('2016-04-08', 'yyyy-MM-dd')"},
        )

        self.validate_all(
            "SELECT TO_UNIX_TIMESTAMP('2016-04-08')/1000",
            read={"databricks": "SELECT to_unix_timestamp('2016-04-08')"},
        )

        self.validate_all(
            "SELECT TO_UNIX_TIMESTAMP(A)/1000",
            read={"databricks": "SELECT UNIX_TIMESTAMP(A)", "trino": "SELECT TO_UNIXTIME(A)"},
            write={
                "databricks": "SELECT TO_UNIX_TIMESTAMP(A) / 1000",
                "snowflake": "SELECT EXTRACT(epoch_second FROM A) / 1000",
            },
        )

        self.validate_all(
            "SELECT TO_UNIX_TIMESTAMP(CURRENT_TIMESTAMP)/1000",
            read={"databricks": "SELECT UNIX_TIMESTAMP()"},
        )

        self.validate_all(
            "SELECT * FROM events WHERE event_time >= TO_UNIX_TIMESTAMP(PARSE_DATETIME('%Y-%m-%d', '2023-01-01'))/1000 AND event_time < TO_UNIX_TIMESTAMP(PARSE_DATETIME('%Y-%m-%d', '2023-02-01'))/1000",
            read={
                "databricks": "SELECT * FROM events WHERE event_time >= unix_timestamp('2023-01-01', 'yyyy-MM-dd') AND event_time < unix_timestamp('2023-02-01', 'yyyy-MM-dd')"
            },
        )

        self.validate_all(
            "SELECT TO_UNIX_TIMESTAMP(PARSE_DATETIME('%Y-%m-%d %h:%i:%S', '2016-04-08 12:10:15'))/1000",
            read={
                "databricks": "SELECT to_unix_timestamp('2016-04-08 12:10:15', 'yyyy-LL-dd hh:mm:ss')"
            },
        )

    def test_timestamp_seconds(self):
        # Test basic TIMESTAMP_SECONDS with integer literal
        self.validate_all(
            "FROM_UNIXTIME_WITHUNIT(1230219000, 'seconds')",
            read={
                "databricks": "TIMESTAMP_SECONDS(1230219000)",
            },
        )

        # Test TIMESTAMP_SECONDS with decimal literal (fractional seconds)
        self.validate_all(
            "FROM_UNIXTIME_WITHUNIT(1230219000.123, 'seconds')",
            read={
                "databricks": "TIMESTAMP_SECONDS(1230219000.123)",
            },
        )

        # Test TIMESTAMP_SECONDS with column reference
        self.validate_all(
            "FROM_UNIXTIME_WITHUNIT(epoch_timestamp, 'seconds')",
            read={
                "databricks": "TIMESTAMP_SECONDS(epoch_timestamp)",
            },
        )

        # Test TIMESTAMP_SECONDS with expression
        self.validate_all(
            "FROM_UNIXTIME_WITHUNIT(unix_time + 3600, 'seconds')",
            read={
                "databricks": "TIMESTAMP_SECONDS(unix_time + 3600)",
            },
        )

        # Test TIMESTAMP_SECONDS with NULL
        self.validate_all(
            "FROM_UNIXTIME_WITHUNIT(NULL, 'seconds')",
            read={
                "databricks": "TIMESTAMP_SECONDS(NULL)",
            },
        )

        # Test TIMESTAMP_SECONDS in SELECT statement
        self.validate_all(
            "SELECT FROM_UNIXTIME_WITHUNIT(1230219000, 'seconds') AS converted_timestamp",
            read={
                "databricks": "SELECT TIMESTAMP_SECONDS(1230219000) AS converted_timestamp",
            },
        )

        # Test TIMESTAMP_SECONDS in WHERE clause
        self.validate_all(
            "SELECT * FROM events WHERE created_at > FROM_UNIXTIME_WITHUNIT(1230219000, 'seconds')",
            read={
                "databricks": "SELECT * FROM events WHERE created_at > TIMESTAMP_SECONDS(1230219000)",
            },
        )

        # Test multiple TIMESTAMP_SECONDS calls
        self.validate_all(
            "SELECT FROM_UNIXTIME_WITHUNIT(start_time, 'seconds') AS start_ts, FROM_UNIXTIME_WITHUNIT(end_time, 'seconds') AS end_ts FROM events",
            read={
                "databricks": "SELECT TIMESTAMP_SECONDS(start_time) AS start_ts, TIMESTAMP_SECONDS(end_time) AS end_ts FROM events",
            },
        )

        # Test TIMESTAMP_SECONDS with CAST
        self.validate_all(
            "FROM_UNIXTIME_WITHUNIT(CAST(epoch_string AS BIGINT), 'seconds')",
            read={
                "databricks": "TIMESTAMP_SECONDS(CAST(epoch_string AS BIGINT))",
            },
        )

        # Test TIMESTAMP_SECONDS with subquery
        self.validate_all(
            "SELECT FROM_UNIXTIME_WITHUNIT((SELECT MAX(epoch_time) FROM historical_data), 'seconds') AS max_timestamp",
            read={
                "databricks": "SELECT TIMESTAMP_SECONDS((SELECT MAX(epoch_time) FROM historical_data)) AS max_timestamp",
            },
        )

    def test_array_agg(self):
        self.validate_all(
            "SELECT ARRAY_AGG(DISTINCT col) AS result FROM (VALUES (1), (2), (NULL), (1)) AS tab(col)",
            read={
                "databricks": "SELECT collect_list(DISTINCT col) AS result FROM VALUES (1), (2), (NULL), (1) AS tab(col)",
            },
            write={
                "databricks": "SELECT COLLECT_LIST(DISTINCT col) AS result FROM VALUES (1), (2), (NULL), (1) AS tab(col)"
            },
        )

        self.validate_all(
            "SELECT ARRAY_AGG(employee) FILTER(WHERE performance_rating > 3) OVER (PARTITION BY dept) AS top_performers FROM (VALUES ('Sales', 'Alice', 5), ('Sales', 'Bob', 2)) AS tab(dept, employee, performance_rating)",
            read={
                "databricks": "SELECT collect_list(employee) FILTER (WHERE performance_rating > 3) OVER (PARTITION BY dept) AS top_performers FROM (VALUES ('Sales', 'Alice', 5), ('Sales', 'Bob', 2)) AS tab(dept, employee, performance_rating)",
            },
            write={
                "databricks": "SELECT COLLECT_LIST(employee) FILTER(WHERE performance_rating > 3) OVER (PARTITION BY dept) AS top_performers FROM VALUES ('Sales', 'Alice', 5), ('Sales', 'Bob', 2) AS tab(dept, employee, performance_rating)",
            },
        )

        self.validate_all(
            "SELECT ARRAY_AGG(col) FROM (VALUES (1), (2), (NULL), (1)) AS tab(col)",
            read={
                "databricks": "SELECT collect_set(col) FROM VALUES (1), (2), (NULL), (1) AS tab(col)",
            },
        )

    def test_bitwise(self):
        self.validate_all(
            "BITWISE_NOT(1)",
            read={
                "snowflake": "BITNOT(1)",
            },
        )

        self.validate_all(
            "SHIFTLEFT(x, 1)",
            read={
                "trino": "bitwise_left_shift(x, 1)",
                "duckdb": "x << 1",
                "hive": "x << 1",
                "spark": "SHIFTLEFT(x, 1)",
                "databricks": "SHIFTLEFT(x, 1)",
                "snowflake": "BITSHIFTLEFT(x, 1)",
            },
            write={
                "snowflake": "BITSHIFTLEFT(x, 1)",
                "spark": "SHIFTLEFT(x, 1)",
                "databricks": "SHIFTLEFT(x, 1)",
                "trino": "BITWISE_ARITHMETIC_SHIFT_LEFT(x, 1)",
            },
        )

        self.validate_all(
            "SELECT CASE WHEN SHIFTLEFT(1, 4) > 10 THEN SHIFTRIGHT(128, 3) ELSE SHIFTLEFT(2, 2) END AS result",
            read={
                "databricks": "SELECT CASE WHEN SHIFTLEFT(1, 4) > 10 THEN SHIFTRIGHT(128, 3) ELSE SHIFTLEFT(2, 2) END AS result",
            },
        )

        self.validate_all(
            "SHIFTRIGHT(x, 1)",
            read={
                "trino": "bitwise_right_shift(x, 1)",
                "duckdb": "x >> 1",
                "hive": "x >> 1",
                "spark": "SHIFTRIGHT(x, 1)",
                "databricks": "SHIFTRIGHT(x, 1)",
                "snowflake": "BITSHIFTRIGHT(x, 1)",
            },
            write={
                "snowflake": "BITSHIFTRIGHT(x, 1)",
                "spark": "SHIFTRIGHT(x, 1)",
                "databricks": "SHIFTRIGHT(x, 1)",
                "trino": "BITWISE_ARITHMETIC_SHIFT_RIGHT(x, 1)",
            },
        )

    def test_space(self):
        # Basic integer literal
        self.validate_all(
            "REPEAT(' ', 5)",
            read={"databricks": "SPACE(5)"},
        )
        
        # Column reference
        self.validate_all(
            "REPEAT(' ', n)",
            read={"databricks": "SPACE(n)"},
        )
        
        # Complex expression
        self.validate_all(
            "REPEAT(' ', column_count + 2)",
            read={"databricks": "SPACE(column_count + 2)"},
        )
        
        # Zero spaces
        self.validate_all(
            "REPEAT(' ', 0)",
            read={"databricks": "SPACE(0)"},
        )
        
        # In SELECT with alias
        self.validate_all(
            "SELECT REPEAT(' ', 10) AS spaces",
            read={"databricks": "SELECT SPACE(10) AS spaces"},
        )
        
        # With CONCAT
        self.validate_all(
            "SELECT CONCAT('Hello', REPEAT(' ', 5), 'World') AS greeting",
            read={"databricks": "SELECT CONCAT('Hello', SPACE(5), 'World') AS greeting"},
        )

    def test_databricks_to_e6data_pretty(self):
        sql = "SELECT CASE WHEN SHIFTLEFT(1, 4) > 10 THEN SHIFTRIGHT(128, 3) ELSE SHIFTLEFT(2, 2) END AS result"

        expected = """SELECT
  CASE WHEN SHIFTLEFT(1, 4) > 10 THEN SHIFTRIGHT(128, 3) ELSE SHIFTLEFT(2, 2) END AS result"""

        self.validate_all(expected, read={"databricks": sql}, pretty=True)

    def test_values_in_cte(self):
        self.validate_identity(
            "WITH cte1 AS (SELECT * FROM (VALUES ('foo_val')) AS data(c1)) SELECT foo1 FROM cte1"
        )

        self.validate_all(
            """WITH map AS (SELECT * FROM (VALUES ('allure', 'Allure', 'US')) AS map(app_id, brand, market)) SELECT app_id, brand, market FROM map""",
            read={
                "databricks": """WITH map AS (VALUES ('allure', 'Allure', 'US') AS map(app_id, brand, market)) select app_id, brand, market from map"""
            },
        )

<<<<<<< HEAD
    def test_group_by_all(self):
        # Basic GROUP BY ALL test
        self.validate_all(
            "SELECT category, brand, AVG(price) AS average_price FROM products GROUP BY ALL",
            read={
                "databricks": "SELECT category, brand, AVG(price) AS average_price FROM products GROUP BY ALL"
            }
        )

        # GROUP BY ALL with CTE
        self.validate_all(
            """WITH products AS (SELECT 'Electronics' AS category, 'BrandA' AS brand, 100 AS price UNION ALL SELECT 'Electronics' AS category, 'BrandA' AS brand, 150 AS price) SELECT category, brand, AVG(price) AS average_price FROM products GROUP BY ALL""",
            read={
                "databricks": """WITH products AS (SELECT 'Electronics' AS category, 'BrandA' AS brand, 100 AS price UNION ALL SELECT 'Electronics' AS category, 'BrandA' AS brand, 150 AS price) SELECT category, brand, AVG(price) AS average_price FROM products GROUP BY ALL"""
            }
        )

        # GROUP BY ALL with ORDER BY
        self.validate_all(
            "SELECT department, COUNT(*) AS employee_count FROM employees GROUP BY ALL ORDER BY employee_count DESC",
            read={
                "databricks": "SELECT department, COUNT(*) AS employee_count FROM employees GROUP BY ALL ORDER BY employee_count DESC"
            }
        )

        # GROUP BY ALL with HAVING clause
        self.validate_all(
            "SELECT region, SUM(sales) AS total_sales FROM sales_data GROUP BY ALL HAVING SUM(sales) > 1000",
            read={
                "databricks": "SELECT region, SUM(sales) AS total_sales FROM sales_data GROUP BY ALL HAVING SUM(sales) > 1000"
            }
        )

        # GROUP BY ALL with multiple aggregations
        self.validate_all(
            "SELECT product_category, COUNT(*) AS item_count, AVG(price) AS avg_price, MAX(price) AS max_price FROM inventory GROUP BY ALL",
            read={
                "databricks": "SELECT product_category, COUNT(*) AS item_count, AVG(price) AS avg_price, MAX(price) AS max_price FROM inventory GROUP BY ALL"
            }
=======
    def test_random(self):
        self.validate_all(
            "RAND()",
            write={
                "bigquery": "RAND()",
                "clickhouse": "randCanonical()",
                "databricks": "RAND()",
                "doris": "RAND()",
                "drill": "RAND()",
                "duckdb": "RANDOM()",
                "hive": "RAND()",
                "mysql": "RAND()",
                "oracle": "RAND()",
                "postgres": "RANDOM()",
                "presto": "RAND()",
                "spark": "RAND()",
                "sqlite": "RANDOM()",
                "tsql": "RAND()",
            },
            read={
                "bigquery": "RAND()",
                "clickhouse": "randCanonical()",
                "databricks": "RAND()",
                "doris": "RAND()",
                "drill": "RAND()",
                "duckdb": "RANDOM()",
                "hive": "RAND()",
                "mysql": "RAND()",
                "oracle": "RAND()",
                "postgres": "RANDOM()",
                "presto": "RAND()",
                "spark": "RAND()",
                "sqlite": "RANDOM()",
                "tsql": "RAND()",
            },
>>>>>>> 020daea0
        )<|MERGE_RESOLUTION|>--- conflicted
+++ resolved
@@ -2266,7 +2266,6 @@
             },
         )
 
-<<<<<<< HEAD
     def test_group_by_all(self):
         # Basic GROUP BY ALL test
         self.validate_all(
@@ -2306,41 +2305,4 @@
             read={
                 "databricks": "SELECT product_category, COUNT(*) AS item_count, AVG(price) AS avg_price, MAX(price) AS max_price FROM inventory GROUP BY ALL"
             }
-=======
-    def test_random(self):
-        self.validate_all(
-            "RAND()",
-            write={
-                "bigquery": "RAND()",
-                "clickhouse": "randCanonical()",
-                "databricks": "RAND()",
-                "doris": "RAND()",
-                "drill": "RAND()",
-                "duckdb": "RANDOM()",
-                "hive": "RAND()",
-                "mysql": "RAND()",
-                "oracle": "RAND()",
-                "postgres": "RANDOM()",
-                "presto": "RAND()",
-                "spark": "RAND()",
-                "sqlite": "RANDOM()",
-                "tsql": "RAND()",
-            },
-            read={
-                "bigquery": "RAND()",
-                "clickhouse": "randCanonical()",
-                "databricks": "RAND()",
-                "doris": "RAND()",
-                "drill": "RAND()",
-                "duckdb": "RANDOM()",
-                "hive": "RAND()",
-                "mysql": "RAND()",
-                "oracle": "RAND()",
-                "postgres": "RANDOM()",
-                "presto": "RAND()",
-                "spark": "RAND()",
-                "sqlite": "RANDOM()",
-                "tsql": "RAND()",
-            },
->>>>>>> 020daea0
         )