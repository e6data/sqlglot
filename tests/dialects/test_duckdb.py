--- conflicted
+++ resolved
@@ -362,12 +362,7 @@
                 )
 
         self.validate_identity(
-<<<<<<< HEAD
-            "SELECT * FROM x LEFT JOIN UNNEST(y)",
-            "SELECT * FROM x LEFT JOIN UNNEST(y) ON TRUE",
-=======
             """SELECT '{ "family": "anatidae", "species": [ "duck", "goose", "swan", null ] }' ->> ['$.family', '$.species']""",
->>>>>>> cb9338ad
         )
         self.validate_identity(
             "SELECT * FROM t PIVOT(FIRST(t) AS t, FOR quarter IN ('Q1', 'Q2'))",
