import unittest
import sys

from sqlglot import UnsupportedError, expressions as exp
from sqlglot.dialects.mysql import MySQL
from tests.dialects.test_dialect import Validator


class TestMySQL(Validator):
    dialect = "mysql"

    def test_ddl(self):
        for t in ("BIGINT", "INT", "MEDIUMINT", "SMALLINT", "TINYINT"):
            self.validate_identity(f"CREATE TABLE t (id {t} UNSIGNED)")
            self.validate_identity(f"CREATE TABLE t (id {t}(10) UNSIGNED)")

        self.validate_identity("CREATE TABLE bar (abacate DOUBLE(10, 2) UNSIGNED)")
        self.validate_identity("CREATE TABLE t (id DECIMAL(20, 4) UNSIGNED)")
        self.validate_identity("CREATE TABLE foo (a BIGINT, UNIQUE (b) USING BTREE)")
        self.validate_identity("CREATE TABLE foo (id BIGINT)")
        self.validate_identity("CREATE TABLE 00f (1d BIGINT)")
        self.validate_identity("CREATE TABLE temp (id SERIAL PRIMARY KEY)")
        self.validate_identity("UPDATE items SET items.price = 0 WHERE items.id >= 5 LIMIT 10")
        self.validate_identity("DELETE FROM t WHERE a <= 10 LIMIT 10")
        self.validate_identity("CREATE TABLE foo (a BIGINT, INDEX USING BTREE (b))")
        self.validate_identity("CREATE TABLE foo (a BIGINT, FULLTEXT INDEX (b))")
        self.validate_identity("CREATE TABLE foo (a BIGINT, SPATIAL INDEX (b))")
        self.validate_identity("ALTER TABLE t1 ADD COLUMN x INT, ALGORITHM=INPLACE, LOCK=EXCLUSIVE")
        self.validate_identity("ALTER TABLE t ADD INDEX `i` (`c`)")
        self.validate_identity("ALTER TABLE t ADD UNIQUE `i` (`c`)")
        self.validate_identity("ALTER TABLE test_table MODIFY COLUMN test_column LONGTEXT")
        self.validate_identity("ALTER VIEW v AS SELECT a, b, c, d FROM foo")
        self.validate_identity("ALTER VIEW v AS SELECT * FROM foo WHERE c > 100")
        self.validate_identity(
            "ALTER ALGORITHM = MERGE VIEW v AS SELECT * FROM foo",
            check_command_warning=True,
        )
        self.validate_identity(
            "ALTER DEFINER = 'admin'@'localhost' VIEW v AS SELECT * FROM foo",
            check_command_warning=True,
        )
        self.validate_identity(
<<<<<<< HEAD
            "ALTER SQL SECURITY = DEFINER VIEW v AS SELECT * FROM foo",
            check_command_warning=True,
=======
            "CREATE SQL SECURITY INVOKER VIEW id_test (id, foo) AS SELECT 0, foo FROM test"
        )
        self.validate_identity(
            "CREATE SQL SECURITY DEFINER VIEW id_test (id, foo) AS SELECT 0, foo FROM test"
        )
        self.validate_identity(
            "ALTER SQL SECURITY = DEFINER VIEW v AS SELECT * FROM foo", check_command_warning=True
>>>>>>> ca812171
        )
        self.validate_identity(
            "INSERT INTO things (a, b) VALUES (1, 2) AS new_data ON DUPLICATE KEY UPDATE id = LAST_INSERT_ID(id), a = new_data.a, b = new_data.b"
        )
        self.validate_identity(
            "CREATE TABLE `oauth_consumer` (`key` VARCHAR(32) NOT NULL, UNIQUE `OAUTH_CONSUMER_KEY` (`key`))"
        )
        self.validate_identity(
            "CREATE TABLE `x` (`username` VARCHAR(200), PRIMARY KEY (`username`(16)))"
        )
        self.validate_identity(
            "UPDATE items SET items.price = 0 WHERE items.id >= 5 ORDER BY items.id LIMIT 10"
        )
        self.validate_identity(
            "CREATE TABLE foo (a BIGINT, INDEX b USING HASH (c) COMMENT 'd' VISIBLE ENGINE_ATTRIBUTE = 'e' WITH PARSER foo)"
        )
        self.validate_identity(
            "DELETE t1 FROM t1 LEFT JOIN t2 ON t1.id = t2.id WHERE t2.id IS NULL"
        )
        self.validate_identity(
            "DELETE t1, t2 FROM t1 INNER JOIN t2 INNER JOIN t3 WHERE t1.id = t2.id AND t2.id = t3.id"
        )
        self.validate_identity(
            "DELETE FROM t1, t2 USING t1 INNER JOIN t2 INNER JOIN t3 WHERE t1.id = t2.id AND t2.id = t3.id"
        )
        self.validate_identity(
            "INSERT IGNORE INTO subscribers (email) VALUES ('john.doe@gmail.com'), ('jane.smith@ibm.com')"
        )
        self.validate_identity(
            "INSERT INTO t1 (a, b, c) VALUES (1, 2, 3), (4, 5, 6) ON DUPLICATE KEY UPDATE c = VALUES(a) + VALUES(b)"
        )
        self.validate_identity(
            "INSERT INTO t1 (a, b) SELECT c, d FROM t2 UNION SELECT e, f FROM t3 ON DUPLICATE KEY UPDATE b = b + c"
        )
        self.validate_identity(
            "INSERT INTO t1 (a, b, c) VALUES (1, 2, 3) ON DUPLICATE KEY UPDATE c = c + 1"
        )
        self.validate_identity(
            "INSERT INTO x VALUES (1, 'a', 2.0) ON DUPLICATE KEY UPDATE x.id = 1"
        )
        self.validate_identity(
            "CREATE OR REPLACE VIEW my_view AS SELECT column1 AS `boo`, column2 AS `foo` FROM my_table WHERE column3 = 'some_value' UNION SELECT q.* FROM fruits_table, JSON_TABLE(Fruits, '$[*]' COLUMNS(id VARCHAR(255) PATH '$.$id', value VARCHAR(255) PATH '$.value')) AS q",
        )
        self.validate_identity(
            "CREATE TABLE test_table (id INT AUTO_INCREMENT, PRIMARY KEY (id) USING BTREE)"
        )
        self.validate_identity(
            "CREATE TABLE test_table (id INT AUTO_INCREMENT, PRIMARY KEY (id) USING HASH)"
        )
        self.validate_identity(
            "CREATE TABLE test (a INT, b INT GENERATED ALWAYS AS (a + a) STORED)"
        )
        self.validate_identity(
            "CREATE TABLE test (a INT, b INT GENERATED ALWAYS AS (a + a) VIRTUAL)"
        )
        self.validate_identity(
            "CREATE TABLE test (a INT, b INT AS (a + a) STORED)",
            "CREATE TABLE test (a INT, b INT GENERATED ALWAYS AS (a + a) STORED)",
        )
        self.validate_identity(
            "CREATE TABLE test (a INT, b INT AS (a + a) VIRTUAL)",
            "CREATE TABLE test (a INT, b INT GENERATED ALWAYS AS (a + a) VIRTUAL)",
        )
        self.validate_identity(
            "/*left*/ EXPLAIN SELECT /*hint*/ col FROM t1 /*right*/",
            "/* left */ DESCRIBE /* hint */ SELECT col FROM t1 /* right */",
        )
        self.validate_identity(
            "CREATE TABLE t (name VARCHAR)",
            "CREATE TABLE t (name TEXT)",
        )
        self.validate_identity(
            "ALTER TABLE t ADD KEY `i` (`c`)",
            "ALTER TABLE t ADD INDEX `i` (`c`)",
        )
        self.validate_identity(
            "CREATE TABLE `foo` (`id` char(36) NOT NULL DEFAULT (uuid()), PRIMARY KEY (`id`), UNIQUE KEY `id` (`id`))",
            "CREATE TABLE `foo` (`id` CHAR(36) NOT NULL DEFAULT (UUID()), PRIMARY KEY (`id`), UNIQUE `id` (`id`))",
        )
        self.validate_identity(
            "CREATE TABLE IF NOT EXISTS industry_info (a BIGINT(20) NOT NULL AUTO_INCREMENT, b BIGINT(20) NOT NULL, c VARCHAR(1000), PRIMARY KEY (a), UNIQUE KEY d (b), KEY e (b))",
            "CREATE TABLE IF NOT EXISTS industry_info (a BIGINT(20) NOT NULL AUTO_INCREMENT, b BIGINT(20) NOT NULL, c VARCHAR(1000), PRIMARY KEY (a), UNIQUE d (b), INDEX e (b))",
        )
        self.validate_identity(
            "CREATE TABLE test (ts TIMESTAMP, ts_tz TIMESTAMPTZ, ts_ltz TIMESTAMPLTZ)",
            "CREATE TABLE test (ts TIMESTAMP, ts_tz TIMESTAMP, ts_ltz TIMESTAMP)",
        )
        self.validate_identity(
            "ALTER TABLE test_table ALTER COLUMN test_column SET DATA TYPE LONGTEXT",
            "ALTER TABLE test_table MODIFY COLUMN test_column LONGTEXT",
        )
        self.validate_identity(
            "CREATE TABLE t (c DATETIME DEFAULT CURRENT_TIMESTAMP ON UPDATE CURRENT_TIMESTAMP) DEFAULT CHARSET=utf8 ROW_FORMAT=DYNAMIC",
            "CREATE TABLE t (c DATETIME DEFAULT CURRENT_TIMESTAMP() ON UPDATE CURRENT_TIMESTAMP()) DEFAULT CHARACTER SET=utf8 ROW_FORMAT=DYNAMIC",
        )
        self.validate_identity(
            "CREATE TABLE `foo` (a VARCHAR(10), KEY idx_a (a DESC))",
            "CREATE TABLE `foo` (a VARCHAR(10), INDEX idx_a (a DESC))",
        )
        self.validate_identity(
            "CREATE TABLE `foo` (a VARCHAR(10), UNIQUE INDEX idx_a (a))",
            "CREATE TABLE `foo` (a VARCHAR(10), UNIQUE idx_a (a))",
        )

        self.validate_all(
            "insert into t(i) values (default)",
            write={
                "duckdb": "INSERT INTO t (i) VALUES (DEFAULT)",
                "mysql": "INSERT INTO t (i) VALUES (DEFAULT)",
            },
        )
        self.validate_all(
            "CREATE TABLE t (id INT UNSIGNED)",
            write={
                "duckdb": "CREATE TABLE t (id UINTEGER)",
                "mysql": "CREATE TABLE t (id INT UNSIGNED)",
            },
        )
        self.validate_all(
            "CREATE TABLE z (a INT) ENGINE=InnoDB AUTO_INCREMENT=1 DEFAULT CHARACTER SET=utf8 COLLATE=utf8_bin COMMENT='x'",
            write={
                "duckdb": "CREATE TABLE z (a INT)",
                "mysql": "CREATE TABLE z (a INT) ENGINE=InnoDB AUTO_INCREMENT=1 DEFAULT CHARACTER SET=utf8 COLLATE=utf8_bin COMMENT='x'",
                "spark": "CREATE TABLE z (a INT) COMMENT 'x'",
                "sqlite": "CREATE TABLE z (a INTEGER)",
            },
        )
        self.validate_all(
            "CREATE TABLE x (id int not null auto_increment, primary key (id))",
            write={
                "mysql": "CREATE TABLE x (id INT NOT NULL AUTO_INCREMENT, PRIMARY KEY (id))",
                "sqlite": "CREATE TABLE x (id INTEGER NOT NULL AUTOINCREMENT PRIMARY KEY)",
            },
        )
        self.validate_identity("ALTER TABLE t ALTER INDEX i INVISIBLE")
        self.validate_identity("ALTER TABLE t ALTER INDEX i VISIBLE")
        self.validate_identity("ALTER TABLE t ALTER COLUMN c SET INVISIBLE")
        self.validate_identity("ALTER TABLE t ALTER COLUMN c SET VISIBLE")

    def test_identity(self):
        self.validate_identity("SELECT HIGH_PRIORITY STRAIGHT_JOIN SQL_CALC_FOUND_ROWS * FROM t")
        self.validate_identity("SELECT CAST(COALESCE(`id`, 'NULL') AS CHAR CHARACTER SET binary)")
        self.validate_identity("SELECT e.* FROM e STRAIGHT_JOIN p ON e.x = p.y")
        self.validate_identity("ALTER TABLE test_table ALTER COLUMN test_column SET DEFAULT 1")
        self.validate_identity("SELECT DATE_FORMAT(NOW(), '%Y-%m-%d %H:%i:00.0000')")
        self.validate_identity("SELECT @var1 := 1, @var2")
        self.validate_identity("UNLOCK TABLES")
        self.validate_identity("LOCK TABLES `app_fields` WRITE", check_command_warning=True)
        self.validate_identity("SELECT 1 XOR 0")
        self.validate_identity("SELECT 1 && 0", "SELECT 1 AND 0")
        self.validate_identity("SELECT /*+ BKA(t1) NO_BKA(t2) */ * FROM t1 INNER JOIN t2")
        self.validate_identity("SELECT /*+ MERGE(dt) */ * FROM (SELECT * FROM t1) AS dt")
        self.validate_identity("SELECT /*+ INDEX(t, i) */ c1 FROM t WHERE c2 = 'value'")
        self.validate_identity("SELECT @a MEMBER OF(@c), @b MEMBER OF(@c)")
        self.validate_identity("SELECT JSON_ARRAY(4, 5) MEMBER OF('[[3,4],[4,5]]')")
        self.validate_identity("SELECT CAST('[4,5]' AS JSON) MEMBER OF('[[3,4],[4,5]]')")
        self.validate_identity("""SELECT 'ab' MEMBER OF('[23, "abc", 17, "ab", 10]')""")
        self.validate_identity("""SELECT * FROM foo WHERE 'ab' MEMBER OF(content)""")
        self.validate_identity("SELECT CURRENT_TIMESTAMP(6)")
        self.validate_identity("x ->> '$.name'")
        self.validate_identity("SELECT CAST(`a`.`b` AS CHAR) FROM foo")
        self.validate_identity("SELECT TRIM(LEADING 'bla' FROM ' XXX ')")
        self.validate_identity("SELECT TRIM(TRAILING 'bla' FROM ' XXX ')")
        self.validate_identity("SELECT TRIM(BOTH 'bla' FROM ' XXX ')")
        self.validate_identity("SELECT TRIM('bla' FROM ' XXX ')")
        self.validate_identity("@@GLOBAL.max_connections")
        self.validate_identity("CREATE TABLE A LIKE B")
        self.validate_identity("SELECT * FROM t1, t2 FOR SHARE OF t1, t2 SKIP LOCKED")
        self.validate_identity("SELECT a || b", "SELECT a OR b")
        self.validate_identity(
            "SELECT * FROM source, JSON_TABLE(source.links, '$.org[*]' COLUMNS(row_id FOR ORDINALITY, link VARCHAR(255) PATH '$.link')) AS links"
        )
        self.validate_identity(
            "SELECT * FROM x ORDER BY BINARY a",
            "SELECT * FROM x ORDER BY CAST(a AS BINARY)",
        )
        self.validate_identity(
            """SELECT * FROM foo WHERE 3 MEMBER OF(JSON_EXTRACT(info, '$.value'))"""
        )
        self.validate_identity(
            "SELECT * FROM t1, t2, t3 FOR SHARE OF t1 NOWAIT FOR UPDATE OF t2, t3 SKIP LOCKED"
        )
        self.validate_identity(
            "REPLACE INTO table SELECT id FROM table2 WHERE cnt > 100",
            check_command_warning=True,
        )
        self.validate_identity(
            "CAST(x AS VARCHAR)",
            "CAST(x AS CHAR)",
        )
        self.validate_identity(
            """SELECT * FROM foo WHERE 3 MEMBER OF(info->'$.value')""",
            """SELECT * FROM foo WHERE 3 MEMBER OF(JSON_EXTRACT(info, '$.value'))""",
        )
        self.validate_identity(
            "SELECT 1 AS row",
            "SELECT 1 AS `row`",
        )

        # Index hints
        self.validate_identity(
            "SELECT * FROM table1 USE INDEX (col1_index, col2_index) WHERE col1 = 1 AND col2 = 2 AND col3 = 3"
        )
        self.validate_identity(
            "SELECT * FROM table1 IGNORE INDEX (col3_index) WHERE col1 = 1 AND col2 = 2 AND col3 = 3"
        )
        self.validate_identity(
            "SELECT * FROM t1 USE INDEX (i1) IGNORE INDEX FOR ORDER BY (i2) ORDER BY a"
        )
        self.validate_identity("SELECT * FROM t1 USE INDEX (i1) USE INDEX (i1, i1)")
        self.validate_identity("SELECT * FROM t1 USE INDEX FOR JOIN (i1) FORCE INDEX FOR JOIN (i2)")
        self.validate_identity(
            "SELECT * FROM t1 USE INDEX () IGNORE INDEX (i2) USE INDEX (i1) USE INDEX (i2)"
        )

        # SET Commands
        self.validate_identity("SET @var_name = expr")
        self.validate_identity("SET @name = 43")
        self.validate_identity("SET @total_tax = (SELECT SUM(tax) FROM taxable_transactions)")
        self.validate_identity("SET GLOBAL max_connections = 1000")
        self.validate_identity("SET @@GLOBAL.max_connections = 1000")
        self.validate_identity("SET SESSION sql_mode = 'TRADITIONAL'")
        self.validate_identity("SET LOCAL sql_mode = 'TRADITIONAL'")
        self.validate_identity("SET @@SESSION.sql_mode = 'TRADITIONAL'")
        self.validate_identity("SET @@LOCAL.sql_mode = 'TRADITIONAL'")
        self.validate_identity("SET @@sql_mode = 'TRADITIONAL'")
        self.validate_identity("SET sql_mode = 'TRADITIONAL'")
        self.validate_identity("SET PERSIST max_connections = 1000")
        self.validate_identity("SET @@PERSIST.max_connections = 1000")
        self.validate_identity("SET PERSIST_ONLY back_log = 100")
        self.validate_identity("SET @@PERSIST_ONLY.back_log = 100")
        self.validate_identity("SET @@SESSION.max_join_size = DEFAULT")
        self.validate_identity("SET @@SESSION.max_join_size = @@GLOBAL.max_join_size")
        self.validate_identity("SET @x = 1, SESSION sql_mode = ''")
        self.validate_identity("SET GLOBAL max_connections = 1000, sort_buffer_size = 1000000")
        self.validate_identity("SET @@GLOBAL.sort_buffer_size = 50000, sort_buffer_size = 1000000")
        self.validate_identity("SET CHARACTER SET 'utf8'")
        self.validate_identity("SET CHARACTER SET utf8")
        self.validate_identity("SET CHARACTER SET DEFAULT")
        self.validate_identity("SET NAMES 'utf8'")
        self.validate_identity("SET NAMES DEFAULT")
        self.validate_identity("SET NAMES 'utf8' COLLATE 'utf8_unicode_ci'")
        self.validate_identity("SET NAMES utf8 COLLATE utf8_unicode_ci")
        self.validate_identity("SET autocommit = ON")
        self.validate_identity("SET GLOBAL TRANSACTION ISOLATION LEVEL SERIALIZABLE")
        self.validate_identity("SET TRANSACTION READ ONLY")
        self.validate_identity("SET GLOBAL TRANSACTION ISOLATION LEVEL REPEATABLE READ, READ WRITE")
        self.validate_identity("DATABASE()", "SCHEMA()")
        self.validate_identity(
            "SET GLOBAL sort_buffer_size = 1000000, SESSION sort_buffer_size = 1000000"
        )
        self.validate_identity(
            "SET @@GLOBAL.sort_buffer_size = 1000000, @@LOCAL.sort_buffer_size = 1000000"
        )
        self.validate_identity("INTERVAL '1' YEAR")
        self.validate_identity("DATE_ADD(x, INTERVAL '1' YEAR)")
        self.validate_identity("CHAR(0)")
        self.validate_identity("CHAR(77, 121, 83, 81, '76')")
        self.validate_identity("CHAR(77, 77.3, '77.3' USING utf8mb4)")
        self.validate_identity("SELECT * FROM t1 PARTITION(p0)")
        self.validate_identity("SELECT @var1 := 1, @var2")
        self.validate_identity("SELECT @var1, @var2 := @var1")
        self.validate_identity("SELECT @var1 := COUNT(*) FROM t1")

        self.validate_identity(
            "SELECT DISTINCTROW tbl.col FROM tbl", "SELECT DISTINCT tbl.col FROM tbl"
        )
        self.validate_identity("ATAN(y, x)")

        self.validate_identity(
            "SELECT 'foo' SOUNDS LIKE 'bar'", "SELECT SOUNDEX('foo') = SOUNDEX('bar')"
        )
        self.validate_identity(
            "SELECT 'foo' NOT SOUNDS LIKE 'bar'", "SELECT NOT SOUNDEX('foo') = SOUNDEX('bar')"
        )
        self.validate_identity("SELECT SUBSTR(1 FROM 2 FOR 3)", "SELECT SUBSTRING(1, 2, 3)")

    def test_types(self):
        for char_type in MySQL.Generator.CHAR_CAST_MAPPING:
            with self.subTest(f"MySQL cast into {char_type}"):
                self.validate_identity(f"CAST(x AS {char_type.value})", "CAST(x AS CHAR)")

        for signed_type in MySQL.Generator.SIGNED_CAST_MAPPING:
            with self.subTest(f"MySQL cast into {signed_type}"):
                self.validate_identity(f"CAST(x AS {signed_type.value})", "CAST(x AS SIGNED)")

        self.validate_identity("CAST(x AS ENUM('a', 'b'))")
        self.validate_identity("CAST(x AS SET('a', 'b'))")
        self.validate_identity(
            "CAST(x AS MEDIUMINT) + CAST(y AS YEAR(4))",
            "CAST(x AS SIGNED) + CAST(y AS YEAR(4))",
        )
        self.validate_identity(
            "CAST(x AS TIMESTAMP)",
            "TIMESTAMP(x)",
        )
        self.validate_identity(
            "CAST(x AS TIMESTAMPTZ)",
            "TIMESTAMP(x)",
        )
        self.validate_identity(
            "CAST(x AS TIMESTAMPLTZ)",
            "TIMESTAMP(x)",
        )

        self.validate_all(
            "CAST(x AS MEDIUMTEXT) + CAST(y AS LONGTEXT) + CAST(z AS TINYTEXT)",
            write={
                "mysql": "CAST(x AS CHAR) + CAST(y AS CHAR) + CAST(z AS CHAR)",
                "spark": "CAST(x AS TEXT) + CAST(y AS TEXT) + CAST(z AS TEXT)",
            },
        )
        self.validate_all(
            "CAST(x AS MEDIUMBLOB) + CAST(y AS LONGBLOB) + CAST(z AS TINYBLOB)",
            write={
                "mysql": "CAST(x AS CHAR) + CAST(y AS CHAR) + CAST(z AS CHAR)",
                "spark": "CAST(x AS BLOB) + CAST(y AS BLOB) + CAST(z AS BLOB)",
            },
        )

    def test_canonical_functions(self):
        self.validate_identity("SELECT LEFT('str', 2)", "SELECT LEFT('str', 2)")
        self.validate_identity("SELECT INSTR('str', 'substr')", "SELECT LOCATE('substr', 'str')")
        self.validate_identity("SELECT UCASE('foo')", "SELECT UPPER('foo')")
        self.validate_identity("SELECT LCASE('foo')", "SELECT LOWER('foo')")
        self.validate_identity(
            "SELECT DAY_OF_MONTH('2023-01-01')", "SELECT DAYOFMONTH('2023-01-01')"
        )
        self.validate_identity("SELECT DAY_OF_WEEK('2023-01-01')", "SELECT DAYOFWEEK('2023-01-01')")
        self.validate_identity("SELECT DAY_OF_YEAR('2023-01-01')", "SELECT DAYOFYEAR('2023-01-01')")
        self.validate_identity(
            "SELECT WEEK_OF_YEAR('2023-01-01')", "SELECT WEEKOFYEAR('2023-01-01')"
        )
        self.validate_all(
            "CHAR(10)",
            write={
                "mysql": "CHAR(10)",
                "presto": "CHR(10)",
                "sqlite": "CHAR(10)",
                "tsql": "CHAR(10)",
            },
        )
        self.validate_identity("CREATE TABLE t (foo VARBINARY(5))")
        self.validate_all(
            "CREATE TABLE t (foo BLOB)",
            write={
                "mysql": "CREATE TABLE t (foo BLOB)",
                "oracle": "CREATE TABLE t (foo BLOB)",
                "postgres": "CREATE TABLE t (foo BYTEA)",
                "tsql": "CREATE TABLE t (foo VARBINARY)",
                "sqlite": "CREATE TABLE t (foo BLOB)",
                "duckdb": "CREATE TABLE t (foo VARBINARY)",
                "hive": "CREATE TABLE t (foo BINARY)",
                "bigquery": "CREATE TABLE t (foo BYTES)",
                "redshift": "CREATE TABLE t (foo VARBYTE)",
                "clickhouse": "CREATE TABLE t (foo Nullable(String))",
            },
        )

    def test_escape(self):
        self.validate_identity("""'"abc"'""")
        self.validate_identity(
            r"'\'a'",
            "'''a'",
        )
        self.validate_identity(
            '''"'abc'"''',
            "'''abc'''",
        )
        self.validate_all(
            r"'a \' b '' '",
            write={
                "mysql": r"'a '' b '' '",
                "spark": r"'a \' b \' '",
            },
        )

    def test_introducers(self):
        self.validate_all(
            "_utf8mb4 'hola'",
            read={
                "mysql": "_utf8mb4'hola'",
            },
            write={
                "mysql": "_utf8mb4 'hola'",
            },
        )
        self.validate_all(
            "N'some text'",
            read={
                "mysql": "n'some text'",
            },
            write={
                "mysql": "N'some text'",
            },
        )
        self.validate_all(
            "_latin1 x'4D7953514C'",
            read={
                "mysql": "_latin1 X'4D7953514C'",
            },
            write={
                "mysql": "_latin1 x'4D7953514C'",
            },
        )

    def test_hexadecimal_literal(self):
        write_CC = {
            "bigquery": "SELECT FROM_HEX('CC')",
            "clickhouse": UnsupportedError,
            "databricks": "SELECT X'CC'",
            "drill": "SELECT 204",
            "duckdb": "SELECT CAST(HEX(FROM_HEX('CC')) AS VARBINARY)",
            "hive": "SELECT 204",
            "mysql": "SELECT x'CC'",
            "oracle": "SELECT 204",
            "postgres": "SELECT x'CC'",
            "presto": "SELECT x'CC'",
            "redshift": "SELECT 204",
            "snowflake": "SELECT x'CC'",
            "spark": "SELECT X'CC'",
            "sqlite": "SELECT x'CC'",
            "starrocks": "SELECT x'CC'",
            "tableau": "SELECT 204",
            "teradata": "SELECT X'CC'",
            "trino": "SELECT x'CC'",
            "tsql": "SELECT 0xCC",
        }
        write_CC_with_leading_zeros = {
            "bigquery": "SELECT FROM_HEX('0000CC')",
            "clickhouse": UnsupportedError,
            "databricks": "SELECT X'0000CC'",
            "drill": "SELECT 204",
            "duckdb": "SELECT CAST(HEX(FROM_HEX('0000CC')) AS VARBINARY)",
            "hive": "SELECT 204",
            "mysql": "SELECT x'0000CC'",
            "oracle": "SELECT 204",
            "postgres": "SELECT x'0000CC'",
            "presto": "SELECT x'0000CC'",
            "redshift": "SELECT 204",
            "snowflake": "SELECT x'0000CC'",
            "spark": "SELECT X'0000CC'",
            "sqlite": "SELECT x'0000CC'",
            "starrocks": "SELECT x'0000CC'",
            "tableau": "SELECT 204",
            "teradata": "SELECT X'0000CC'",
            "trino": "SELECT x'0000CC'",
            "tsql": "SELECT 0x0000CC",
        }

        self.validate_all("SELECT X'1A'", write={"mysql": "SELECT x'1A'"})
        self.validate_all("SELECT 0xz", write={"mysql": "SELECT `0xz`"})
        self.validate_all("SELECT 0xCC", write=write_CC)
        self.validate_all("SELECT 0xCC ", write=write_CC)
        self.validate_all("SELECT x'CC'", write=write_CC)
        self.validate_all("SELECT 0x0000CC", write=write_CC_with_leading_zeros)
        self.validate_all("SELECT x'0000CC'", write=write_CC_with_leading_zeros)

    def test_bits_literal(self):
        write_1011 = {
            "bigquery": "SELECT 11",
            "clickhouse": "SELECT 0b1011",
            "databricks": "SELECT 11",
            "drill": "SELECT 11",
            "hive": "SELECT 11",
            "mysql": "SELECT b'1011'",
            "oracle": "SELECT 11",
            "postgres": "SELECT b'1011'",
            "presto": "SELECT 11",
            "redshift": "SELECT 11",
            "snowflake": "SELECT 11",
            "spark": "SELECT 11",
            "sqlite": "SELECT 11",
            "tableau": "SELECT 11",
            "teradata": "SELECT 11",
            "trino": "SELECT 11",
            "tsql": "SELECT 11",
        }

        self.validate_all("SELECT 0b1011", write=write_1011)
        self.validate_all("SELECT b'1011'", write=write_1011)

    def test_string_literals(self):
        self.validate_all(
            'SELECT "2021-01-01" + INTERVAL 1 MONTH',
            write={
                "mysql": "SELECT '2021-01-01' + INTERVAL '1' MONTH",
            },
        )

    def test_convert(self):
        self.validate_all(
            "CONVERT(x USING latin1)",
            write={
                "mysql": "CAST(x AS CHAR CHARACTER SET latin1)",
            },
        )
        self.validate_all(
            "CAST(x AS CHAR CHARACTER SET latin1)",
            write={
                "mysql": "CAST(x AS CHAR CHARACTER SET latin1)",
            },
        )

    def test_match_against(self):
        self.validate_all(
            "MATCH(col1, col2, col3) AGAINST('abc')",
            read={
                "": "MATCH(col1, col2, col3) AGAINST('abc')",
                "mysql": "MATCH(col1, col2, col3) AGAINST('abc')",
            },
            write={
                "": "MATCH(col1, col2, col3) AGAINST('abc')",
                "mysql": "MATCH(col1, col2, col3) AGAINST('abc')",
                "postgres": "(col1 @@ 'abc' OR col2 @@ 'abc' OR col3 @@ 'abc')",  # not quite correct because it's not ts_query
            },
        )
        self.validate_all(
            "MATCH(col1, col2) AGAINST('abc' IN NATURAL LANGUAGE MODE)",
            write={"mysql": "MATCH(col1, col2) AGAINST('abc' IN NATURAL LANGUAGE MODE)"},
        )
        self.validate_all(
            "MATCH(col1, col2) AGAINST('abc' IN NATURAL LANGUAGE MODE WITH QUERY EXPANSION)",
            write={
                "mysql": "MATCH(col1, col2) AGAINST('abc' IN NATURAL LANGUAGE MODE WITH QUERY EXPANSION)"
            },
        )
        self.validate_all(
            "MATCH(col1, col2) AGAINST('abc' IN BOOLEAN MODE)",
            write={"mysql": "MATCH(col1, col2) AGAINST('abc' IN BOOLEAN MODE)"},
        )
        self.validate_all(
            "MATCH(col1, col2) AGAINST('abc' WITH QUERY EXPANSION)",
            write={"mysql": "MATCH(col1, col2) AGAINST('abc' WITH QUERY EXPANSION)"},
        )
        self.validate_all(
            "MATCH(a.b) AGAINST('abc')",
            write={"mysql": "MATCH(a.b) AGAINST('abc')"},
        )

    def test_date_format(self):
        self.validate_all(
            "SELECT DATE_FORMAT('2017-06-15', '%Y')",
            write={
                "mysql": "SELECT DATE_FORMAT('2017-06-15', '%Y')",
                "snowflake": "SELECT TO_CHAR(CAST('2017-06-15' AS TIMESTAMP), 'yyyy')",
            },
        )
        self.validate_all(
            "SELECT DATE_FORMAT('2017-06-15', '%m')",
            write={
                "mysql": "SELECT DATE_FORMAT('2017-06-15', '%m')",
                "snowflake": "SELECT TO_CHAR(CAST('2017-06-15' AS TIMESTAMP), 'mm')",
            },
        )
        self.validate_all(
            "SELECT DATE_FORMAT('2017-06-15', '%d')",
            write={
                "mysql": "SELECT DATE_FORMAT('2017-06-15', '%d')",
                "snowflake": "SELECT TO_CHAR(CAST('2017-06-15' AS TIMESTAMP), 'DD')",
            },
        )
        self.validate_all(
            "SELECT DATE_FORMAT('2017-06-15', '%Y-%m-%d')",
            write={
                "mysql": "SELECT DATE_FORMAT('2017-06-15', '%Y-%m-%d')",
                "snowflake": "SELECT TO_CHAR(CAST('2017-06-15' AS TIMESTAMP), 'yyyy-mm-DD')",
            },
        )
        self.validate_all(
            "SELECT DATE_FORMAT('2017-06-15 22:23:34', '%H')",
            write={
                "mysql": "SELECT DATE_FORMAT('2017-06-15 22:23:34', '%H')",
                "snowflake": "SELECT TO_CHAR(CAST('2017-06-15 22:23:34' AS TIMESTAMP), 'hh24')",
            },
        )
        self.validate_all(
            "SELECT DATE_FORMAT('2017-06-15', '%w')",
            write={
                "mysql": "SELECT DATE_FORMAT('2017-06-15', '%w')",
                "snowflake": "SELECT TO_CHAR(CAST('2017-06-15' AS TIMESTAMP), 'dy')",
            },
        )
        self.validate_all(
            "SELECT DATE_FORMAT('2024-08-22 14:53:12', '%a')",
            write={
                "mysql": "SELECT DATE_FORMAT('2024-08-22 14:53:12', '%a')",
                "snowflake": "SELECT TO_CHAR(CAST('2024-08-22 14:53:12' AS TIMESTAMP), 'DY')",
            },
        )
        self.validate_all(
            "SELECT DATE_FORMAT('2009-10-04 22:23:00', '%a %M %Y')",
            write={
                "mysql": "SELECT DATE_FORMAT('2009-10-04 22:23:00', '%a %M %Y')",
                "snowflake": "SELECT TO_CHAR(CAST('2009-10-04 22:23:00' AS TIMESTAMP), 'DY mmmm yyyy')",
            },
        )
        self.validate_all(
            "SELECT DATE_FORMAT('2007-10-04 22:23:00', '%H:%i:%s')",
            write={
                "mysql": "SELECT DATE_FORMAT('2007-10-04 22:23:00', '%T')",
                "snowflake": "SELECT TO_CHAR(CAST('2007-10-04 22:23:00' AS TIMESTAMP), 'hh24:mi:ss')",
            },
        )
        self.validate_all(
            "SELECT DATE_FORMAT('1900-10-04 22:23:00', '%d %y %a %d %m %b')",
            write={
                "mysql": "SELECT DATE_FORMAT('1900-10-04 22:23:00', '%d %y %a %d %m %b')",
                "snowflake": "SELECT TO_CHAR(CAST('1900-10-04 22:23:00' AS TIMESTAMP), 'DD yy DY DD mm mon')",
            },
        )

    def test_mysql_time(self):
        self.validate_identity("TIME_STR_TO_UNIX(x)", "UNIX_TIMESTAMP(x)")
        self.validate_identity("SELECT FROM_UNIXTIME(1711366265, '%Y %D %M')")
        self.validate_all(
            "SELECT TO_DAYS(x)",
            write={
                "mysql": "SELECT (DATEDIFF(x, '0000-01-01') + 1)",
                "presto": "SELECT (DATE_DIFF('DAY', CAST(CAST('0000-01-01' AS TIMESTAMP) AS DATE), CAST(CAST(x AS TIMESTAMP) AS DATE)) + 1)",
            },
        )
        self.validate_all(
            "SELECT DATEDIFF(x, y)",
            read={
                "presto": "SELECT DATE_DIFF('DAY', y, x)",
                "redshift": "SELECT DATEDIFF(DAY, y, x)",
            },
            write={
                "mysql": "SELECT DATEDIFF(x, y)",
                "presto": "SELECT DATE_DIFF('DAY', y, x)",
                "redshift": "SELECT DATEDIFF(DAY, y, x)",
            },
        )
        self.validate_all(
            "DAYOFYEAR(x)",
            write={
                "mysql": "DAYOFYEAR(x)",
                "": "DAY_OF_YEAR(CAST(x AS DATE))",
            },
        )
        self.validate_all(
            "DAYOFMONTH(x)",
            write={"mysql": "DAYOFMONTH(x)", "": "DAY_OF_MONTH(CAST(x AS DATE))"},
        )
        self.validate_all(
            "DAYOFWEEK(x)",
            write={"mysql": "DAYOFWEEK(x)", "": "DAY_OF_WEEK(CAST(x AS DATE))"},
        )
        self.validate_all(
            "WEEKOFYEAR(x)",
            write={"mysql": "WEEKOFYEAR(x)", "": "WEEK_OF_YEAR(CAST(x AS DATE))"},
        )
        self.validate_all(
            "DAY(x)",
            write={"mysql": "DAY(x)", "": "DAY(CAST(x AS DATE))"},
        )
        self.validate_all(
            "WEEK(x)",
            write={"mysql": "WEEK(x)", "": "WEEK(CAST(x AS DATE))"},
        )
        self.validate_all(
            "YEAR(x)",
            write={"mysql": "YEAR(x)", "": "YEAR(CAST(x AS DATE))"},
        )
        self.validate_all(
            "DATE(x)",
            read={"": "TS_OR_DS_TO_DATE(x)"},
        )
        self.validate_all(
            "STR_TO_DATE(x, '%M')",
            read={"": "TS_OR_DS_TO_DATE(x, '%B')"},
        )
        self.validate_all(
            "STR_TO_DATE(x, '%Y-%m-%d')",
            write={"presto": "CAST(DATE_PARSE(x, '%Y-%m-%d') AS DATE)"},
        )
        self.validate_all(
            "STR_TO_DATE(x, '%Y-%m-%dT%T')",
            write={"presto": "DATE_PARSE(x, '%Y-%m-%dT%T')"},
        )
        self.validate_all(
            "SELECT FROM_UNIXTIME(col)",
            read={
                "postgres": "SELECT TO_TIMESTAMP(col)",
            },
            write={
                "mysql": "SELECT FROM_UNIXTIME(col)",
                "postgres": "SELECT TO_TIMESTAMP(col)",
                "redshift": "SELECT (TIMESTAMP 'epoch' + col * INTERVAL '1 SECOND')",
            },
        )

        # No timezone, make sure DATETIME captures the correct precision
        self.validate_identity(
            "SELECT TIME_STR_TO_TIME('2023-01-01 13:14:15.123456+00:00')",
            write_sql="SELECT CAST('2023-01-01 13:14:15.123456+00:00' AS DATETIME(6))",
        )
        self.validate_identity(
            "SELECT TIME_STR_TO_TIME('2023-01-01 13:14:15.123+00:00')",
            write_sql="SELECT CAST('2023-01-01 13:14:15.123+00:00' AS DATETIME(3))",
        )
        self.validate_identity(
            "SELECT TIME_STR_TO_TIME('2023-01-01 13:14:15+00:00')",
            write_sql="SELECT CAST('2023-01-01 13:14:15+00:00' AS DATETIME)",
        )

        # With timezone, make sure the TIMESTAMP constructor is used
        # also TIMESTAMP doesnt have the subsecond precision truncation issue that DATETIME does so we dont need to TIMESTAMP(6)
        self.validate_identity(
            "SELECT TIME_STR_TO_TIME('2023-01-01 13:14:15-08:00', 'America/Los_Angeles')",
            write_sql="SELECT TIMESTAMP('2023-01-01 13:14:15-08:00')",
        )
        self.validate_identity(
            "SELECT TIME_STR_TO_TIME('2023-01-01 13:14:15-08:00', 'America/Los_Angeles')",
            write_sql="SELECT TIMESTAMP('2023-01-01 13:14:15-08:00')",
        )

    @unittest.skipUnless(
        sys.version_info >= (3, 11),
        "Python 3.11 relaxed datetime.fromisoformat() parsing with regards to microseconds",
    )
    def test_mysql_time_python311(self):
        self.validate_identity(
            "SELECT TIME_STR_TO_TIME('2023-01-01 13:14:15.12345+00:00')",
            write_sql="SELECT CAST('2023-01-01 13:14:15.12345+00:00' AS DATETIME(6))",
        )
        self.validate_identity(
            "SELECT TIME_STR_TO_TIME('2023-01-01 13:14:15.1234+00:00')",
            write_sql="SELECT CAST('2023-01-01 13:14:15.1234+00:00' AS DATETIME(6))",
        )
        self.validate_identity(
            "SELECT TIME_STR_TO_TIME('2023-01-01 13:14:15.12+00:00')",
            write_sql="SELECT CAST('2023-01-01 13:14:15.12+00:00' AS DATETIME(3))",
        )
        self.validate_identity(
            "SELECT TIME_STR_TO_TIME('2023-01-01 13:14:15.1+00:00')",
            write_sql="SELECT CAST('2023-01-01 13:14:15.1+00:00' AS DATETIME(3))",
        )

    def test_mysql(self):
        for func in ("CHAR_LENGTH", "CHARACTER_LENGTH"):
            with self.subTest(f"Testing MySQL's {func}"):
                self.validate_all(
                    f"SELECT {func}('foo')",
                    write={
                        "duckdb": "SELECT LENGTH('foo')",
                        "mysql": "SELECT CHAR_LENGTH('foo')",
                        "postgres": "SELECT LENGTH('foo')",
                    },
                )

        self.validate_all(
            "CURDATE()",
            write={
                "mysql": "CURRENT_DATE",
                "postgres": "CURRENT_DATE",
            },
        )
        self.validate_all(
            "SELECT CONCAT('11', '22')",
            read={
                "postgres": "SELECT '11' || '22'",
            },
            write={
                "mysql": "SELECT CONCAT('11', '22')",
                "postgres": "SELECT '11' || '22'",
            },
        )
        self.validate_all(
            "SELECT department, GROUP_CONCAT(name) AS employee_names FROM data GROUP BY department",
            read={
                "postgres": "SELECT department, array_agg(name) AS employee_names FROM data GROUP BY department",
            },
        )
        self.validate_all(
            "SELECT UNIX_TIMESTAMP(CAST('2024-04-29 12:00:00' AS DATETIME))",
            read={
                "mysql": "SELECT UNIX_TIMESTAMP(CAST('2024-04-29 12:00:00' AS DATETIME))",
                "postgres": "SELECT EXTRACT(epoch FROM TIMESTAMP '2024-04-29 12:00:00')",
            },
        )
        self.validate_all(
            "SELECT JSON_EXTRACT('[10, 20, [30, 40]]', '$[1]')",
            read={
                "sqlite": "SELECT JSON_EXTRACT('[10, 20, [30, 40]]', '$[1]')",
            },
            write={
                "mysql": "SELECT JSON_EXTRACT('[10, 20, [30, 40]]', '$[1]')",
                "sqlite": "SELECT '[10, 20, [30, 40]]' -> '$[1]'",
            },
        )
        self.validate_all(
            "SELECT JSON_EXTRACT('[10, 20, [30, 40]]', '$[1]', '$[0]')",
            read={
                "sqlite": "SELECT JSON_EXTRACT('[10, 20, [30, 40]]', '$[1]', '$[0]')",
            },
            write={
                "mysql": "SELECT JSON_EXTRACT('[10, 20, [30, 40]]', '$[1]', '$[0]')",
                "sqlite": "SELECT JSON_EXTRACT('[10, 20, [30, 40]]', '$[1]', '$[0]')",
            },
        )
        self.validate_all(
            "SELECT * FROM x LEFT JOIN y ON x.id = y.id UNION ALL SELECT * FROM x RIGHT JOIN y ON x.id = y.id WHERE NOT EXISTS(SELECT 1 FROM x WHERE x.id = y.id) ORDER BY 1 LIMIT 0",
            read={
                "postgres": "SELECT * FROM x FULL JOIN y ON x.id = y.id ORDER BY 1 LIMIT 0",
            },
        )
        self.validate_all(
            # MySQL doesn't support FULL OUTER joins
            "SELECT * FROM t1 LEFT OUTER JOIN t2 ON t1.x = t2.x UNION ALL SELECT * FROM t1 RIGHT OUTER JOIN t2 ON t1.x = t2.x WHERE NOT EXISTS(SELECT 1 FROM t1 WHERE t1.x = t2.x)",
            read={
                "postgres": "SELECT * FROM t1 FULL OUTER JOIN t2 ON t1.x = t2.x",
            },
        )
        self.validate_all(
            "SELECT * FROM t1 LEFT OUTER JOIN t2 USING (x) UNION ALL SELECT * FROM t1 RIGHT OUTER JOIN t2 USING (x) WHERE NOT EXISTS(SELECT 1 FROM t1 WHERE t1.x = t2.x)",
            read={
                "postgres": "SELECT * FROM t1 FULL OUTER JOIN t2 USING (x) ",
            },
        )
        self.validate_all(
            "SELECT * FROM t1 LEFT OUTER JOIN t2 USING (x, y) UNION ALL SELECT * FROM t1 RIGHT OUTER JOIN t2 USING (x, y) WHERE NOT EXISTS(SELECT 1 FROM t1 WHERE t1.x = t2.x AND t1.y = t2.y)",
            read={
                "postgres": "SELECT * FROM t1 FULL OUTER JOIN t2 USING (x, y) ",
            },
        )
        self.validate_all(
            "a XOR b",
            read={
                "mysql": "a XOR b",
                "snowflake": "BOOLXOR(a, b)",
            },
            write={
                "duckdb": "(a AND (NOT b)) OR ((NOT a) AND b)",
                "mysql": "a XOR b",
                "postgres": "(a AND (NOT b)) OR ((NOT a) AND b)",
                "snowflake": "BOOLXOR(a, b)",
                "trino": "(a AND (NOT b)) OR ((NOT a) AND b)",
            },
        )

        self.validate_all(
            "SELECT * FROM test LIMIT 0 + 1, 0 + 1",
            write={
                "mysql": "SELECT * FROM test LIMIT 1 OFFSET 1",
                "postgres": "SELECT * FROM test LIMIT 0 + 1 OFFSET 0 + 1",
                "presto": "SELECT * FROM test OFFSET 1 LIMIT 1",
                "snowflake": "SELECT * FROM test LIMIT 1 OFFSET 1",
                "trino": "SELECT * FROM test OFFSET 1 LIMIT 1",
                "bigquery": "SELECT * FROM test LIMIT 1 OFFSET 1",
            },
        )
        self.validate_all(
            "CAST(x AS TEXT)",
            write={
                "mysql": "CAST(x AS CHAR)",
                "presto": "CAST(x AS VARCHAR)",
                "starrocks": "CAST(x AS STRING)",
            },
        )
        self.validate_all("CAST(x AS SIGNED)", write={"mysql": "CAST(x AS SIGNED)"})
        self.validate_all("CAST(x AS SIGNED INTEGER)", write={"mysql": "CAST(x AS SIGNED)"})
        self.validate_all("CAST(x AS UNSIGNED)", write={"mysql": "CAST(x AS UNSIGNED)"})
        self.validate_all("CAST(x AS UNSIGNED INTEGER)", write={"mysql": "CAST(x AS UNSIGNED)"})
        self.validate_all("TIME_STR_TO_TIME(x)", write={"mysql": "CAST(x AS DATETIME)"})
        self.validate_all(
            """SELECT 17 MEMBER OF('[23, "abc", 17, "ab", 10]')""",
            write={
                "": """SELECT JSON_ARRAY_CONTAINS(17, '[23, "abc", 17, "ab", 10]')""",
                "mysql": """SELECT 17 MEMBER OF('[23, "abc", 17, "ab", 10]')""",
            },
        )
        self.validate_all(
            "SELECT DATE_ADD('2023-06-23 12:00:00', INTERVAL 2 * 2 MONTH) FROM foo",
            write={
                "mysql": "SELECT DATE_ADD('2023-06-23 12:00:00', INTERVAL (2 * 2) MONTH) FROM foo",
            },
        )
        self.validate_all(
            "SELECT * FROM t LOCK IN SHARE MODE",
            write={"mysql": "SELECT * FROM t FOR SHARE"},
        )
        self.validate_all(
            "SELECT DATE(DATE_SUB(`dt`, INTERVAL DAYOFMONTH(`dt`) - 1 DAY)) AS __timestamp FROM tableT",
            write={
                "mysql": "SELECT DATE(DATE_SUB(`dt`, INTERVAL (DAYOFMONTH(`dt`) - 1) DAY)) AS __timestamp FROM tableT",
            },
        )
        self.validate_identity("SELECT name FROM temp WHERE name = ? FOR UPDATE")
        self.validate_all(
            "SELECT a FROM tbl FOR UPDATE",
            write={
                "": "SELECT a FROM tbl",
                "mysql": "SELECT a FROM tbl FOR UPDATE",
                "oracle": "SELECT a FROM tbl FOR UPDATE",
                "postgres": "SELECT a FROM tbl FOR UPDATE",
                "redshift": "SELECT a FROM tbl",
                "tsql": "SELECT a FROM tbl",
            },
        )
        self.validate_all(
            "SELECT a FROM tbl FOR SHARE",
            write={
                "": "SELECT a FROM tbl",
                "mysql": "SELECT a FROM tbl FOR SHARE",
                "oracle": "SELECT a FROM tbl FOR SHARE",
                "postgres": "SELECT a FROM tbl FOR SHARE",
                "tsql": "SELECT a FROM tbl",
            },
        )
        self.validate_all(
            "GROUP_CONCAT(DISTINCT x ORDER BY y DESC)",
            write={
                "mysql": "GROUP_CONCAT(DISTINCT x ORDER BY y DESC SEPARATOR ',')",
                "sqlite": "GROUP_CONCAT(DISTINCT x)",
                "tsql": "STRING_AGG(x, ',') WITHIN GROUP (ORDER BY y DESC)",
                "databricks": "LISTAGG(DISTINCT x, ',') WITHIN GROUP (ORDER BY y DESC)",
                "postgres": "STRING_AGG(DISTINCT x, ',' ORDER BY y DESC NULLS LAST)",
            },
        )
        self.validate_all(
            "GROUP_CONCAT(x ORDER BY y SEPARATOR z)",
            write={
                "mysql": "GROUP_CONCAT(x ORDER BY y SEPARATOR z)",
                "sqlite": "GROUP_CONCAT(x, z)",
                "tsql": "STRING_AGG(x, z) WITHIN GROUP (ORDER BY y)",
                "databricks": "LISTAGG(x, z) WITHIN GROUP (ORDER BY y)",
                "postgres": "STRING_AGG(x, z ORDER BY y NULLS FIRST)",
            },
        )
        self.validate_all(
            "GROUP_CONCAT(DISTINCT x ORDER BY y DESC SEPARATOR '')",
            write={
                "mysql": "GROUP_CONCAT(DISTINCT x ORDER BY y DESC SEPARATOR '')",
                "sqlite": "GROUP_CONCAT(DISTINCT x, '')",
                "tsql": "STRING_AGG(x, '') WITHIN GROUP (ORDER BY y DESC)",
                "databricks": "LISTAGG(DISTINCT x, '') WITHIN GROUP (ORDER BY y DESC)",
                "postgres": "STRING_AGG(DISTINCT x, '' ORDER BY y DESC NULLS LAST)",
            },
        )
        self.validate_all(
            "GROUP_CONCAT(a, b, c SEPARATOR ',')",
            write={
                "mysql": "GROUP_CONCAT(CONCAT(a, b, c) SEPARATOR ',')",
                "sqlite": "GROUP_CONCAT(a || b || c, ',')",
                "tsql": "STRING_AGG(a + b + c, ',')",
                "postgres": "STRING_AGG(a || b || c, ',')",
                "databricks": "LISTAGG(CONCAT(a, b, c), ',')",
                "presto": "ARRAY_JOIN(ARRAY_AGG(CONCAT(CAST(a AS VARCHAR), CAST(b AS VARCHAR), CAST(c AS VARCHAR))), ',')",
            },
        )
        self.validate_all(
            "GROUP_CONCAT(a, b, c SEPARATOR '')",
            write={
                "mysql": "GROUP_CONCAT(CONCAT(a, b, c) SEPARATOR '')",
                "sqlite": "GROUP_CONCAT(a || b || c, '')",
                "tsql": "STRING_AGG(a + b + c, '')",
                "databricks": "LISTAGG(CONCAT(a, b, c), '')",
                "postgres": "STRING_AGG(a || b || c, '')",
            },
        )
        self.validate_all(
            "GROUP_CONCAT(DISTINCT a, b, c SEPARATOR '')",
            write={
                "mysql": "GROUP_CONCAT(DISTINCT CONCAT(a, b, c) SEPARATOR '')",
                "sqlite": "GROUP_CONCAT(DISTINCT a || b || c, '')",
                "tsql": "STRING_AGG(a + b + c, '')",
                "databricks": "LISTAGG(DISTINCT CONCAT(a, b, c), '')",
                "postgres": "STRING_AGG(DISTINCT a || b || c, '')",
            },
        )
        self.validate_all(
            "GROUP_CONCAT(a, b, c ORDER BY d SEPARATOR '')",
            write={
                "mysql": "GROUP_CONCAT(CONCAT(a, b, c) ORDER BY d SEPARATOR '')",
                "sqlite": "GROUP_CONCAT(a || b || c, '')",
                "tsql": "STRING_AGG(a + b + c, '') WITHIN GROUP (ORDER BY d)",
                "databricks": "LISTAGG(CONCAT(a, b, c), '') WITHIN GROUP (ORDER BY d)",
                "postgres": "STRING_AGG(a || b || c, '' ORDER BY d NULLS FIRST)",
            },
        )
        self.validate_all(
            "GROUP_CONCAT(DISTINCT a, b, c ORDER BY d SEPARATOR '')",
            write={
                "mysql": "GROUP_CONCAT(DISTINCT CONCAT(a, b, c) ORDER BY d SEPARATOR '')",
                "sqlite": "GROUP_CONCAT(DISTINCT a || b || c, '')",
                "tsql": "STRING_AGG(a + b + c, '') WITHIN GROUP (ORDER BY d)",
                "databricks": "LISTAGG(DISTINCT CONCAT(a, b, c), '') WITHIN GROUP (ORDER BY d)",
                "postgres": "STRING_AGG(DISTINCT a || b || c, '' ORDER BY d NULLS FIRST)",
            },
        )
        self.validate_identity(
            "CREATE TABLE z (a INT) ENGINE=InnoDB AUTO_INCREMENT=1 CHARACTER SET=utf8 COLLATE=utf8_bin COMMENT='x'"
        )
        self.validate_identity(
            "CREATE TABLE z (a INT) ENGINE=InnoDB AUTO_INCREMENT=1 DEFAULT CHARACTER SET=utf8 COLLATE=utf8_bin COMMENT='x'"
        )
        self.validate_identity(
            "CREATE TABLE z (a INT DEFAULT NULL, PRIMARY KEY (a)) ENGINE=InnoDB AUTO_INCREMENT=1 DEFAULT CHARACTER SET=utf8 COLLATE=utf8_bin COMMENT='x'"
        )

        self.validate_all(
            """
            CREATE TABLE `t_customer_account` (
              `id` int(11) NOT NULL AUTO_INCREMENT,
              `customer_id` int(11) DEFAULT NULL COMMENT '客户id',
              `bank` varchar(100) COLLATE utf8_bin DEFAULT NULL COMMENT '行别',
              `account_no` varchar(100) COLLATE utf8_bin DEFAULT NULL COMMENT '账号',
              PRIMARY KEY (`id`)
            ) ENGINE=InnoDB AUTO_INCREMENT=1 DEFAULT CHARACTER SET=utf8 COLLATE=utf8_bin COMMENT='客户账户表'
            """,
            write={
                "mysql": """CREATE TABLE `t_customer_account` (
  `id` INT(11) NOT NULL AUTO_INCREMENT,
  `customer_id` INT(11) DEFAULT NULL COMMENT '客户id',
  `bank` VARCHAR(100) COLLATE utf8_bin DEFAULT NULL COMMENT '行别',
  `account_no` VARCHAR(100) COLLATE utf8_bin DEFAULT NULL COMMENT '账号',
  PRIMARY KEY (`id`)
)
ENGINE=InnoDB
AUTO_INCREMENT=1
DEFAULT CHARACTER SET=utf8
COLLATE=utf8_bin
COMMENT='客户账户表'"""
            },
            pretty=True,
        )

    def test_show_simple(self):
        for key, write_key in [
            ("BINARY LOGS", "BINARY LOGS"),
            ("MASTER LOGS", "BINARY LOGS"),
            ("STORAGE ENGINES", "ENGINES"),
            ("ENGINES", "ENGINES"),
            ("EVENTS", "EVENTS"),
            ("MASTER STATUS", "MASTER STATUS"),
            ("PLUGINS", "PLUGINS"),
            ("PRIVILEGES", "PRIVILEGES"),
            ("PROFILES", "PROFILES"),
            ("REPLICAS", "REPLICAS"),
            ("SLAVE HOSTS", "REPLICAS"),
        ]:
            show = self.validate_identity(f"SHOW {key}", f"SHOW {write_key}")
            self.assertIsInstance(show, exp.Show)
            self.assertEqual(show.name, write_key)

    def test_show_events(self):
        for key in ["BINLOG", "RELAYLOG"]:
            show = self.validate_identity(f"SHOW {key} EVENTS")
            self.assertIsInstance(show, exp.Show)
            self.assertEqual(show.name, f"{key} EVENTS")

            show = self.validate_identity(f"SHOW {key} EVENTS IN 'log' FROM 1 LIMIT 2, 3")
            self.assertEqual(show.text("log"), "log")
            self.assertEqual(show.text("position"), "1")
            self.assertEqual(show.text("limit"), "3")
            self.assertEqual(show.text("offset"), "2")

            show = self.validate_identity(f"SHOW {key} EVENTS LIMIT 1")
            self.assertEqual(show.text("limit"), "1")
            self.assertIsNone(show.args.get("offset"))

    def test_show_like_or_where(self):
        for key, write_key in [
            ("CHARSET", "CHARACTER SET"),
            ("CHARACTER SET", "CHARACTER SET"),
            ("COLLATION", "COLLATION"),
            ("DATABASES", "DATABASES"),
            ("SCHEMAS", "DATABASES"),
            ("FUNCTION STATUS", "FUNCTION STATUS"),
            ("PROCEDURE STATUS", "PROCEDURE STATUS"),
            ("GLOBAL STATUS", "GLOBAL STATUS"),
            ("SESSION STATUS", "STATUS"),
            ("STATUS", "STATUS"),
            ("GLOBAL VARIABLES", "GLOBAL VARIABLES"),
            ("SESSION VARIABLES", "VARIABLES"),
            ("VARIABLES", "VARIABLES"),
        ]:
            expected_name = write_key.strip("GLOBAL").strip()
            template = "SHOW {}"
            show = self.validate_identity(template.format(key), template.format(write_key))
            self.assertIsInstance(show, exp.Show)
            self.assertEqual(show.name, expected_name)

            template = "SHOW {} LIKE '%foo%'"
            show = self.validate_identity(template.format(key), template.format(write_key))
            self.assertIsInstance(show, exp.Show)
            self.assertIsInstance(show.args["like"], exp.Literal)
            self.assertEqual(show.text("like"), "%foo%")

            template = "SHOW {} WHERE Column_name LIKE '%foo%'"
            show = self.validate_identity(template.format(key), template.format(write_key))
            self.assertIsInstance(show, exp.Show)
            self.assertIsInstance(show.args["where"], exp.Where)
            self.assertEqual(show.args["where"].sql(), "WHERE Column_name LIKE '%foo%'")

    def test_show_columns(self):
        show = self.validate_identity("SHOW COLUMNS FROM tbl_name")
        self.assertIsInstance(show, exp.Show)
        self.assertEqual(show.name, "COLUMNS")
        self.assertEqual(show.text("target"), "tbl_name")
        self.assertFalse(show.args["full"])

        show = self.validate_identity("SHOW FULL COLUMNS FROM tbl_name FROM db_name LIKE '%foo%'")
        self.assertIsInstance(show, exp.Show)
        self.assertEqual(show.text("target"), "tbl_name")
        self.assertTrue(show.args["full"])
        self.assertEqual(show.text("db"), "db_name")
        self.assertIsInstance(show.args["like"], exp.Literal)
        self.assertEqual(show.text("like"), "%foo%")

    def test_show_name(self):
        for key in [
            "CREATE DATABASE",
            "CREATE EVENT",
            "CREATE FUNCTION",
            "CREATE PROCEDURE",
            "CREATE TABLE",
            "CREATE TRIGGER",
            "CREATE VIEW",
            "FUNCTION CODE",
            "PROCEDURE CODE",
        ]:
            show = self.validate_identity(f"SHOW {key} foo")
            self.assertIsInstance(show, exp.Show)
            self.assertEqual(show.name, key)
            self.assertEqual(show.text("target"), "foo")

    def test_show_grants(self):
        show = self.validate_identity("SHOW GRANTS FOR foo")
        self.assertIsInstance(show, exp.Show)
        self.assertEqual(show.name, "GRANTS")
        self.assertEqual(show.text("target"), "foo")

    def test_show_engine(self):
        show = self.validate_identity("SHOW ENGINE foo STATUS")
        self.assertIsInstance(show, exp.Show)
        self.assertEqual(show.name, "ENGINE")
        self.assertEqual(show.text("target"), "foo")
        self.assertFalse(show.args["mutex"])

        show = self.validate_identity("SHOW ENGINE foo MUTEX")
        self.assertEqual(show.name, "ENGINE")
        self.assertEqual(show.text("target"), "foo")
        self.assertTrue(show.args["mutex"])

    def test_show_errors(self):
        for key in ["ERRORS", "WARNINGS"]:
            show = self.validate_identity(f"SHOW {key}")
            self.assertIsInstance(show, exp.Show)
            self.assertEqual(show.name, key)

            show = self.validate_identity(f"SHOW {key} LIMIT 2, 3")
            self.assertEqual(show.text("limit"), "3")
            self.assertEqual(show.text("offset"), "2")

    def test_show_index(self):
        show = self.validate_identity("SHOW INDEX FROM foo")
        self.assertIsInstance(show, exp.Show)
        self.assertEqual(show.name, "INDEX")
        self.assertEqual(show.text("target"), "foo")

        show = self.validate_identity("SHOW INDEX FROM foo FROM bar")
        self.assertEqual(show.text("db"), "bar")

        self.validate_all(
            "SHOW INDEX FROM bar.foo", write={"mysql": "SHOW INDEX FROM foo FROM bar"}
        )

    def test_show_db_like_or_where_sql(self):
        for key in [
            "OPEN TABLES",
            "TABLE STATUS",
            "TRIGGERS",
        ]:
            show = self.validate_identity(f"SHOW {key}")
            self.assertIsInstance(show, exp.Show)
            self.assertEqual(show.name, key)

            show = self.validate_identity(f"SHOW {key} FROM db_name")
            self.assertEqual(show.name, key)
            self.assertEqual(show.text("db"), "db_name")

            show = self.validate_identity(f"SHOW {key} LIKE '%foo%'")
            self.assertEqual(show.name, key)
            self.assertIsInstance(show.args["like"], exp.Literal)
            self.assertEqual(show.text("like"), "%foo%")

            show = self.validate_identity(f"SHOW {key} WHERE Column_name LIKE '%foo%'")
            self.assertEqual(show.name, key)
            self.assertIsInstance(show.args["where"], exp.Where)
            self.assertEqual(show.args["where"].sql(), "WHERE Column_name LIKE '%foo%'")

    def test_show_processlist(self):
        show = self.validate_identity("SHOW PROCESSLIST")
        self.assertIsInstance(show, exp.Show)
        self.assertEqual(show.name, "PROCESSLIST")
        self.assertFalse(show.args["full"])

        show = self.validate_identity("SHOW FULL PROCESSLIST")
        self.assertEqual(show.name, "PROCESSLIST")
        self.assertTrue(show.args["full"])

    def test_show_profile(self):
        show = self.validate_identity("SHOW PROFILE")
        self.assertIsInstance(show, exp.Show)
        self.assertEqual(show.name, "PROFILE")

        show = self.validate_identity("SHOW PROFILE BLOCK IO")
        self.assertEqual(show.args["types"][0].name, "BLOCK IO")

        show = self.validate_identity(
            "SHOW PROFILE BLOCK IO, PAGE FAULTS FOR QUERY 1 OFFSET 2 LIMIT 3"
        )
        self.assertEqual(show.args["types"][0].name, "BLOCK IO")
        self.assertEqual(show.args["types"][1].name, "PAGE FAULTS")
        self.assertEqual(show.text("query"), "1")
        self.assertEqual(show.text("offset"), "2")
        self.assertEqual(show.text("limit"), "3")

    def test_show_replica_status(self):
        show = self.validate_identity("SHOW REPLICA STATUS")
        self.assertIsInstance(show, exp.Show)
        self.assertEqual(show.name, "REPLICA STATUS")

        show = self.validate_identity("SHOW SLAVE STATUS", "SHOW REPLICA STATUS")
        self.assertIsInstance(show, exp.Show)
        self.assertEqual(show.name, "REPLICA STATUS")

        show = self.validate_identity("SHOW REPLICA STATUS FOR CHANNEL channel_name")
        self.assertEqual(show.text("channel"), "channel_name")

    def test_show_tables(self):
        show = self.validate_identity("SHOW TABLES")
        self.assertIsInstance(show, exp.Show)
        self.assertEqual(show.name, "TABLES")

        show = self.validate_identity("SHOW FULL TABLES FROM db_name LIKE '%foo%'")
        self.assertTrue(show.args["full"])
        self.assertEqual(show.text("db"), "db_name")
        self.assertIsInstance(show.args["like"], exp.Literal)
        self.assertEqual(show.text("like"), "%foo%")

    def test_set_variable(self):
        cmd = self.parse_one("SET SESSION x = 1")
        item = cmd.expressions[0]
        self.assertEqual(item.text("kind"), "SESSION")
        self.assertIsInstance(item.this, exp.EQ)
        self.assertEqual(item.this.left.name, "x")
        self.assertEqual(item.this.right.name, "1")

        cmd = self.parse_one("SET @@GLOBAL.x = @@GLOBAL.y")
        item = cmd.expressions[0]
        self.assertEqual(item.text("kind"), "")
        self.assertIsInstance(item.this, exp.EQ)
        self.assertIsInstance(item.this.left, exp.SessionParameter)
        self.assertIsInstance(item.this.right, exp.SessionParameter)

        cmd = self.parse_one("SET NAMES 'charset_name' COLLATE 'collation_name'")
        item = cmd.expressions[0]
        self.assertEqual(item.text("kind"), "NAMES")
        self.assertEqual(item.name, "charset_name")
        self.assertEqual(item.text("collate"), "collation_name")

        cmd = self.parse_one("SET CHARSET DEFAULT")
        item = cmd.expressions[0]
        self.assertEqual(item.text("kind"), "CHARACTER SET")
        self.assertEqual(item.this.name, "DEFAULT")

        cmd = self.parse_one("SET x = 1, y = 2")
        self.assertEqual(len(cmd.expressions), 2)

    def test_json_object(self):
        self.validate_identity("SELECT JSON_OBJECT('id', 87, 'name', 'carrot')")

    def test_is_null(self):
        self.validate_all(
            "SELECT ISNULL(x)",
            write={"": "SELECT (x IS NULL)", "mysql": "SELECT (x IS NULL)"},
        )

    def test_monthname(self):
        self.validate_all(
            "MONTHNAME(x)",
            write={
                "": "TIME_TO_STR(CAST(x AS DATE), '%B')",
                "mysql": "DATE_FORMAT(x, '%M')",
            },
        )

    def test_safe_div(self):
        self.validate_all(
            "a / b",
            write={
                "bigquery": "a / NULLIF(b, 0)",
                "clickhouse": "a / b",
                "databricks": "a / NULLIF(b, 0)",
                "duckdb": "a / b",
                "hive": "a / b",
                "mysql": "a / b",
                "oracle": "a / NULLIF(b, 0)",
                "snowflake": "a / NULLIF(b, 0)",
                "spark": "a / b",
                "starrocks": "a / b",
                "drill": "CAST(a AS DOUBLE) / NULLIF(b, 0)",
                "postgres": "CAST(a AS DOUBLE PRECISION) / NULLIF(b, 0)",
                "presto": "CAST(a AS DOUBLE) / NULLIF(b, 0)",
                "redshift": "CAST(a AS DOUBLE PRECISION) / NULLIF(b, 0)",
                "sqlite": "CAST(a AS REAL) / b",
                "teradata": "CAST(a AS DOUBLE PRECISION) / NULLIF(b, 0)",
                "trino": "CAST(a AS DOUBLE) / NULLIF(b, 0)",
                "tsql": "CAST(a AS FLOAT) / NULLIF(b, 0)",
            },
        )

    def test_timestamp_trunc(self):
        hive_dialects = ("spark", "databricks")
        for dialect in ("postgres", "snowflake", *hive_dialects):
            for unit in (
                "SECOND",
                "DAY",
                "MONTH",
                "YEAR",
            ):
                with self.subTest(f"MySQL -> {dialect} Timestamp Trunc with unit {unit}: "):
                    cast = (
                        "TIMESTAMP('2001-02-16 20:38:40')"
                        if dialect in hive_dialects
                        else "CAST('2001-02-16 20:38:40' AS DATETIME)"
                    )
                    self.validate_all(
                        f"DATE_ADD('0000-01-01 00:00:00', INTERVAL (TIMESTAMPDIFF({unit}, '0000-01-01 00:00:00', {cast})) {unit})",
                        read={
                            dialect: f"DATE_TRUNC({unit}, TIMESTAMP '2001-02-16 20:38:40')",
                        },
                        write={
                            "mysql": f"DATE_ADD('0000-01-01 00:00:00', INTERVAL (TIMESTAMPDIFF({unit}, '0000-01-01 00:00:00', {cast})) {unit})",
                        },
                    )

    def test_at_time_zone(self):
        with self.assertLogs() as cm:
            # Check AT TIME ZONE doesnt discard the column name and also raises a warning
            self.validate_identity(
                "SELECT foo AT TIME ZONE 'UTC'",
                write_sql="SELECT foo",
            )
            assert "AT TIME ZONE is not supported" in cm.output[0]

    def test_json_value(self):
        json_doc = """'{"item": "shoes", "price": "49.95"}'"""
        self.validate_identity(f"""SELECT JSON_VALUE({json_doc}, '$.price')""")
        self.validate_identity(
            f"""SELECT JSON_VALUE({json_doc}, '$.price' RETURNING DECIMAL(4, 2))"""
        )

        for on_option in ("NULL", "ERROR", "DEFAULT 1"):
            self.validate_identity(
                f"""SELECT JSON_VALUE({json_doc}, '$.price' RETURNING DECIMAL(4, 2) {on_option} ON EMPTY {on_option} ON ERROR) AS price"""
            )

    def test_grant(self):
        grant_cmds = [
            "GRANT 'role1', 'role2' TO 'user1'@'localhost', 'user2'@'localhost'",
            "GRANT SELECT ON world.* TO 'role3'",
            "GRANT SELECT ON db2.invoice TO 'jeffrey'@'localhost'",
            "GRANT INSERT ON `d%`.* TO u",
            "GRANT ALL ON test.* TO ''@'localhost'",
            "GRANT SELECT (col1), INSERT (col1, col2) ON mydb.mytbl TO 'someuser'@'somehost'",
            "GRANT SELECT, INSERT, UPDATE ON *.* TO u2",
        ]

        for sql in grant_cmds:
            with self.subTest(f"Testing MySQL's GRANT command statement: {sql}"):
                self.validate_identity(sql, check_command_warning=True)

    def test_revoke(self):
        revoke_cmds = [
            "REVOKE 'role1', 'role2' FROM 'user1'@'localhost', 'user2'@'localhost'",
            "REVOKE SELECT ON world.* FROM 'role3'",
            "REVOKE SELECT ON db2.invoice FROM 'jeffrey'@'localhost'",
            "REVOKE INSERT ON `d%`.* FROM u",
            "REVOKE ALL ON test.* FROM ''@'localhost'",
            "REVOKE SELECT (col1), INSERT (col1, col2) ON mydb.mytbl FROM 'someuser'@'somehost'",
            "REVOKE SELECT, INSERT, UPDATE ON *.* FROM u2",
        ]

        for sql in revoke_cmds:
            with self.subTest(f"Testing MySQL's REVOKE command statement: {sql}"):
                self.validate_identity(sql, check_command_warning=True)

    def test_explain(self):
        self.validate_identity(
            "EXPLAIN ANALYZE SELECT * FROM t", "DESCRIBE ANALYZE SELECT * FROM t"
        )

        expression = self.parse_one("EXPLAIN ANALYZE SELECT * FROM t")
        self.assertIsInstance(expression, exp.Describe)
        self.assertEqual(expression.text("style"), "ANALYZE")

        for format in ("JSON", "TRADITIONAL", "TREE"):
            self.validate_identity(f"DESCRIBE FORMAT={format} UPDATE test SET test_col = 'abc'")

    def test_number_format(self):
        self.validate_all(
            "SELECT FORMAT(12332.123456, 4)",
            write={
                "duckdb": "SELECT FORMAT('{:,.4f}', 12332.123456)",
                "mysql": "SELECT FORMAT(12332.123456, 4)",
            },
        )
        self.validate_all(
            "SELECT FORMAT(12332.1, 4)",
            write={
                "duckdb": "SELECT FORMAT('{:,.4f}', 12332.1)",
                "mysql": "SELECT FORMAT(12332.1, 4)",
            },
        )
        self.validate_all(
            "SELECT FORMAT(12332.2, 0)",
            write={
                "duckdb": "SELECT FORMAT('{:,.0f}', 12332.2)",
                "mysql": "SELECT FORMAT(12332.2, 0)",
            },
        )
        self.validate_all(
            "SELECT FORMAT(12332.2, 2, 'de_DE')",
            write={
                "duckdb": UnsupportedError,
                "mysql": "SELECT FORMAT(12332.2, 2, 'de_DE')",
            },
        )

    def test_analyze(self):
        self.validate_identity("ANALYZE LOCAL TABLE tbl")
        self.validate_identity("ANALYZE NO_WRITE_TO_BINLOG TABLE tbl")
        self.validate_identity("ANALYZE tbl UPDATE HISTOGRAM ON col1")
        self.validate_identity("ANALYZE tbl UPDATE HISTOGRAM ON col1 USING DATA 'json_data'")
        self.validate_identity("ANALYZE tbl UPDATE HISTOGRAM ON col1 WITH 5 BUCKETS")
        self.validate_identity("ANALYZE tbl UPDATE HISTOGRAM ON col1 WITH 5 BUCKETS AUTO UPDATE")
        self.validate_identity("ANALYZE tbl UPDATE HISTOGRAM ON col1 WITH 5 BUCKETS MANUAL UPDATE")
        self.validate_identity("ANALYZE tbl DROP HISTOGRAM ON col1")

    def test_utc_time(self):
        self.validate_identity("UTC_TIME()").assert_is(exp.UtcTime)
        self.validate_identity("UTC_TIME(6)").assert_is(exp.UtcTime)
        self.validate_identity("UTC_TIMESTAMP()").assert_is(exp.UtcTimestamp)
        self.validate_identity("UTC_TIMESTAMP(6)").assert_is(exp.UtcTimestamp)

    def test_mod(self):
        self.validate_identity("x % y").assert_is(exp.Mod)
        self.validate_identity("x MOD y", "x % y").assert_is(exp.Mod)
        self.validate_identity("MOD(x, y)", "x % y").assert_is(exp.Mod)

    def test_valid_interval_units(self):
        for unit in (
            "SECOND_MICROSECOND",
            "MINUTE_MICROSECOND",
            "MINUTE_SECOND",
            "HOUR_MICROSECOND",
            "HOUR_SECOND",
            "HOUR_MINUTE",
            "DAY_MICROSECOND",
            "DAY_SECOND",
            "DAY_MINUTE",
            "DAY_HOUR",
            "YEAR_MONTH",
        ):
            with self.subTest(f"Testing INTERVAL unit: {unit}"):
                self.validate_identity(f"DATE_ADD(base_date, INTERVAL day_interval {unit})")<|MERGE_RESOLUTION|>--- conflicted
+++ resolved
@@ -40,18 +40,14 @@
             check_command_warning=True,
         )
         self.validate_identity(
-<<<<<<< HEAD
+            "CREATE SQL SECURITY INVOKER VIEW id_test (id, foo) AS SELECT 0, foo FROM test"
+        )
+        self.validate_identity(
+            "CREATE SQL SECURITY DEFINER VIEW id_test (id, foo) AS SELECT 0, foo FROM test"
+        )
+        self.validate_identity(
             "ALTER SQL SECURITY = DEFINER VIEW v AS SELECT * FROM foo",
             check_command_warning=True,
-=======
-            "CREATE SQL SECURITY INVOKER VIEW id_test (id, foo) AS SELECT 0, foo FROM test"
-        )
-        self.validate_identity(
-            "CREATE SQL SECURITY DEFINER VIEW id_test (id, foo) AS SELECT 0, foo FROM test"
-        )
-        self.validate_identity(
-            "ALTER SQL SECURITY = DEFINER VIEW v AS SELECT * FROM foo", check_command_warning=True
->>>>>>> ca812171
         )
         self.validate_identity(
             "INSERT INTO things (a, b) VALUES (1, 2) AS new_data ON DUPLICATE KEY UPDATE id = LAST_INSERT_ID(id), a = new_data.a, b = new_data.b"
