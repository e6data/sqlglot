from sqlglot import exp, transpile
from sqlglot.errors import ParseError
from tests.dialects.test_dialect import Validator


class TestDatabricks(Validator):
    dialect = "databricks"

    def test_databricks(self):
        null_type = exp.DataType.build("VOID", dialect="databricks")
        self.assertEqual(null_type.sql(), "NULL")
        self.assertEqual(null_type.sql("databricks"), "VOID")

        self.validate_identity("SELECT CAST(NULL AS VOID)")
        self.validate_identity("SELECT void FROM t")
        self.validate_identity("SELECT * FROM stream")
        self.validate_identity("SELECT t.current_time FROM t")
        self.validate_identity("ALTER TABLE labels ADD COLUMN label_score FLOAT")
        self.validate_identity("DESCRIBE HISTORY a.b")
        self.validate_identity("DESCRIBE history.tbl")
        self.validate_identity("CREATE TABLE t (a STRUCT<c: MAP<STRING, STRING>>)")
        self.validate_identity("CREATE TABLE t (c STRUCT<interval: DOUBLE COMMENT 'aaa'>)")
        self.validate_identity("CREATE TABLE my_table TBLPROPERTIES (a.b=15)")
        self.validate_identity("CREATE TABLE my_table TBLPROPERTIES ('a.b'=15)")
        self.validate_identity("SELECT CAST('11 23:4:0' AS INTERVAL DAY TO HOUR)")
        self.validate_identity("SELECT CAST('11 23:4:0' AS INTERVAL DAY TO MINUTE)")
        self.validate_identity("SELECT CAST('11 23:4:0' AS INTERVAL DAY TO SECOND)")
        self.validate_identity("SELECT CAST('23:00:00' AS INTERVAL HOUR TO MINUTE)")
        self.validate_identity("SELECT CAST('23:00:00' AS INTERVAL HOUR TO SECOND)")
        self.validate_identity("SELECT CAST('23:00:00' AS INTERVAL MINUTE TO SECOND)")
        self.validate_identity("CREATE TABLE target SHALLOW CLONE source")
        self.validate_identity("INSERT INTO a REPLACE WHERE cond VALUES (1), (2)")
        self.validate_identity("CREATE FUNCTION a.b(x INT) RETURNS INT RETURN x + 1")
        self.validate_identity("CREATE FUNCTION a AS b")
        self.validate_identity("SELECT ${x} FROM ${y} WHERE ${z} > 1")
        self.validate_identity("CREATE TABLE foo (x DATE GENERATED ALWAYS AS (CAST(y AS DATE)))")
        self.validate_identity("TRUNCATE TABLE t1 PARTITION(age = 10, name = 'test', address)")
        self.validate_identity("SELECT PARSE_JSON('{}')")
        self.validate_identity(
            "CREATE TABLE IF NOT EXISTS db.table (a TIMESTAMP, b BOOLEAN GENERATED ALWAYS AS (NOT a IS NULL)) USING DELTA"
        )
        self.validate_identity(
            "SELECT * FROM sales UNPIVOT INCLUDE NULLS (sales FOR quarter IN (q1 AS `Jan-Mar`))"
        )
        self.validate_identity(
            "SELECT * FROM sales UNPIVOT EXCLUDE NULLS (sales FOR quarter IN (q1 AS `Jan-Mar`))"
        )
        self.validate_identity(
            "CREATE FUNCTION add_one(x INT) RETURNS INT LANGUAGE PYTHON AS $$def add_one(x):\n  return x+1$$"
        )
        self.validate_identity(
            "CREATE FUNCTION add_one(x INT) RETURNS INT LANGUAGE PYTHON AS $FOO$def add_one(x):\n  return x+1$FOO$"
        )
        self.validate_identity(
            "TRUNCATE TABLE t1 PARTITION(age = 10, name = 'test', city LIKE 'LA')"
        )
        self.validate_identity(
            "COPY INTO target FROM `s3://link` FILEFORMAT = AVRO VALIDATE = ALL FILES = ('file1', 'file2') FORMAT_OPTIONS ('opt1'='true', 'opt2'='test') COPY_OPTIONS ('mergeSchema'='true')"
        )
        self.validate_identity(
            "SELECT TIMESTAMP '2025-04-29 18.47.18'::DATE",
            "SELECT CAST(CAST('2025-04-29 18.47.18' AS DATE) AS TIMESTAMP)",
        )
        self.validate_identity(
            "SELECT DATE_FORMAT(CAST(FROM_UTC_TIMESTAMP(foo, 'America/Los_Angeles') AS TIMESTAMP), 'yyyy-MM-dd HH:mm:ss') AS foo FROM t",
            "SELECT DATE_FORMAT(CAST(FROM_UTC_TIMESTAMP(CAST(foo AS TIMESTAMP), 'America/Los_Angeles') AS TIMESTAMP), 'yyyy-MM-dd HH:mm:ss') AS foo FROM t",
        )
        self.validate_identity(
            "DATE_DIFF(day, created_at, current_date())",
            "DATEDIFF(DAY, created_at, CURRENT_DATE)",
        ).args["unit"].assert_is(exp.Var)
        self.validate_identity(
            r'SELECT r"\\foo.bar\"',
            r"SELECT '\\\\foo.bar\\'",
        )
        self.validate_identity(
            "FROM_UTC_TIMESTAMP(x::TIMESTAMP, tz)",
            "FROM_UTC_TIMESTAMP(CAST(x AS TIMESTAMP), tz)",
        )

        self.validate_all(
            "SELECT c1:item[1].price",
            read={
                "spark": "SELECT GET_JSON_OBJECT(c1, '$.item[1].price')",
            },
            write={
                "databricks": "SELECT c1:item[1].price",
                "spark": "SELECT GET_JSON_OBJECT(c1, '$.item[1].price')",
            },
        )

        self.validate_all(
            "SELECT GET_JSON_OBJECT(c1, '$.item[1].price')",
            write={
                "databricks": "SELECT c1:item[1].price",
                "spark": "SELECT GET_JSON_OBJECT(c1, '$.item[1].price')",
            },
        )
        self.validate_all(
            "CREATE TABLE foo (x INT GENERATED ALWAYS AS (YEAR(y)))",
            write={
                "databricks": "CREATE TABLE foo (x INT GENERATED ALWAYS AS (YEAR(y)))",
                "tsql": "CREATE TABLE foo (x AS YEAR(CAST(y AS DATE)))",
            },
        )
        self.validate_all(
            "CREATE TABLE t1 AS (SELECT c FROM t2)",
            read={
                "teradata": "CREATE TABLE t1 AS (SELECT c FROM t2) WITH DATA",
            },
        )
        self.validate_all(
            "SELECT X'1A2B'",
            read={
                "spark2": "SELECT X'1A2B'",
                "spark": "SELECT X'1A2B'",
                "databricks": "SELECT x'1A2B'",
            },
            write={
                "spark2": "SELECT X'1A2B'",
                "spark": "SELECT X'1A2B'",
                "databricks": "SELECT X'1A2B'",
            },
        )

        self.validate_all(
            "SELECT GETDATE()",
            write={
                "databricks": "SELECT GETDATE()",
                "snowflake": "SELECT CURRENT_TIMESTAMP()",
                "e6": "SELECT CURRENT_TIMESTAMP",
                "trino": "SELECT CURRENT_TIMESTAMP",
            },
        )

        self.validate_all(
            "SELECT CURRENT_TIMESTAMP()",
            write={
                "e6": "SELECT CURRENT_TIMESTAMP",
            },
        )

        with self.assertRaises(ParseError):
            transpile(
                "CREATE FUNCTION add_one(x INT) RETURNS INT LANGUAGE PYTHON AS $foo$def add_one(x):\n  return x+1$$",
                read="databricks",
            )

        with self.assertRaises(ParseError):
            transpile(
                "CREATE FUNCTION add_one(x INT) RETURNS INT LANGUAGE PYTHON AS $foo bar$def add_one(x):\n  return x+1$foo bar$",
                read="databricks",
            )

        self.validate_all(
            "CREATE OR REPLACE FUNCTION func(a BIGINT, b BIGINT) RETURNS TABLE (a INT) RETURN SELECT a",
            write={
                "databricks": "CREATE OR REPLACE FUNCTION func(a BIGINT, b BIGINT) RETURNS TABLE (a INT) RETURN SELECT a",
                "duckdb": "CREATE OR REPLACE FUNCTION func(a, b) AS TABLE SELECT a",
            },
        )

        self.validate_all(
            "CREATE OR REPLACE FUNCTION func(a BIGINT, b BIGINT) RETURNS BIGINT RETURN a",
            write={
                "databricks": "CREATE OR REPLACE FUNCTION func(a BIGINT, b BIGINT) RETURNS BIGINT RETURN a",
                "duckdb": "CREATE OR REPLACE FUNCTION func(a, b) AS a",
            },
        )

        self.validate_all(
            "SELECT ANY(col) FROM VALUES (TRUE), (FALSE) AS tab(col)",
            read={
                "databricks": "SELECT ANY(col) FROM VALUES (TRUE), (FALSE) AS tab(col)",
                "spark": "SELECT ANY(col) FROM VALUES (TRUE), (FALSE) AS tab(col)",
            },
            write={
                "spark": "SELECT ANY(col) FROM VALUES (TRUE), (FALSE) AS tab(col)",
            },
        )

        for option in ("", " (foo)", " MATCH FULL", " NOT ENFORCED"):
            with self.subTest(f"Databricks foreign key REFERENCES option: {option}."):
                self.validate_identity(
                    f"CREATE TABLE t1 (foo BIGINT NOT NULL CONSTRAINT foo_c FOREIGN KEY REFERENCES t2{option})"
                )

    # https://docs.databricks.com/sql/language-manual/functions/colonsign.html
    def test_json(self):
        self.validate_identity("SELECT c1:price, c1:price.foo, c1:price.bar[1]")
        self.validate_identity("SELECT TRY_CAST(c1:price AS ARRAY<VARIANT>)")
        self.validate_identity("""SELECT TRY_CAST(c1:["foo bar"]["baz qux"] AS ARRAY<VARIANT>)""")
        self.validate_identity(
            """SELECT c1:item[1].price FROM VALUES ('{ "item": [ { "model" : "basic", "price" : 6.12 }, { "model" : "medium", "price" : 9.24 } ] }') AS T(c1)"""
        )
        self.validate_identity(
            """SELECT c1:item[*].price FROM VALUES ('{ "item": [ { "model" : "basic", "price" : 6.12 }, { "model" : "medium", "price" : 9.24 } ] }') AS T(c1)"""
        )
        self.validate_identity(
            """SELECT FROM_JSON(c1:item[*].price, 'ARRAY<DOUBLE>')[0] FROM VALUES ('{ "item": [ { "model" : "basic", "price" : 6.12 }, { "model" : "medium", "price" : 9.24 } ] }') AS T(c1)"""
        )
        self.validate_identity(
            """SELECT INLINE(FROM_JSON(c1:item[*], 'ARRAY<STRUCT<model STRING, price DOUBLE>>')) FROM VALUES ('{ "item": [ { "model" : "basic", "price" : 6.12 }, { "model" : "medium", "price" : 9.24 } ] }') AS T(c1)"""
        )
        self.validate_identity(
            """SELECT c1:['price'] FROM VALUES ('{ "price": 5 }') AS T(c1)""",
            """SELECT c1:price FROM VALUES ('{ "price": 5 }') AS T(c1)""",
        )
        self.validate_identity(
            """SELECT GET_JSON_OBJECT(c1, '$.price') FROM VALUES ('{ "price": 5 }') AS T(c1)""",
            """SELECT c1:price FROM VALUES ('{ "price": 5 }') AS T(c1)""",
        )
        self.validate_identity(
            """SELECT raw:`zip code`, raw:`fb:testid`, raw:store['bicycle'], raw:store["zip code"]""",
            """SELECT raw:["zip code"], raw:["fb:testid"], raw:store.bicycle, raw:store["zip code"]""",
        )
        self.validate_all(
            "SELECT col:`fr'uit`",
            write={
                "databricks": """SELECT col:["fr'uit"]""",
                "postgres": "SELECT JSON_EXTRACT_PATH(col, 'fr''uit')",
            },
        )

    def test_datediff(self):
        self.validate_all(
            "SELECT DATEDIFF(year, 'start', 'end')",
            write={
                "tsql": "SELECT DATEDIFF(YEAR, 'start', 'end')",
                "databricks": "SELECT DATEDIFF(YEAR, 'start', 'end')",
            },
        )
        self.validate_all(
            "SELECT DATEDIFF(microsecond, 'start', 'end')",
            write={
                "databricks": "SELECT DATEDIFF(MICROSECOND, 'start', 'end')",
                "postgres": "SELECT CAST(EXTRACT(epoch FROM CAST('end' AS TIMESTAMP) - CAST('start' AS TIMESTAMP)) * 1000000 AS BIGINT)",
            },
        )
        self.validate_all(
            "SELECT DATEDIFF(millisecond, 'start', 'end')",
            write={
                "databricks": "SELECT DATEDIFF(MILLISECOND, 'start', 'end')",
                "postgres": "SELECT CAST(EXTRACT(epoch FROM CAST('end' AS TIMESTAMP) - CAST('start' AS TIMESTAMP)) * 1000 AS BIGINT)",
            },
        )
        self.validate_all(
            "SELECT DATEDIFF(second, 'start', 'end')",
            write={
                "databricks": "SELECT DATEDIFF(SECOND, 'start', 'end')",
                "postgres": "SELECT CAST(EXTRACT(epoch FROM CAST('end' AS TIMESTAMP) - CAST('start' AS TIMESTAMP)) AS BIGINT)",
            },
        )
        self.validate_all(
            "SELECT DATEDIFF(minute, 'start', 'end')",
            write={
                "databricks": "SELECT DATEDIFF(MINUTE, 'start', 'end')",
                "postgres": "SELECT CAST(EXTRACT(epoch FROM CAST('end' AS TIMESTAMP) - CAST('start' AS TIMESTAMP)) / 60 AS BIGINT)",
            },
        )
        self.validate_all(
            "SELECT DATEDIFF(hour, 'start', 'end')",
            write={
                "databricks": "SELECT DATEDIFF(HOUR, 'start', 'end')",
                "postgres": "SELECT CAST(EXTRACT(epoch FROM CAST('end' AS TIMESTAMP) - CAST('start' AS TIMESTAMP)) / 3600 AS BIGINT)",
            },
        )
        self.validate_all(
            "SELECT DATEDIFF(day, 'start', 'end')",
            write={
                "databricks": "SELECT DATEDIFF(DAY, 'start', 'end')",
                "postgres": "SELECT CAST(EXTRACT(epoch FROM CAST('end' AS TIMESTAMP) - CAST('start' AS TIMESTAMP)) / 86400 AS BIGINT)",
            },
        )
        self.validate_all(
            "SELECT DATEDIFF(week, 'start', 'end')",
            write={
                "databricks": "SELECT DATEDIFF(WEEK, 'start', 'end')",
                "postgres": "SELECT CAST(EXTRACT(days FROM (CAST('end' AS TIMESTAMP) - CAST('start' AS TIMESTAMP))) / 7 AS BIGINT)",
            },
        )
        self.validate_all(
            "SELECT DATEDIFF(month, 'start', 'end')",
            write={
                "databricks": "SELECT DATEDIFF(MONTH, 'start', 'end')",
                "postgres": "SELECT CAST(EXTRACT(year FROM AGE(CAST('end' AS TIMESTAMP), CAST('start' AS TIMESTAMP))) * 12 + EXTRACT(month FROM AGE(CAST('end' AS TIMESTAMP), CAST('start' AS TIMESTAMP))) AS BIGINT)",
            },
        )
        self.validate_all(
            "SELECT DATEDIFF(quarter, 'start', 'end')",
            write={
                "databricks": "SELECT DATEDIFF(QUARTER, 'start', 'end')",
                "postgres": "SELECT CAST(EXTRACT(year FROM AGE(CAST('end' AS TIMESTAMP), CAST('start' AS TIMESTAMP))) * 4 + EXTRACT(month FROM AGE(CAST('end' AS TIMESTAMP), CAST('start' AS TIMESTAMP))) / 3 AS BIGINT)",
            },
        )
        self.validate_all(
            "SELECT DATEDIFF(year, 'start', 'end')",
            write={
                "databricks": "SELECT DATEDIFF(YEAR, 'start', 'end')",
                "postgres": "SELECT CAST(EXTRACT(year FROM AGE(CAST('end' AS TIMESTAMP), CAST('start' AS TIMESTAMP))) AS BIGINT)",
            },
        )

    def test_add_date(self):
        self.validate_all(
            "SELECT DATEADD(year, 1, '2020-01-01')",
            write={
                "tsql": "SELECT DATEADD(YEAR, 1, '2020-01-01')",
                "databricks": "SELECT DATEADD(YEAR, 1, '2020-01-01')",
            },
        )
        self.validate_all(
            "SELECT DATEDIFF('end', 'start')",
            write={"databricks": "SELECT DATEDIFF(DAY, 'start', 'end')"},
        )
        self.validate_all(
            "SELECT DATE_ADD('2020-01-01', 1)",
            write={
                "tsql": "SELECT DATEADD(DAY, 1, '2020-01-01')",
                "databricks": "SELECT DATEADD(DAY, 1, '2020-01-01')",
            },
        )

    def test_without_as(self):
        self.validate_all(
            "CREATE TABLE x (SELECT 1)",
            write={
                "databricks": "CREATE TABLE x AS (SELECT 1)",
            },
        )

        self.validate_all(
            "WITH x (select 1) SELECT * FROM x",
            write={
                "databricks": "WITH x AS (SELECT 1) SELECT * FROM x",
            },
        )

    def test_streaming_tables(self):
        self.validate_identity(
            "CREATE STREAMING TABLE raw_data AS SELECT * FROM STREAM READ_FILES('abfss://container@storageAccount.dfs.core.windows.net/base/path')"
        )
        self.validate_identity(
            "CREATE OR REFRESH STREAMING TABLE csv_data (id INT, ts TIMESTAMP, event STRING) AS SELECT * FROM STREAM READ_FILES('s3://bucket/path', format => 'csv', schema => 'id int, ts timestamp, event string')"
        )

    def test_grant(self):
        self.validate_identity("GRANT CREATE ON SCHEMA my_schema TO `alf@melmak.et`")
        self.validate_identity("GRANT SELECT ON TABLE sample_data TO `alf@melmak.et`")
        self.validate_identity("GRANT ALL PRIVILEGES ON TABLE forecasts TO finance")
        self.validate_identity("GRANT SELECT ON TABLE t TO `fab9e00e-ca35-11ec-9d64-0242ac120002`")

    def test_analyze(self):
        self.validate_identity("ANALYZE TABLE tbl COMPUTE DELTA STATISTICS NOSCAN")
        self.validate_identity("ANALYZE TABLE tbl COMPUTE DELTA STATISTICS FOR ALL COLUMNS")
        self.validate_identity("ANALYZE TABLE tbl COMPUTE DELTA STATISTICS FOR COLUMNS foo, bar")
        self.validate_identity("ANALYZE TABLE ctlg.db.tbl COMPUTE DELTA STATISTICS NOSCAN")
        self.validate_identity("ANALYZE TABLES COMPUTE STATISTICS NOSCAN")
        self.validate_identity("ANALYZE TABLES FROM db COMPUTE STATISTICS")
        self.validate_identity("ANALYZE TABLES IN db COMPUTE STATISTICS")
        self.validate_identity(
            "ANALYZE TABLE ctlg.db.tbl PARTITION(foo = 'foo', bar = 'bar') COMPUTE STATISTICS NOSCAN"
        )

<<<<<<< HEAD
    def test_is_null_and_is_not_null(self):
        self.validate_identity("SELECT ISNULL(col)", "SELECT col IS NULL")
        self.validate_identity("SELECT ISNOTNULL(col)", "SELECT NOT col IS NULL")

    def test_date_part(self):
        self.validate_identity(
            "SELECT DATE_PART(fieldStr, Str)", "SELECT EXTRACT(fieldStr FROM Str)"
        )

    def test_trim(self):
        self.validate_all(
            "TRIM('a' FROM 'abc')",
            read={
                "bigquery": "TRIM('abc', 'a')",
                "snowflake": "TRIM('abc', 'a')",
                "e6": "TRIM('a' FROM 'abc')",
            },
            write={
                "bigquery": "TRIM('abc', 'a')",
                "snowflake": "TRIM('abc', 'a')",
                "e6": "TRIM('a' FROM 'abc')",
            },
        )

        self.validate_all(
            "LTRIM('H', 'Hello World')",
            read={
                "oracle": "LTRIM('Hello World', 'H')",
                "clickhouse": "TRIM(LEADING 'H' FROM 'Hello World')",
                "e6": "TRIM(LEADING 'H' FROM 'Hello World')",
                "snowflake": "LTRIM('Hello World', 'H')",
                "bigquery": "LTRIM('Hello World', 'H')",
            },
            write={
                "clickhouse": "TRIM(LEADING 'H' FROM 'Hello World')",
                "oracle": "LTRIM('Hello World', 'H')",
                "snowflake": "LTRIM('Hello World', 'H')",
                "bigquery": "LTRIM('Hello World', 'H')",
                "e6": "LTRIM('H', 'Hello World')",
            },
        )

        self.validate_all(
            "RTRIM('d', 'Hello World')",
            read={
                "clickhouse": "TRIM(TRAILING 'd' FROM 'Hello World')",
                "e6": "TRIM(TRAILING 'd' FROM 'Hello World')",
                "oracle": "RTRIM('Hello World', 'd')",
                "snowflake": "RTRIM('Hello World', 'd')",
                "bigquery": "RTRIM('Hello World', 'd')",
            },
            write={
                "clickhouse": "TRIM(TRAILING 'd' FROM 'Hello World')",
                "e6": "RTRIM('d', 'Hello World')",
                "oracle": "RTRIM('Hello World', 'd')",
                "snowflake": "RTRIM('Hello World', 'd')",
                "bigquery": "RTRIM('Hello World', 'd')",
            },
        )

        self.validate_all(
            "TRIM('abcSpark')",
            read={
                "e6": "TRIM(BOTH from 'abcSpark')",
                "snowflake": "TRIM('abcSpark')",
                "oracle": "TRIM(BOTH from 'abcSpark')",
                "bigquery": "TRIM('abcSpark')",
                "clickhouse": "TRIM(BOTH from 'abcSpark')",
            },
            write={
                "e6": "TRIM('abcSpark')",
                "snowflake": "TRIM('abcSpark')",
                "oracle": "TRIM('abcSpark')",
                "bigquery": "TRIM('abcSpark')",
                "clickhouse": "TRIM('abcSpark')",
            },
        )

        self.validate_all(
            "TRIM(BOTH trimstr FROM 'abcSpark')",
            read={
                "e6": "TRIM(BOTH trimstr FROM 'abcSpark')",
                "oracle": "TRIM(BOTH trimstr FROM 'abcSpark')",
                "clickhouse": "TRIM(BOTH trimstr FROM 'abcSpark')",
            },
            write={
                "e6": "TRIM(BOTH trimstr FROM 'abcSpark')",
                "oracle": "TRIM(BOTH trimstr FROM 'abcSpark')",
                "clickhouse": "TRIM(BOTH trimstr FROM 'abcSpark')",
            },
=======
    def test_udf_environment_property(self):
        self.validate_identity(
            """CREATE FUNCTION a() ENVIRONMENT (dependencies = '["foo1==1", "foo2==2"]', environment_version = 'None')"""
>>>>>>> fddd24af
        )<|MERGE_RESOLUTION|>--- conflicted
+++ resolved
@@ -362,7 +362,11 @@
             "ANALYZE TABLE ctlg.db.tbl PARTITION(foo = 'foo', bar = 'bar') COMPUTE STATISTICS NOSCAN"
         )
 
-<<<<<<< HEAD
+    def test_udf_environment_property(self):
+        self.validate_identity(
+            """CREATE FUNCTION a() ENVIRONMENT (dependencies = '["foo1==1", "foo2==2"]', environment_version = 'None')"""
+        )
+
     def test_is_null_and_is_not_null(self):
         self.validate_identity("SELECT ISNULL(col)", "SELECT col IS NULL")
         self.validate_identity("SELECT ISNOTNULL(col)", "SELECT NOT col IS NULL")
@@ -453,9 +457,4 @@
                 "oracle": "TRIM(BOTH trimstr FROM 'abcSpark')",
                 "clickhouse": "TRIM(BOTH trimstr FROM 'abcSpark')",
             },
-=======
-    def test_udf_environment_property(self):
-        self.validate_identity(
-            """CREATE FUNCTION a() ENVIRONMENT (dependencies = '["foo1==1", "foo2==2"]', environment_version = 'None')"""
->>>>>>> fddd24af
         )