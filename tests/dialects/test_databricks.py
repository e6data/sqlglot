--- conflicted
+++ resolved
@@ -424,7 +424,6 @@
             """CREATE FUNCTION a() ENVIRONMENT (dependencies = '["foo1==1", "foo2==2"]', environment_version = 'None')"""
         )
 
-<<<<<<< HEAD
     def test_is_null_and_is_not_null(self):
         self.validate_identity("SELECT ISNULL(col)", "SELECT col IS NULL")
         self.validate_identity("SELECT ISNOTNULL(col)", "SELECT NOT col IS NULL")
@@ -526,7 +525,7 @@
                 "e6": "REGEXP_EXTRACT(subject, pattern)",
             },
         )
-=======
+
     def test_to_char_is_numeric_transpile_to_cast(self):
         # The input SQL simulates a TO_CHAR with is_numeric flag set (from dremio dialect)
         sql = "SELECT TO_CHAR(12345, '#')"
@@ -537,5 +536,4 @@
         assert to_char_exp.args.get("is_numeric") is True
 
         result = transpile(sql, read="dremio", write="databricks")[0]
-        assert "CAST(12345 AS STRING)" in result
->>>>>>> cb9338ad
+        assert "CAST(12345 AS STRING)" in result