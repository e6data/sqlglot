from unittest import mock

from sqlglot import UnsupportedError, exp, parse_one, ParseError
from sqlglot.optimizer.normalize_identifiers import normalize_identifiers
from sqlglot.optimizer.qualify_columns import quote_identifiers
from tests.dialects.test_dialect import Validator


class TestSnowflake(Validator):
    maxDiff = None
    dialect = "snowflake"

    def test_snowflake(self):
        self.validate_identity("SELECT GET(a, b)")
        self.assertEqual(
            # Ensures we don't fail when generating ParseJSON with the `safe` arg set to `True`
            self.validate_identity("""SELECT TRY_PARSE_JSON('{"x: 1}')""").sql(),
            """SELECT PARSE_JSON('{"x: 1}')""",
        )

        expr = parse_one("SELECT APPROX_TOP_K(C4, 3, 5) FROM t")
        expr.selects[0].assert_is(exp.AggFunc)
        self.assertEqual(expr.sql(dialect="snowflake"), "SELECT APPROX_TOP_K(C4, 3, 5) FROM t")

        self.validate_identity("INSERT INTO test VALUES (x'48FAF43B0AFCEF9B63EE3A93EE2AC2')")
        self.validate_identity("SELECT STAR(tbl, exclude := [foo])")
        self.validate_identity("SELECT CAST([1, 2, 3] AS VECTOR(FLOAT, 3))")
        self.validate_identity("SELECT CONNECT_BY_ROOT test AS test_column_alias")
        self.validate_identity("SELECT number").selects[0].assert_is(exp.Column)
        self.validate_identity("INTERVAL '4 years, 5 months, 3 hours'")
        self.validate_identity("ALTER TABLE table1 CLUSTER BY (name DESC)")
        self.validate_identity("SELECT rename, replace")
        self.validate_identity("SELECT TIMEADD(HOUR, 2, CAST('09:05:03' AS TIME))")
        self.validate_identity("SELECT CAST(OBJECT_CONSTRUCT('a', 1) AS MAP(VARCHAR, INT))")
        self.validate_identity("SELECT CAST(OBJECT_CONSTRUCT('a', 1) AS OBJECT(a CHAR NOT NULL))")
        self.validate_identity("SELECT CAST([1, 2, 3] AS ARRAY(INT))")
        self.validate_identity("SELECT CAST(obj AS OBJECT(x CHAR) RENAME FIELDS)")
        self.validate_identity("SELECT CAST(obj AS OBJECT(x CHAR, y VARCHAR) ADD FIELDS)")
        self.validate_identity("SELECT TO_TIMESTAMP(123.4)").selects[0].assert_is(exp.Anonymous)
        self.validate_identity("SELECT TO_TIMESTAMP(x) FROM t")
        self.validate_identity("SELECT TO_TIMESTAMP_NTZ(x) FROM t")
        self.validate_identity("SELECT TO_TIMESTAMP_LTZ(x) FROM t")
        self.validate_identity("SELECT TO_TIMESTAMP_TZ(x) FROM t")
        self.validate_identity("TO_DECIMAL(expr, fmt, precision, scale)")
        self.validate_identity("ALTER TABLE authors ADD CONSTRAINT c1 UNIQUE (id, email)")
        self.validate_identity("RM @parquet_stage", check_command_warning=True)
        self.validate_identity("REMOVE @parquet_stage", check_command_warning=True)
        self.validate_identity("SELECT TIMESTAMP_FROM_PARTS(d, t)")
        self.validate_identity("SELECT GET_PATH(v, 'attr[0].name') FROM vartab")
        self.validate_identity("SELECT TO_ARRAY(CAST(x AS ARRAY))")
        self.validate_identity("SELECT TO_ARRAY(CAST(['test'] AS VARIANT))")
        self.validate_identity("SELECT ARRAY_UNIQUE_AGG(x)")
        self.validate_identity("SELECT OBJECT_CONSTRUCT()")
        self.validate_identity("SELECT DAYOFMONTH(CURRENT_TIMESTAMP())")
        self.validate_identity("SELECT DAYOFYEAR(CURRENT_TIMESTAMP())")
        self.validate_identity("WEEKOFYEAR(tstamp)")
        self.validate_identity("SELECT QUARTER(CURRENT_TIMESTAMP())")
        self.validate_identity("SELECT SUM(amount) FROM mytable GROUP BY ALL")
        self.validate_identity("WITH x AS (SELECT 1 AS foo) SELECT foo FROM IDENTIFIER('x')")
        self.validate_identity("WITH x AS (SELECT 1 AS foo) SELECT IDENTIFIER('foo') FROM x")
        self.validate_identity("INITCAP('iqamqinterestedqinqthisqtopic', 'q')")
        self.validate_identity("OBJECT_CONSTRUCT(*)")
        self.validate_identity("SELECT CAST('2021-01-01' AS DATE) + INTERVAL '1 DAY'")
        self.validate_identity("SELECT HLL(*)")
        self.validate_identity("SELECT HLL(a)")
        self.validate_identity("SELECT HLL(DISTINCT t.a)")
        self.validate_identity("SELECT HLL(a, b, c)")
        self.validate_identity("SELECT HLL(DISTINCT a, b, c)")
        self.validate_identity("$x")  # parameter
        self.validate_identity("a$b")  # valid snowflake identifier
        self.validate_identity("SELECT REGEXP_LIKE(a, b, c)")
        self.validate_identity("CREATE TABLE foo (bar FLOAT AUTOINCREMENT START 0 INCREMENT 1)")
        self.validate_identity("COMMENT IF EXISTS ON TABLE foo IS 'bar'")
        self.validate_identity("SELECT CONVERT_TIMEZONE('UTC', 'America/Los_Angeles', col)")
        self.validate_identity("ALTER TABLE a SWAP WITH b")
        self.validate_identity("SELECT MATCH_CONDITION")
        self.validate_identity("SELECT * REPLACE (CAST(col AS TEXT) AS scol) FROM t")
        self.validate_identity("1 /* /* */")
        self.validate_identity("TO_TIMESTAMP(col, fmt)")
        self.validate_identity(
            "SELECT * FROM table AT (TIMESTAMP => '2024-07-24') UNPIVOT(a FOR b IN (c)) AS pivot_table"
        )
        self.validate_identity(
            "SELECT * FROM quarterly_sales PIVOT(SUM(amount) FOR quarter IN ('2023_Q1', '2023_Q2', '2023_Q3', '2023_Q4', '2024_Q1') DEFAULT ON NULL (0)) ORDER BY empid"
        )
        self.validate_identity(
            "SELECT * FROM quarterly_sales PIVOT(SUM(amount) FOR quarter IN (SELECT DISTINCT quarter FROM ad_campaign_types_by_quarter WHERE television = TRUE ORDER BY quarter)) ORDER BY empid"
        )
        self.validate_identity(
            "SELECT * FROM quarterly_sales PIVOT(SUM(amount) FOR quarter IN (ANY ORDER BY quarter)) ORDER BY empid"
        )
        self.validate_identity(
            "SELECT * FROM quarterly_sales PIVOT(SUM(amount) FOR quarter IN (ANY)) ORDER BY empid"
        )
        self.validate_identity(
            "MERGE INTO my_db AS ids USING (SELECT new_id FROM my_model WHERE NOT col IS NULL) AS new_ids ON ids.type = new_ids.type AND ids.source = new_ids.source WHEN NOT MATCHED THEN INSERT VALUES (new_ids.new_id)"
        )
        self.validate_identity(
            "INSERT OVERWRITE TABLE t SELECT 1", "INSERT OVERWRITE INTO t SELECT 1"
        )
        self.validate_identity(
            'DESCRIBE TABLE "SNOWFLAKE_SAMPLE_DATA"."TPCDS_SF100TCL"."WEB_SITE" type=stage'
        )
        self.validate_identity(
            "SELECT * FROM DATA AS DATA_L ASOF JOIN DATA AS DATA_R MATCH_CONDITION (DATA_L.VAL > DATA_R.VAL) ON DATA_L.ID = DATA_R.ID"
        )
        self.validate_identity(
            """SELECT TO_TIMESTAMP('2025-01-16T14:45:30.123+0500', 'yyyy-mm-DD"T"hh24:mi:ss.ff3TZHTZM')"""
        )
        self.validate_identity(
            "SELECT 1 put",
            "SELECT 1 AS put",
        )
        self.validate_identity(
            "SELECT 1 get",
            "SELECT 1 AS get",
        )
        self.validate_identity(
            "WITH t (SELECT 1 AS c) SELECT c FROM t",
            "WITH t AS (SELECT 1 AS c) SELECT c FROM t",
        )
        self.validate_identity(
            "GET_PATH(json_data, '$id')",
            """GET_PATH(json_data, '["$id"]')""",
        )
        self.validate_identity(
            "CAST(x AS GEOGRAPHY)",
            "TO_GEOGRAPHY(x)",
        )
        self.validate_identity(
            "CAST(x AS GEOMETRY)",
            "TO_GEOMETRY(x)",
        )
        self.validate_identity(
            "transform(x, a int -> a + a + 1)",
            "TRANSFORM(x, a -> CAST(a AS INT) + CAST(a AS INT) + 1)",
        )
        self.validate_identity(
            "SELECT * FROM s WHERE c NOT IN (1, 2, 3)",
            "SELECT * FROM s WHERE NOT c IN (1, 2, 3)",
        )
        self.validate_identity(
            "SELECT * FROM s WHERE c NOT IN (SELECT * FROM t)",
            "SELECT * FROM s WHERE c <> ALL (SELECT * FROM t)",
        )
        self.validate_identity(
            "SELECT * FROM t1 INNER JOIN t2 USING (t1.col)",
            "SELECT * FROM t1 INNER JOIN t2 USING (col)",
        )
        self.validate_identity(
            "CURRENT_TIMESTAMP - INTERVAL '1 w' AND (1 = 1)",
            "CURRENT_TIMESTAMP() - INTERVAL '1 WEEK' AND (1 = 1)",
        )
        self.validate_identity(
            "REGEXP_REPLACE('target', 'pattern', '\n')",
            "REGEXP_REPLACE('target', 'pattern', '\\n')",
        )
        self.validate_identity(
            "SELECT a:from::STRING, a:from || ' test' ",
            "SELECT CAST(GET_PATH(a, 'from') AS TEXT), GET_PATH(a, 'from') || ' test'",
        )
        self.validate_identity(
            "SELECT a:select",
            "SELECT GET_PATH(a, 'select')",
        )
        self.validate_identity("x:from", "GET_PATH(x, 'from')")
        self.validate_identity(
            "value:values::string::int",
            "CAST(CAST(GET_PATH(value, 'values') AS TEXT) AS INT)",
        )
        self.validate_identity(
            """SELECT GET_PATH(PARSE_JSON('{"y": [{"z": 1}]}'), 'y[0]:z')""",
            """SELECT GET_PATH(PARSE_JSON('{"y": [{"z": 1}]}'), 'y[0].z')""",
        )
        self.validate_identity(
            "SELECT p FROM t WHERE p:val NOT IN ('2')",
            "SELECT p FROM t WHERE NOT GET_PATH(p, 'val') IN ('2')",
        )
        self.validate_identity(
            """SELECT PARSE_JSON('{"x": "hello"}'):x LIKE 'hello'""",
            """SELECT GET_PATH(PARSE_JSON('{"x": "hello"}'), 'x') LIKE 'hello'""",
        )
        self.validate_identity(
            """SELECT data:x LIKE 'hello' FROM some_table""",
            """SELECT GET_PATH(data, 'x') LIKE 'hello' FROM some_table""",
        )
        self.validate_identity(
            "SELECT SUM({ fn CONVERT(123, SQL_DOUBLE) })",
            "SELECT SUM(CAST(123 AS DOUBLE))",
        )
        self.validate_identity(
            "SELECT SUM({ fn CONVERT(123, SQL_VARCHAR) })",
            "SELECT SUM(CAST(123 AS VARCHAR))",
        )
        self.validate_identity(
            "SELECT TIMESTAMPFROMPARTS(d, t)",
            "SELECT TIMESTAMP_FROM_PARTS(d, t)",
        )
        self.validate_identity(
            "SELECT v:attr[0].name FROM vartab",
            "SELECT GET_PATH(v, 'attr[0].name') FROM vartab",
        )
        self.validate_identity(
            'SELECT v:"fruit" FROM vartab',
            """SELECT GET_PATH(v, 'fruit') FROM vartab""",
        )
        self.validate_identity(
            "v:attr[0]:name",
            "GET_PATH(v, 'attr[0].name')",
        )
        self.validate_identity(
            "a.x:from.b:c.d::int",
            "CAST(GET_PATH(a.x, 'from.b.c.d') AS INT)",
        )
        self.validate_identity(
            """SELECT PARSE_JSON('{"food":{"fruit":"banana"}}'):food.fruit::VARCHAR""",
            """SELECT CAST(GET_PATH(PARSE_JSON('{"food":{"fruit":"banana"}}'), 'food.fruit') AS VARCHAR)""",
        )
        self.validate_identity(
            "SELECT * FROM unnest(x) with ordinality",
            "SELECT * FROM TABLE(FLATTEN(INPUT => x)) AS _u(seq, key, path, index, value, this)",
        )
        self.validate_identity(
            "CREATE TABLE foo (ID INT COMMENT $$some comment$$)",
            "CREATE TABLE foo (ID INT COMMENT 'some comment')",
        )
        self.validate_identity(
            "SELECT state, city, SUM(retail_price * quantity) AS gross_revenue FROM sales GROUP BY ALL"
        )
        self.validate_identity(
            "SELECT * FROM foo window",
            "SELECT * FROM foo AS window",
        )
        self.validate_identity(
            r"SELECT RLIKE(a, $$regular expression with \ characters: \d{2}-\d{3}-\d{4}$$, 'i') FROM log_source",
            r"SELECT REGEXP_LIKE(a, 'regular expression with \\ characters: \\d{2}-\\d{3}-\\d{4}', 'i') FROM log_source",
        )
        self.validate_identity(
            r"SELECT $$a ' \ \t \x21 z $ $$",
            r"SELECT 'a \' \\ \\t \\x21 z $ '",
        )
        self.validate_identity(
            "SELECT {'test': 'best'}::VARIANT",
            "SELECT CAST(OBJECT_CONSTRUCT('test', 'best') AS VARIANT)",
        )
        self.validate_identity(
            "SELECT {fn DAYNAME('2022-5-13')}",
            "SELECT DAYNAME('2022-5-13')",
        )
        self.validate_identity(
            "SELECT {fn LOG(5)}",
            "SELECT LN(5)",
        )
        self.validate_identity(
            "SELECT {fn CEILING(5.3)}",
            "SELECT CEILING(5.3)",
        )
        self.validate_identity(
            "CAST(x AS BYTEINT)",
            "CAST(x AS INT)",
        )
        self.validate_identity(
            "CAST(x AS CHAR VARYING)",
            "CAST(x AS VARCHAR)",
        )
        self.validate_identity(
            "CAST(x AS CHARACTER VARYING)",
            "CAST(x AS VARCHAR)",
        )
        self.validate_identity(
            "CAST(x AS NCHAR VARYING)",
            "CAST(x AS VARCHAR)",
        )
        self.validate_identity(
            "CREATE OR REPLACE TEMPORARY TABLE x (y NUMBER IDENTITY(0, 1))",
            "CREATE OR REPLACE TEMPORARY TABLE x (y DECIMAL(38, 0) AUTOINCREMENT START 0 INCREMENT 1)",
        )
        self.validate_identity(
            "CREATE TEMPORARY TABLE x (y NUMBER AUTOINCREMENT(0, 1))",
            "CREATE TEMPORARY TABLE x (y DECIMAL(38, 0) AUTOINCREMENT START 0 INCREMENT 1)",
        )
        self.validate_identity(
            "CREATE TABLE x (y NUMBER IDENTITY START 0 INCREMENT 1)",
            "CREATE TABLE x (y DECIMAL(38, 0) AUTOINCREMENT START 0 INCREMENT 1)",
        )
        self.validate_identity(
            "ALTER TABLE foo ADD COLUMN id INT identity(1, 1)",
            "ALTER TABLE foo ADD COLUMN id INT AUTOINCREMENT START 1 INCREMENT 1",
        )
        self.validate_identity(
            "SELECT DAYOFWEEK('2016-01-02T23:39:20.123-07:00'::TIMESTAMP)",
            "SELECT DAYOFWEEK(CAST('2016-01-02T23:39:20.123-07:00' AS TIMESTAMP))",
        )
        self.validate_identity(
            "SELECT * FROM xxx WHERE col ilike '%Don''t%'",
            "SELECT * FROM xxx WHERE col ILIKE '%Don\\'t%'",
        )
        self.validate_identity(
            "SELECT * EXCLUDE a, b FROM xxx",
            "SELECT * EXCLUDE (a), b FROM xxx",
        )
        self.validate_identity(
            "SELECT * RENAME a AS b, c AS d FROM xxx",
            "SELECT * RENAME (a AS b), c AS d FROM xxx",
        )

        # Support for optional trailing commas after tables in from clause
        self.validate_identity(
            "SELECT * FROM xxx, yyy, zzz,",
            "SELECT * FROM xxx, yyy, zzz",
        )
        self.validate_identity(
            "SELECT * FROM xxx, yyy, zzz, WHERE foo = bar",
            "SELECT * FROM xxx, yyy, zzz WHERE foo = bar",
        )
        self.validate_identity(
            "SELECT * FROM xxx, yyy, zzz",
            "SELECT * FROM xxx, yyy, zzz",
        )

        self.validate_all(
            "CREATE TABLE test_table (id NUMERIC NOT NULL AUTOINCREMENT)",
            write={
                "duckdb": "CREATE TABLE test_table (id DECIMAL(38, 0) NOT NULL)",
                "snowflake": "CREATE TABLE test_table (id DECIMAL(38, 0) NOT NULL AUTOINCREMENT)",
            },
        )
        self.validate_all(
            "SELECT TO_TIMESTAMP('2025-01-16 14:45:30.123', 'yyyy-mm-DD hh24:mi:ss.ff6')",
            write={
                "": "SELECT STR_TO_TIME('2025-01-16 14:45:30.123', '%Y-%m-%d %H:%M:%S.%f')",
                "snowflake": "SELECT TO_TIMESTAMP('2025-01-16 14:45:30.123', 'yyyy-mm-DD hh24:mi:ss.ff6')",
            },
        )
        self.validate_all(
            "ARRAY_CONSTRUCT_COMPACT(1, null, 2)",
            write={
                "spark": "ARRAY_COMPACT(ARRAY(1, NULL, 2))",
                "snowflake": "ARRAY_CONSTRUCT_COMPACT(1, NULL, 2)",
            },
        )
        self.validate_all(
            "OBJECT_CONSTRUCT_KEEP_NULL('key_1', 'one', 'key_2', NULL)",
            read={
                "bigquery": "JSON_OBJECT(['key_1', 'key_2'], ['one', NULL])",
                "duckdb": "JSON_OBJECT('key_1', 'one', 'key_2', NULL)",
            },
            write={
                "bigquery": "JSON_OBJECT('key_1', 'one', 'key_2', NULL)",
                "duckdb": "JSON_OBJECT('key_1', 'one', 'key_2', NULL)",
                "snowflake": "OBJECT_CONSTRUCT_KEEP_NULL('key_1', 'one', 'key_2', NULL)",
            },
        )
        self.validate_all(
            "SELECT TIME_FROM_PARTS(12, 34, 56, 987654321)",
            write={
                "duckdb": "SELECT MAKE_TIME(12, 34, 56 + (987654321 / 1000000000.0))",
                "snowflake": "SELECT TIME_FROM_PARTS(12, 34, 56, 987654321)",
            },
        )
        self.validate_identity(
            "SELECT TIMESTAMPNTZFROMPARTS(2013, 4, 5, 12, 00, 00)",
            "SELECT TIMESTAMP_FROM_PARTS(2013, 4, 5, 12, 00, 00)",
        )
        self.validate_all(
            "SELECT TIMESTAMP_FROM_PARTS(2013, 4, 5, 12, 00, 00)",
            read={
                "duckdb": "SELECT MAKE_TIMESTAMP(2013, 4, 5, 12, 00, 00)",
                "snowflake": "SELECT TIMESTAMP_NTZ_FROM_PARTS(2013, 4, 5, 12, 00, 00)",
            },
            write={
                "duckdb": "SELECT MAKE_TIMESTAMP(2013, 4, 5, 12, 00, 00)",
                "snowflake": "SELECT TIMESTAMP_FROM_PARTS(2013, 4, 5, 12, 00, 00)",
            },
        )
        self.validate_all(
            """WITH vartab(v) AS (select parse_json('[{"attr": [{"name": "banana"}]}]')) SELECT GET_PATH(v, '[0].attr[0].name') FROM vartab""",
            write={
                "bigquery": """WITH vartab AS (SELECT PARSE_JSON('[{"attr": [{"name": "banana"}]}]') AS v) SELECT JSON_EXTRACT(v, '$[0].attr[0].name') FROM vartab""",
                "duckdb": """WITH vartab(v) AS (SELECT JSON('[{"attr": [{"name": "banana"}]}]')) SELECT v -> '$[0].attr[0].name' FROM vartab""",
                "mysql": """WITH vartab(v) AS (SELECT '[{"attr": [{"name": "banana"}]}]') SELECT JSON_EXTRACT(v, '$[0].attr[0].name') FROM vartab""",
                "presto": """WITH vartab(v) AS (SELECT JSON_PARSE('[{"attr": [{"name": "banana"}]}]')) SELECT JSON_EXTRACT(v, '$[0].attr[0].name') FROM vartab""",
                "snowflake": """WITH vartab(v) AS (SELECT PARSE_JSON('[{"attr": [{"name": "banana"}]}]')) SELECT GET_PATH(v, '[0].attr[0].name') FROM vartab""",
                "tsql": """WITH vartab(v) AS (SELECT '[{"attr": [{"name": "banana"}]}]') SELECT ISNULL(JSON_QUERY(v, '$[0].attr[0].name'), JSON_VALUE(v, '$[0].attr[0].name')) FROM vartab""",
            },
        )
        self.validate_all(
            """WITH vartab(v) AS (select parse_json('{"attr": [{"name": "banana"}]}')) SELECT GET_PATH(v, 'attr[0].name') FROM vartab""",
            write={
                "bigquery": """WITH vartab AS (SELECT PARSE_JSON('{"attr": [{"name": "banana"}]}') AS v) SELECT JSON_EXTRACT(v, '$.attr[0].name') FROM vartab""",
                "duckdb": """WITH vartab(v) AS (SELECT JSON('{"attr": [{"name": "banana"}]}')) SELECT v -> '$.attr[0].name' FROM vartab""",
                "mysql": """WITH vartab(v) AS (SELECT '{"attr": [{"name": "banana"}]}') SELECT JSON_EXTRACT(v, '$.attr[0].name') FROM vartab""",
                "presto": """WITH vartab(v) AS (SELECT JSON_PARSE('{"attr": [{"name": "banana"}]}')) SELECT JSON_EXTRACT(v, '$.attr[0].name') FROM vartab""",
                "snowflake": """WITH vartab(v) AS (SELECT PARSE_JSON('{"attr": [{"name": "banana"}]}')) SELECT GET_PATH(v, 'attr[0].name') FROM vartab""",
                "tsql": """WITH vartab(v) AS (SELECT '{"attr": [{"name": "banana"}]}') SELECT ISNULL(JSON_QUERY(v, '$.attr[0].name'), JSON_VALUE(v, '$.attr[0].name')) FROM vartab""",
            },
        )
        self.validate_all(
            """SELECT PARSE_JSON('{"fruit":"banana"}'):fruit""",
            write={
                "bigquery": """SELECT JSON_EXTRACT(PARSE_JSON('{"fruit":"banana"}'), '$.fruit')""",
                "databricks": """SELECT PARSE_JSON('{"fruit":"banana"}'):fruit""",
                "duckdb": """SELECT JSON('{"fruit":"banana"}') -> '$.fruit'""",
                "mysql": """SELECT JSON_EXTRACT('{"fruit":"banana"}', '$.fruit')""",
                "presto": """SELECT JSON_EXTRACT(JSON_PARSE('{"fruit":"banana"}'), '$.fruit')""",
                "snowflake": """SELECT GET_PATH(PARSE_JSON('{"fruit":"banana"}'), 'fruit')""",
                "spark": """SELECT GET_JSON_OBJECT('{"fruit":"banana"}', '$.fruit')""",
                "tsql": """SELECT ISNULL(JSON_QUERY('{"fruit":"banana"}', '$.fruit'), JSON_VALUE('{"fruit":"banana"}', '$.fruit'))""",
            },
        )
        self.validate_all(
            "SELECT TO_ARRAY(['test'])",
            write={
                "snowflake": "SELECT TO_ARRAY(['test'])",
                "spark": "SELECT ARRAY('test')",
            },
        )
        self.validate_all(
            "SELECT TO_ARRAY(['test'])",
            write={
                "snowflake": "SELECT TO_ARRAY(['test'])",
                "spark": "SELECT ARRAY('test')",
            },
        )
        self.validate_all(
            # We need to qualify the columns in this query because "value" would be ambiguous
            'WITH t(x, "value") AS (SELECT [1, 2, 3], 1) SELECT IFF(_u.pos = _u_2.pos_2, _u_2."value", NULL) AS "value" FROM t CROSS JOIN TABLE(FLATTEN(INPUT => ARRAY_GENERATE_RANGE(0, (GREATEST(ARRAY_SIZE(t.x)) - 1) + 1))) AS _u(seq, key, path, index, pos, this) CROSS JOIN TABLE(FLATTEN(INPUT => t.x)) AS _u_2(seq, key, path, pos_2, "value", this) WHERE _u.pos = _u_2.pos_2 OR (_u.pos > (ARRAY_SIZE(t.x) - 1) AND _u_2.pos_2 = (ARRAY_SIZE(t.x) - 1))',
            read={
                "duckdb": 'WITH t(x, "value") AS (SELECT [1,2,3], 1) SELECT UNNEST(t.x) AS "value" FROM t',
            },
        )
        self.validate_all(
            "SELECT { 'Manitoba': 'Winnipeg', 'foo': 'bar' } AS province_capital",
            write={
                "duckdb": "SELECT {'Manitoba': 'Winnipeg', 'foo': 'bar'} AS province_capital",
                "snowflake": "SELECT OBJECT_CONSTRUCT('Manitoba', 'Winnipeg', 'foo', 'bar') AS province_capital",
                "spark": "SELECT STRUCT('Winnipeg' AS Manitoba, 'bar' AS foo) AS province_capital",
            },
        )
        self.validate_all(
            "SELECT COLLATE('B', 'und:ci')",
            write={
                "bigquery": "SELECT COLLATE('B', 'und:ci')",
                "snowflake": "SELECT COLLATE('B', 'und:ci')",
            },
        )
        self.validate_all(
            "SELECT * FROM x START WITH a = b CONNECT BY c = PRIOR d",
            read={
                "oracle": "SELECT * FROM x START WITH a = b CONNECT BY c = PRIOR d",
            },
            write={
                "oracle": "SELECT * FROM x START WITH a = b CONNECT BY c = PRIOR d",
                "snowflake": "SELECT * FROM x START WITH a = b CONNECT BY c = PRIOR d",
            },
        )
        self.validate_all(
            "SELECT INSERT(a, 0, 0, 'b')",
            read={
                "mysql": "SELECT INSERT(a, 0, 0, 'b')",
                "snowflake": "SELECT INSERT(a, 0, 0, 'b')",
                "tsql": "SELECT STUFF(a, 0, 0, 'b')",
            },
            write={
                "mysql": "SELECT INSERT(a, 0, 0, 'b')",
                "snowflake": "SELECT INSERT(a, 0, 0, 'b')",
                "tsql": "SELECT STUFF(a, 0, 0, 'b')",
            },
        )
        self.validate_all(
            "ARRAY_GENERATE_RANGE(0, 3)",
            write={
                "bigquery": "GENERATE_ARRAY(0, 3 - 1)",
                "postgres": "GENERATE_SERIES(0, 3 - 1)",
                "presto": "SEQUENCE(0, 3 - 1)",
                "snowflake": "ARRAY_GENERATE_RANGE(0, (3 - 1) + 1)",
            },
        )
        self.validate_all(
            "ARRAY_GENERATE_RANGE(0, 3 + 1)",
            read={
                "bigquery": "GENERATE_ARRAY(0, 3)",
                "postgres": "GENERATE_SERIES(0, 3)",
                "presto": "SEQUENCE(0, 3)",
            },
        )
        self.validate_all(
            "SELECT DATE_PART('year', TIMESTAMP '2020-01-01')",
            write={
                "hive": "SELECT EXTRACT(year FROM CAST('2020-01-01' AS TIMESTAMP))",
                "snowflake": "SELECT DATE_PART('year', CAST('2020-01-01' AS TIMESTAMP))",
                "spark": "SELECT EXTRACT(year FROM CAST('2020-01-01' AS TIMESTAMP))",
            },
        )
        self.validate_all(
            "SELECT * FROM (VALUES (0) foo(bar))",
            write={"snowflake": "SELECT * FROM (VALUES (0)) AS foo(bar)"},
        )
        self.validate_all(
            "OBJECT_CONSTRUCT('a', b, 'c', d)",
            read={
                "": "STRUCT(b as a, d as c)",
            },
            write={
                "duckdb": "{'a': b, 'c': d}",
                "snowflake": "OBJECT_CONSTRUCT('a', b, 'c', d)",
                "": "STRUCT(b AS a, d AS c)",
            },
        )
        self.validate_identity("OBJECT_CONSTRUCT(a, b, c, d)")

        self.validate_all(
            "SELECT i, p, o FROM qt QUALIFY ROW_NUMBER() OVER (PARTITION BY p ORDER BY o) = 1",
            write={
                "": "SELECT i, p, o FROM qt QUALIFY ROW_NUMBER() OVER (PARTITION BY p ORDER BY o NULLS LAST) = 1",
                "databricks": "SELECT i, p, o FROM qt QUALIFY ROW_NUMBER() OVER (PARTITION BY p ORDER BY o NULLS LAST) = 1",
                "hive": "SELECT i, p, o FROM (SELECT i, p, o, ROW_NUMBER() OVER (PARTITION BY p ORDER BY o NULLS LAST) AS _w FROM qt) AS _t WHERE _w = 1",
                "presto": "SELECT i, p, o FROM (SELECT i, p, o, ROW_NUMBER() OVER (PARTITION BY p ORDER BY o) AS _w FROM qt) AS _t WHERE _w = 1",
                "snowflake": "SELECT i, p, o FROM qt QUALIFY ROW_NUMBER() OVER (PARTITION BY p ORDER BY o) = 1",
                "spark": "SELECT i, p, o FROM (SELECT i, p, o, ROW_NUMBER() OVER (PARTITION BY p ORDER BY o NULLS LAST) AS _w FROM qt) AS _t WHERE _w = 1",
                "sqlite": "SELECT i, p, o FROM (SELECT i, p, o, ROW_NUMBER() OVER (PARTITION BY p ORDER BY o NULLS LAST) AS _w FROM qt) AS _t WHERE _w = 1",
                "trino": "SELECT i, p, o FROM (SELECT i, p, o, ROW_NUMBER() OVER (PARTITION BY p ORDER BY o) AS _w FROM qt) AS _t WHERE _w = 1",
            },
        )
        self.validate_all(
            "SELECT BOOLOR_AGG(c1), BOOLOR_AGG(c2) FROM test",
            write={
                "": "SELECT LOGICAL_OR(c1), LOGICAL_OR(c2) FROM test",
                "duckdb": "SELECT BOOL_OR(c1), BOOL_OR(c2) FROM test",
                "oracle": "SELECT MAX(c1), MAX(c2) FROM test",
                "postgres": "SELECT BOOL_OR(c1), BOOL_OR(c2) FROM test",
                "snowflake": "SELECT BOOLOR_AGG(c1), BOOLOR_AGG(c2) FROM test",
                "spark": "SELECT BOOL_OR(c1), BOOL_OR(c2) FROM test",
                "sqlite": "SELECT MAX(c1), MAX(c2) FROM test",
            },
        )
        self.validate_all(
            "SELECT BOOLAND_AGG(c1), BOOLAND_AGG(c2) FROM test",
            write={
                "": "SELECT LOGICAL_AND(c1), LOGICAL_AND(c2) FROM test",
                "duckdb": "SELECT BOOL_AND(c1), BOOL_AND(c2) FROM test",
                "oracle": "SELECT MIN(c1), MIN(c2) FROM test",
                "postgres": "SELECT BOOL_AND(c1), BOOL_AND(c2) FROM test",
                "snowflake": "SELECT BOOLAND_AGG(c1), BOOLAND_AGG(c2) FROM test",
                "spark": "SELECT BOOL_AND(c1), BOOL_AND(c2) FROM test",
                "sqlite": "SELECT MIN(c1), MIN(c2) FROM test",
                "mysql": "SELECT MIN(c1), MIN(c2) FROM test",
            },
        )
        for suffix in (
            "",
            " OVER ()",
        ):
            self.validate_all(
                f"SELECT PERCENTILE_CONT(0.5) WITHIN GROUP (ORDER BY x){suffix}",
                read={
                    "postgres": f"SELECT PERCENTILE_CONT(0.5) WITHIN GROUP (ORDER BY x){suffix}",
                },
                write={
                    "": f"SELECT PERCENTILE_CONT(0.5) WITHIN GROUP (ORDER BY x NULLS LAST){suffix}",
                    "duckdb": f"SELECT QUANTILE_CONT(x, 0.5 ORDER BY x){suffix}",
                    "postgres": f"SELECT PERCENTILE_CONT(0.5) WITHIN GROUP (ORDER BY x){suffix}",
                    "snowflake": f"SELECT PERCENTILE_CONT(0.5) WITHIN GROUP (ORDER BY x){suffix}",
                },
            )
            for func in (
                "CORR",
                "COVAR_POP",
                "COVAR_SAMP",
            ):
                self.validate_all(
                    f"SELECT {func}(y, x){suffix}",
                    write={
                        "": f"SELECT {func}(y, x){suffix}",
                        "duckdb": f"SELECT {func}(y, x){suffix}",
                        "postgres": f"SELECT {func}(y, x){suffix}",
                        "snowflake": f"SELECT {func}(y, x){suffix}",
                    },
                )
        self.validate_all(
            "TO_CHAR(x, y)",
            read={
                "": "TO_CHAR(x, y)",
                "snowflake": "TO_CHAR(x, y)",
            },
            write={
                "": "CAST(x AS TEXT)",
                "databricks": "TO_CHAR(x, y)",
                "drill": "TO_CHAR(x, y)",
                "oracle": "TO_CHAR(x, y)",
                "postgres": "TO_CHAR(x, y)",
                "snowflake": "TO_CHAR(x, y)",
                "teradata": "TO_CHAR(x, y)",
            },
        )
        self.validate_identity(
            "TO_CHAR(foo::DATE, 'yyyy')", "TO_CHAR(CAST(CAST(foo AS DATE) AS TIMESTAMP), 'yyyy')"
        )
        self.validate_all(
            "TO_CHAR(foo::TIMESTAMP, 'YYYY-MM')",
            write={
                "snowflake": "TO_CHAR(CAST(foo AS TIMESTAMP), 'yyyy-mm')",
                "duckdb": "STRFTIME(CAST(foo AS TIMESTAMP), '%Y-%m')",
            },
        )
        self.validate_all(
            "SQUARE(x)",
            write={
                "bigquery": "POWER(x, 2)",
                "clickhouse": "POWER(x, 2)",
                "databricks": "POWER(x, 2)",
                "drill": "POW(x, 2)",
                "duckdb": "POWER(x, 2)",
                "hive": "POWER(x, 2)",
                "mysql": "POWER(x, 2)",
                "oracle": "POWER(x, 2)",
                "postgres": "POWER(x, 2)",
                "presto": "POWER(x, 2)",
                "redshift": "POWER(x, 2)",
                "snowflake": "POWER(x, 2)",
                "spark": "POWER(x, 2)",
                "sqlite": "POWER(x, 2)",
                "starrocks": "POWER(x, 2)",
                "teradata": "x ** 2",
                "trino": "POWER(x, 2)",
                "tsql": "POWER(x, 2)",
            },
        )
        self.validate_all(
            "POWER(x, 2)",
            read={
                "oracle": "SQUARE(x)",
                "snowflake": "SQUARE(x)",
                "tsql": "SQUARE(x)",
            },
        )
        self.validate_all(
            "DIV0(foo, bar)",
            write={
                "snowflake": "IFF(bar = 0 AND NOT foo IS NULL, 0, foo / bar)",
                "sqlite": "IIF(bar = 0 AND NOT foo IS NULL, 0, CAST(foo AS REAL) / bar)",
                "presto": "IF(bar = 0 AND NOT foo IS NULL, 0, CAST(foo AS DOUBLE) / bar)",
                "spark": "IF(bar = 0 AND NOT foo IS NULL, 0, foo / bar)",
                "hive": "IF(bar = 0 AND NOT foo IS NULL, 0, foo / bar)",
                "duckdb": "CASE WHEN bar = 0 AND NOT foo IS NULL THEN 0 ELSE foo / bar END",
            },
        )
        self.validate_all(
            "DIV0(a - b, c - d)",
            write={
                "snowflake": "IFF((c - d) = 0 AND NOT (a - b) IS NULL, 0, (a - b) / (c - d))",
                "sqlite": "IIF((c - d) = 0 AND NOT (a - b) IS NULL, 0, CAST((a - b) AS REAL) / (c - d))",
                "presto": "IF((c - d) = 0 AND NOT (a - b) IS NULL, 0, CAST((a - b) AS DOUBLE) / (c - d))",
                "spark": "IF((c - d) = 0 AND NOT (a - b) IS NULL, 0, (a - b) / (c - d))",
                "hive": "IF((c - d) = 0 AND NOT (a - b) IS NULL, 0, (a - b) / (c - d))",
                "duckdb": "CASE WHEN (c - d) = 0 AND NOT (a - b) IS NULL THEN 0 ELSE (a - b) / (c - d) END",
            },
        )
        self.validate_all(
            "ZEROIFNULL(foo)",
            write={
                "snowflake": "IFF(foo IS NULL, 0, foo)",
                "sqlite": "IIF(foo IS NULL, 0, foo)",
                "presto": "IF(foo IS NULL, 0, foo)",
                "spark": "IF(foo IS NULL, 0, foo)",
                "hive": "IF(foo IS NULL, 0, foo)",
                "duckdb": "CASE WHEN foo IS NULL THEN 0 ELSE foo END",
            },
        )
        self.validate_all(
            "NULLIFZERO(foo)",
            write={
                "snowflake": "IFF(foo = 0, NULL, foo)",
                "sqlite": "IIF(foo = 0, NULL, foo)",
                "presto": "IF(foo = 0, NULL, foo)",
                "spark": "IF(foo = 0, NULL, foo)",
                "hive": "IF(foo = 0, NULL, foo)",
                "duckdb": "CASE WHEN foo = 0 THEN NULL ELSE foo END",
            },
        )
        self.validate_all(
            "SELECT * EXCLUDE (a, b) REPLACE (c AS d, E AS F) FROM xxx",
            read={
                "duckdb": "SELECT * EXCLUDE (a, b) REPLACE (c AS d, E AS F) FROM xxx",
            },
            write={
                "snowflake": "SELECT * EXCLUDE (a, b) REPLACE (c AS d, E AS F) FROM xxx",
                "duckdb": "SELECT * EXCLUDE (a, b) REPLACE (c AS d, E AS F) FROM xxx",
            },
        )
        self.validate_all(
            '''SELECT PARSE_JSON('{"a": {"b c": "foo"}}'):a:"b c"''',
            write={
                "duckdb": """SELECT JSON('{"a": {"b c": "foo"}}') -> '$.a."b c"'""",
                "mysql": """SELECT JSON_EXTRACT('{"a": {"b c": "foo"}}', '$.a."b c"')""",
                "snowflake": """SELECT GET_PATH(PARSE_JSON('{"a": {"b c": "foo"}}'), 'a["b c"]')""",
            },
        )
        self.validate_all(
            "SELECT a FROM test WHERE a = 1 GROUP BY a HAVING a = 2 QUALIFY z ORDER BY a LIMIT 10",
            write={
                "bigquery": "SELECT a FROM test WHERE a = 1 GROUP BY a HAVING a = 2 QUALIFY z ORDER BY a NULLS LAST LIMIT 10",
                "snowflake": "SELECT a FROM test WHERE a = 1 GROUP BY a HAVING a = 2 QUALIFY z ORDER BY a LIMIT 10",
            },
        )
        self.validate_all(
            "SELECT a FROM test AS t QUALIFY ROW_NUMBER() OVER (PARTITION BY a ORDER BY Z) = 1",
            write={
                "bigquery": "SELECT a FROM test AS t QUALIFY ROW_NUMBER() OVER (PARTITION BY a ORDER BY Z NULLS LAST) = 1",
                "snowflake": "SELECT a FROM test AS t QUALIFY ROW_NUMBER() OVER (PARTITION BY a ORDER BY Z) = 1",
            },
        )
        self.validate_all(
            "SELECT TO_TIMESTAMP(col, 'DD-MM-YYYY HH12:MI:SS') FROM t",
            write={
                "bigquery": "SELECT PARSE_TIMESTAMP('%d-%m-%Y %I:%M:%S', col) FROM t",
                "duckdb": "SELECT STRPTIME(col, '%d-%m-%Y %I:%M:%S') FROM t",
                "snowflake": "SELECT TO_TIMESTAMP(col, 'DD-mm-yyyy hh12:mi:ss') FROM t",
                "spark": "SELECT TO_TIMESTAMP(col, 'dd-MM-yyyy hh:mm:ss') FROM t",
            },
        )
        self.validate_all(
            "SELECT TO_TIMESTAMP(1659981729)",
            write={
                "bigquery": "SELECT TIMESTAMP_SECONDS(1659981729)",
                "snowflake": "SELECT TO_TIMESTAMP(1659981729)",
                "spark": "SELECT CAST(FROM_UNIXTIME(1659981729) AS TIMESTAMP)",
            },
        )
        self.validate_all(
            "SELECT TO_TIMESTAMP(1659981729000, 3)",
            write={
                "bigquery": "SELECT TIMESTAMP_MILLIS(1659981729000)",
                "snowflake": "SELECT TO_TIMESTAMP(1659981729000, 3)",
                "spark": "SELECT TIMESTAMP_MILLIS(1659981729000)",
            },
        )
        self.validate_all(
            "SELECT TO_TIMESTAMP(16599817290000, 4)",
            write={
                "bigquery": "SELECT TIMESTAMP_SECONDS(CAST(16599817290000 / POWER(10, 4) AS INT64))",
                "snowflake": "SELECT TO_TIMESTAMP(16599817290000, 4)",
                "spark": "SELECT TIMESTAMP_SECONDS(16599817290000 / POWER(10, 4))",
            },
        )
        self.validate_all(
            "SELECT TO_TIMESTAMP('1659981729')",
            write={
                "snowflake": "SELECT TO_TIMESTAMP('1659981729')",
                "spark": "SELECT CAST(FROM_UNIXTIME('1659981729') AS TIMESTAMP)",
            },
        )
        self.validate_all(
            "SELECT TO_TIMESTAMP(1659981729000000000, 9)",
            write={
                "bigquery": "SELECT TIMESTAMP_SECONDS(CAST(1659981729000000000 / POWER(10, 9) AS INT64))",
                "duckdb": "SELECT TO_TIMESTAMP(1659981729000000000 / POWER(10, 9))",
                "presto": "SELECT FROM_UNIXTIME(CAST(1659981729000000000 AS DOUBLE) / POW(10, 9))",
                "snowflake": "SELECT TO_TIMESTAMP(1659981729000000000, 9)",
                "spark": "SELECT TIMESTAMP_SECONDS(1659981729000000000 / POWER(10, 9))",
            },
        )
        self.validate_all(
            "SELECT TO_TIMESTAMP('2013-04-05 01:02:03')",
            write={
                "bigquery": "SELECT CAST('2013-04-05 01:02:03' AS DATETIME)",
                "snowflake": "SELECT CAST('2013-04-05 01:02:03' AS TIMESTAMP)",
                "spark": "SELECT CAST('2013-04-05 01:02:03' AS TIMESTAMP)",
            },
        )
        self.validate_all(
            "SELECT TO_TIMESTAMP('04/05/2013 01:02:03', 'mm/DD/yyyy hh24:mi:ss')",
            read={
                "bigquery": "SELECT PARSE_TIMESTAMP('%m/%d/%Y %H:%M:%S', '04/05/2013 01:02:03')",
                "duckdb": "SELECT STRPTIME('04/05/2013 01:02:03', '%m/%d/%Y %H:%M:%S')",
            },
            write={
                "bigquery": "SELECT PARSE_TIMESTAMP('%m/%d/%Y %H:%M:%S', '04/05/2013 01:02:03')",
                "snowflake": "SELECT TO_TIMESTAMP('04/05/2013 01:02:03', 'mm/DD/yyyy hh24:mi:ss')",
                "spark": "SELECT TO_TIMESTAMP('04/05/2013 01:02:03', 'MM/dd/yyyy HH:mm:ss')",
            },
        )
        self.validate_all(
            "SELECT IFF(TRUE, 'true', 'false')",
            write={
                "snowflake": "SELECT IFF(TRUE, 'true', 'false')",
                "spark": "SELECT IF(TRUE, 'true', 'false')",
            },
        )
        self.validate_all(
            "SELECT fname, lname, age FROM person ORDER BY age DESC NULLS FIRST, fname ASC NULLS LAST, lname",
            write={
                "duckdb": "SELECT fname, lname, age FROM person ORDER BY age DESC NULLS FIRST, fname ASC, lname",
                "postgres": "SELECT fname, lname, age FROM person ORDER BY age DESC, fname ASC, lname",
                "presto": "SELECT fname, lname, age FROM person ORDER BY age DESC NULLS FIRST, fname ASC, lname",
                "hive": "SELECT fname, lname, age FROM person ORDER BY age DESC NULLS FIRST, fname ASC NULLS LAST, lname NULLS LAST",
                "spark": "SELECT fname, lname, age FROM person ORDER BY age DESC NULLS FIRST, fname ASC NULLS LAST, lname NULLS LAST",
                "snowflake": "SELECT fname, lname, age FROM person ORDER BY age DESC, fname ASC, lname",
            },
        )
        self.validate_all(
            "SELECT ARRAY_AGG(DISTINCT a)",
            write={
                "spark": "SELECT COLLECT_LIST(DISTINCT a)",
                "snowflake": "SELECT ARRAY_AGG(DISTINCT a)",
                "duckdb": "SELECT ARRAY_AGG(DISTINCT a) FILTER(WHERE a IS NOT NULL)",
                "presto": "SELECT ARRAY_AGG(DISTINCT a) FILTER(WHERE a IS NOT NULL)",
            },
        )
        self.validate_all(
            "ARRAY_TO_STRING(x, '')",
            read={
                "duckdb": "ARRAY_TO_STRING(x, '')",
            },
            write={
                "spark": "ARRAY_JOIN(x, '')",
                "snowflake": "ARRAY_TO_STRING(x, '')",
                "duckdb": "ARRAY_TO_STRING(x, '')",
            },
        )
        self.validate_all(
            "TO_ARRAY(x)",
            write={
                "spark": "IF(x IS NULL, NULL, ARRAY(x))",
                "snowflake": "TO_ARRAY(x)",
            },
        )
        self.validate_all(
            "SELECT * FROM a INTERSECT ALL SELECT * FROM b",
            write={
                "snowflake": UnsupportedError,
            },
        )
        self.validate_all(
            "SELECT * FROM a EXCEPT ALL SELECT * FROM b",
            write={
                "snowflake": UnsupportedError,
            },
        )
        self.validate_all(
            "SELECT ARRAY_UNION_AGG(a)",
            write={
                "snowflake": "SELECT ARRAY_UNION_AGG(a)",
            },
        )
        self.validate_all(
            "SELECT $$a$$",
            write={
                "snowflake": "SELECT 'a'",
            },
        )
        self.validate_all(
            "SELECT RLIKE(a, b)",
            write={
                "hive": "SELECT a RLIKE b",
                "snowflake": "SELECT REGEXP_LIKE(a, b)",
                "spark": "SELECT a RLIKE b",
            },
        )
        self.validate_all(
            "SELECT a FROM test pivot",
            write={
                "snowflake": "SELECT a FROM test AS pivot",
            },
        )
        self.validate_all(
            "SELECT a FROM test unpivot",
            write={
                "snowflake": "SELECT a FROM test AS unpivot",
            },
        )
        self.validate_all(
            "trim(date_column, 'UTC')",
            write={
                "bigquery": "TRIM(date_column, 'UTC')",
                "snowflake": "TRIM(date_column, 'UTC')",
                "postgres": "TRIM('UTC' FROM date_column)",
            },
        )
        self.validate_all(
            "trim(date_column)",
            write={
                "snowflake": "TRIM(date_column)",
                "bigquery": "TRIM(date_column)",
            },
        )
        self.validate_all(
            "DECODE(x, a, b, c, d, e)",
            write={
                "": "CASE WHEN x = a OR (x IS NULL AND a IS NULL) THEN b WHEN x = c OR (x IS NULL AND c IS NULL) THEN d ELSE e END",
                "snowflake": "CASE WHEN x = a OR (x IS NULL AND a IS NULL) THEN b WHEN x = c OR (x IS NULL AND c IS NULL) THEN d ELSE e END",
            },
        )
        self.validate_all(
            "SELECT APPROX_PERCENTILE(a, 0.5) FROM t",
            read={
                "trino": "SELECT APPROX_PERCENTILE(a, 1, 0.5, 0.001) FROM t",
                "presto": "SELECT APPROX_PERCENTILE(a, 1, 0.5, 0.001) FROM t",
            },
            write={
                "trino": "SELECT APPROX_PERCENTILE(a, 0.5) FROM t",
                "presto": "SELECT APPROX_PERCENTILE(a, 0.5) FROM t",
                "snowflake": "SELECT APPROX_PERCENTILE(a, 0.5) FROM t",
            },
        )

        self.validate_all(
            "SELECT OBJECT_INSERT(OBJECT_INSERT(OBJECT_INSERT(OBJECT_CONSTRUCT('key5', 'value5'), 'key1', 5), 'key2', 2.2), 'key3', 'value3')",
            write={
                "snowflake": "SELECT OBJECT_INSERT(OBJECT_INSERT(OBJECT_INSERT(OBJECT_CONSTRUCT('key5', 'value5'), 'key1', 5), 'key2', 2.2), 'key3', 'value3')",
                "duckdb": "SELECT STRUCT_INSERT(STRUCT_INSERT(STRUCT_INSERT({'key5': 'value5'}, key1 := 5), key2 := 2.2), key3 := 'value3')",
            },
        )

        self.validate_all(
            "SELECT OBJECT_INSERT(OBJECT_INSERT(OBJECT_INSERT(OBJECT_CONSTRUCT(), 'key1', 5), 'key2', 2.2), 'key3', 'value3')",
            write={
                "snowflake": "SELECT OBJECT_INSERT(OBJECT_INSERT(OBJECT_INSERT(OBJECT_CONSTRUCT(), 'key1', 5), 'key2', 2.2), 'key3', 'value3')",
                "duckdb": "SELECT STRUCT_INSERT(STRUCT_INSERT(STRUCT_PACK(key1 := 5), key2 := 2.2), key3 := 'value3')",
            },
        )

        self.validate_identity(
            """SELECT ARRAY_CONSTRUCT('foo')::VARIANT[0]""",
            """SELECT CAST(['foo'] AS VARIANT)[0]""",
        )

        self.validate_all(
            "SELECT CONVERT_TIMEZONE('America/New_York', '2024-08-06 09:10:00.000')",
            write={
                "snowflake": "SELECT CONVERT_TIMEZONE('America/New_York', '2024-08-06 09:10:00.000')",
                "spark": "SELECT CONVERT_TIMEZONE('America/New_York', '2024-08-06 09:10:00.000')",
                "databricks": "SELECT CONVERT_TIMEZONE('America/New_York', '2024-08-06 09:10:00.000')",
                "redshift": "SELECT CONVERT_TIMEZONE('America/New_York', '2024-08-06 09:10:00.000')",
            },
        )

        self.validate_all(
            "SELECT CONVERT_TIMEZONE('America/Los_Angeles', 'America/New_York', '2024-08-06 09:10:00.000')",
            write={
                "snowflake": "SELECT CONVERT_TIMEZONE('America/Los_Angeles', 'America/New_York', '2024-08-06 09:10:00.000')",
                "spark": "SELECT CONVERT_TIMEZONE('America/Los_Angeles', 'America/New_York', '2024-08-06 09:10:00.000')",
                "databricks": "SELECT CONVERT_TIMEZONE('America/Los_Angeles', 'America/New_York', '2024-08-06 09:10:00.000')",
                "redshift": "SELECT CONVERT_TIMEZONE('America/Los_Angeles', 'America/New_York', '2024-08-06 09:10:00.000')",
                "mysql": "SELECT CONVERT_TZ('2024-08-06 09:10:00.000', 'America/Los_Angeles', 'America/New_York')",
                "duckdb": "SELECT CAST('2024-08-06 09:10:00.000' AS TIMESTAMP) AT TIME ZONE 'America/Los_Angeles' AT TIME ZONE 'America/New_York'",
            },
        )

        self.validate_identity(
            "SELECT UUID_STRING(), UUID_STRING('fe971b24-9572-4005-b22f-351e9c09274d', 'foo')"
        )

        self.validate_all(
            "UUID_STRING('fe971b24-9572-4005-b22f-351e9c09274d', 'foo')",
            read={
                "snowflake": "UUID_STRING('fe971b24-9572-4005-b22f-351e9c09274d', 'foo')",
            },
            write={
                "hive": "UUID()",
                "spark2": "UUID()",
                "spark": "UUID()",
                "databricks": "UUID()",
                "duckdb": "UUID()",
                "presto": "UUID()",
                "trino": "UUID()",
                "postgres": "GEN_RANDOM_UUID()",
                "bigquery": "GENERATE_UUID()",
            },
        )
        self.validate_identity("TRY_TO_TIMESTAMP(foo)").assert_is(exp.Anonymous)
        self.validate_identity("TRY_TO_TIMESTAMP('12345')").assert_is(exp.Anonymous)
        self.validate_all(
            "SELECT TRY_TO_TIMESTAMP('2024-01-15 12:30:00.000')",
            write={
                "snowflake": "SELECT TRY_CAST('2024-01-15 12:30:00.000' AS TIMESTAMP)",
                "duckdb": "SELECT TRY_CAST('2024-01-15 12:30:00.000' AS TIMESTAMP)",
            },
        )
        self.validate_all(
            "SELECT TRY_TO_TIMESTAMP('invalid')",
            write={
                "snowflake": "SELECT TRY_CAST('invalid' AS TIMESTAMP)",
                "duckdb": "SELECT TRY_CAST('invalid' AS TIMESTAMP)",
            },
        )
        self.validate_all(
            "SELECT TRY_TO_TIMESTAMP('04/05/2013 01:02:03', 'mm/DD/yyyy hh24:mi:ss')",
            write={
                "snowflake": "SELECT TRY_TO_TIMESTAMP('04/05/2013 01:02:03', 'mm/DD/yyyy hh24:mi:ss')",
                "duckdb": "SELECT CAST(TRY_STRPTIME('04/05/2013 01:02:03', '%m/%d/%Y %H:%M:%S') AS TIMESTAMP)",
            },
        )

        self.validate_identity("EDITDISTANCE(col1, col2)")
        self.validate_all(
            "EDITDISTANCE(col1, col2, 3)",
            write={
                "bigquery": "EDIT_DISTANCE(col1, col2, max_distance => 3)",
                "postgres": "LEVENSHTEIN_LESS_EQUAL(col1, col2, 3)",
                "snowflake": "EDITDISTANCE(col1, col2, 3)",
            },
        )
        self.validate_identity("SELECT BITOR(a, b)")
        self.validate_identity("SELECT BIT_OR(a, b)", "SELECT BITOR(a, b)")
        self.validate_identity("SELECT BITOR(a, b, 'LEFT')")
        self.validate_identity("SELECT BITXOR(a, b, 'LEFT')")
        self.validate_identity("SELECT BIT_XOR(a, b)", "SELECT BITXOR(a, b)")
        self.validate_identity("SELECT BIT_XOR(a, b, 'LEFT')", "SELECT BITXOR(a, b, 'LEFT')")
        self.validate_identity("SELECT BITSHIFTLEFT(a, 1)")
        self.validate_identity("SELECT BIT_SHIFTLEFT(a, 1)", "SELECT BITSHIFTLEFT(a, 1)")
        self.validate_identity("SELECT BIT_SHIFTRIGHT(a, 1)", "SELECT BITSHIFTRIGHT(a, 1)")
        self.validate_all(
            "AS_VARCHAR(Col1)",
            write={
                "bigquery": "CAST(Col1 AS STRING)",
                "postgres": "CAST(Col1 AS VARCHAR)",
                "snowflake": "CAST(Col1 AS VARCHAR)",
                "databricks": "CAST(Col1 AS STRING)",
                "e6": "CAST(Col1 AS VARCHAR)",
            },
        )

        self.validate_identity("CREATE TABLE t (id INT PRIMARY KEY AUTOINCREMENT)")

        self.validate_all(
            "SELECT HEX_DECODE_BINARY('65')",
            write={
                "bigquery": "SELECT FROM_HEX('65')",
                "duckdb": "SELECT UNHEX('65')",
                "snowflake": "SELECT HEX_DECODE_BINARY('65')",
            },
        )

        self.validate_all(
<<<<<<< HEAD
            "AS_VARCHAR(A)",
            write={
                "databricks": "CAST(A AS STRING)",
                "trino": "CAST(A AS VARCHAR)",
                "postgres": "CAST(A AS VARCHAR)",
                "e6": "CAST(A AS VARCHAR)",
                "bigquery": "CAST(A AS STRING)",
=======
            "DAYOFWEEKISO(foo)",
            read={
                "presto": "DAY_OF_WEEK(foo)",
                "trino": "DAY_OF_WEEK(foo)",
            },
            write={
                "snowflake": "DAYOFWEEKISO(foo)",
            },
        )

        self.validate_all(
            "DAYOFWEEKISO(foo)",
            read={
                "presto": "DOW(foo)",
                "trino": "DOW(foo)",
            },
            write={
                "snowflake": "DAYOFWEEKISO(foo)",
            },
        )

        self.validate_all(
            "DAYOFYEAR(foo)",
            read={
                "presto": "DOY(foo)",
                "trino": "DOY(foo)",
            },
            write={
                "snowflake": "DAYOFYEAR(foo)",
            },
        )

        with self.assertRaises(ParseError):
            parse_one(
                "SELECT id, PRIOR name AS parent_name, name FROM tree CONNECT BY NOCYCLE PRIOR id = parent_id",
                dialect="snowflake",
            )

        self.validate_all(
            "SELECT CAST(1 AS DOUBLE), CAST(1 AS DOUBLE)",
            read={
                "bigquery": "SELECT CAST(1 AS BIGDECIMAL), CAST(1 AS BIGNUMERIC)",
            },
            write={
                "snowflake": "SELECT CAST(1 AS DOUBLE), CAST(1 AS DOUBLE)",
>>>>>>> fddd24af
            },
        )

    def test_null_treatment(self):
        self.validate_all(
            r"SELECT FIRST_VALUE(TABLE1.COLUMN1) OVER (PARTITION BY RANDOM_COLUMN1, RANDOM_COLUMN2 ROWS BETWEEN UNBOUNDED PRECEDING AND UNBOUNDED FOLLOWING) AS MY_ALIAS FROM TABLE1",
            write={
                "snowflake": r"SELECT FIRST_VALUE(TABLE1.COLUMN1) OVER (PARTITION BY RANDOM_COLUMN1, RANDOM_COLUMN2 ROWS BETWEEN UNBOUNDED PRECEDING AND UNBOUNDED FOLLOWING) AS MY_ALIAS FROM TABLE1"
            },
        )
        self.validate_all(
            r"SELECT FIRST_VALUE(TABLE1.COLUMN1 RESPECT NULLS) OVER (PARTITION BY RANDOM_COLUMN1, RANDOM_COLUMN2 ROWS BETWEEN UNBOUNDED PRECEDING AND UNBOUNDED FOLLOWING) AS MY_ALIAS FROM TABLE1",
            write={
                "snowflake": r"SELECT FIRST_VALUE(TABLE1.COLUMN1) RESPECT NULLS OVER (PARTITION BY RANDOM_COLUMN1, RANDOM_COLUMN2 ROWS BETWEEN UNBOUNDED PRECEDING AND UNBOUNDED FOLLOWING) AS MY_ALIAS FROM TABLE1"
            },
        )
        self.validate_all(
            r"SELECT FIRST_VALUE(TABLE1.COLUMN1) RESPECT NULLS OVER (PARTITION BY RANDOM_COLUMN1, RANDOM_COLUMN2 ROWS BETWEEN UNBOUNDED PRECEDING AND UNBOUNDED FOLLOWING) AS MY_ALIAS FROM TABLE1",
            write={
                "snowflake": r"SELECT FIRST_VALUE(TABLE1.COLUMN1) RESPECT NULLS OVER (PARTITION BY RANDOM_COLUMN1, RANDOM_COLUMN2 ROWS BETWEEN UNBOUNDED PRECEDING AND UNBOUNDED FOLLOWING) AS MY_ALIAS FROM TABLE1"
            },
        )
        self.validate_all(
            r"SELECT FIRST_VALUE(TABLE1.COLUMN1 IGNORE NULLS) OVER (PARTITION BY RANDOM_COLUMN1, RANDOM_COLUMN2 ROWS BETWEEN UNBOUNDED PRECEDING AND UNBOUNDED FOLLOWING) AS MY_ALIAS FROM TABLE1",
            write={
                "snowflake": r"SELECT FIRST_VALUE(TABLE1.COLUMN1) IGNORE NULLS OVER (PARTITION BY RANDOM_COLUMN1, RANDOM_COLUMN2 ROWS BETWEEN UNBOUNDED PRECEDING AND UNBOUNDED FOLLOWING) AS MY_ALIAS FROM TABLE1"
            },
        )
        self.validate_all(
            r"SELECT FIRST_VALUE(TABLE1.COLUMN1) IGNORE NULLS OVER (PARTITION BY RANDOM_COLUMN1, RANDOM_COLUMN2 ROWS BETWEEN UNBOUNDED PRECEDING AND UNBOUNDED FOLLOWING) AS MY_ALIAS FROM TABLE1",
            write={
                "snowflake": r"SELECT FIRST_VALUE(TABLE1.COLUMN1) IGNORE NULLS OVER (PARTITION BY RANDOM_COLUMN1, RANDOM_COLUMN2 ROWS BETWEEN UNBOUNDED PRECEDING AND UNBOUNDED FOLLOWING) AS MY_ALIAS FROM TABLE1"
            },
        )

    def test_staged_files(self):
        # Ensure we don't treat staged file paths as identifiers (i.e. they're not normalized)
        staged_file = parse_one("SELECT * FROM @foo", read="snowflake")
        self.assertEqual(
            normalize_identifiers(staged_file, dialect="snowflake").sql(dialect="snowflake"),
            staged_file.sql(dialect="snowflake"),
        )

        self.validate_identity('SELECT * FROM @"mystage"')
        self.validate_identity('SELECT * FROM @"myschema"."mystage"/file.gz')
        self.validate_identity('SELECT * FROM @"my_DB"."schEMA1".mystage/file.gz')
        self.validate_identity("SELECT metadata$filename FROM @s1/")
        self.validate_identity("SELECT * FROM @~")
        self.validate_identity("SELECT * FROM @~/some/path/to/file.csv")
        self.validate_identity("SELECT * FROM @mystage")
        self.validate_identity("SELECT * FROM '@mystage'")
        self.validate_identity("SELECT * FROM @namespace.mystage/path/to/file.json.gz")
        self.validate_identity("SELECT * FROM @namespace.%table_name/path/to/file.json.gz")
        self.validate_identity("SELECT * FROM '@external/location' (FILE_FORMAT => 'path.to.csv')")
        self.validate_identity("PUT file:///dir/tmp.csv @%table", check_command_warning=True)
        self.validate_identity("SELECT * FROM (SELECT a FROM @foo)")
        self.validate_identity(
            "SELECT * FROM (SELECT * FROM '@external/location' (FILE_FORMAT => 'path.to.csv'))"
        )
        self.validate_identity(
            "SELECT * FROM @foo/bar (FILE_FORMAT => ds_sandbox.test.my_csv_format, PATTERN => 'test') AS bla"
        )
        self.validate_identity(
            "SELECT t.$1, t.$2 FROM @mystage1 (FILE_FORMAT => 'myformat', PATTERN => '.*data.*[.]csv.gz') AS t"
        )
        self.validate_identity(
            "SELECT parse_json($1):a.b FROM @mystage2/data1.json.gz",
            "SELECT GET_PATH(PARSE_JSON($1), 'a.b') FROM @mystage2/data1.json.gz",
        )
        self.validate_identity(
            "SELECT * FROM @mystage t (c1)",
            "SELECT * FROM @mystage AS t(c1)",
        )
        self.validate_identity(
            "SELECT * FROM @foo/bar (PATTERN => 'test', FILE_FORMAT => ds_sandbox.test.my_csv_format) AS bla",
            "SELECT * FROM @foo/bar (FILE_FORMAT => ds_sandbox.test.my_csv_format, PATTERN => 'test') AS bla",
        )

        self.validate_identity(
            "SELECT * FROM @test.public.thing/location/somefile.csv( FILE_FORMAT => 'fmt' )",
            "SELECT * FROM @test.public.thing/location/somefile.csv (FILE_FORMAT => 'fmt')",
        )

    def test_sample(self):
        self.validate_identity("SELECT * FROM testtable TABLESAMPLE BERNOULLI (20.3)")
        self.validate_identity("SELECT * FROM testtable TABLESAMPLE SYSTEM (3) SEED (82)")
        self.validate_identity(
            "SELECT a FROM test PIVOT(SUM(x) FOR y IN ('z', 'q')) AS x TABLESAMPLE BERNOULLI (0.1)"
        )
        self.validate_identity(
            "SELECT i, j FROM table1 AS t1 INNER JOIN table2 AS t2 TABLESAMPLE BERNOULLI (50) WHERE t2.j = t1.i"
        )
        self.validate_identity(
            "SELECT * FROM (SELECT * FROM t1 JOIN t2 ON t1.a = t2.c) TABLESAMPLE BERNOULLI (1)"
        )
        self.validate_identity(
            "SELECT * FROM testtable TABLESAMPLE (10 ROWS)",
            "SELECT * FROM testtable TABLESAMPLE BERNOULLI (10 ROWS)",
        )
        self.validate_identity(
            "SELECT * FROM testtable TABLESAMPLE (100)",
            "SELECT * FROM testtable TABLESAMPLE BERNOULLI (100)",
        )
        self.validate_identity(
            "SELECT * FROM testtable SAMPLE (10)",
            "SELECT * FROM testtable TABLESAMPLE BERNOULLI (10)",
        )
        self.validate_identity(
            "SELECT * FROM testtable SAMPLE ROW (0)",
            "SELECT * FROM testtable TABLESAMPLE ROW (0)",
        )
        self.validate_identity(
            "SELECT a FROM test SAMPLE BLOCK (0.5) SEED (42)",
            "SELECT a FROM test TABLESAMPLE BLOCK (0.5) SEED (42)",
        )
        self.validate_identity(
            "SELECT user_id, value FROM table_name SAMPLE BERNOULLI ($s) SEED (0)",
            "SELECT user_id, value FROM table_name TABLESAMPLE BERNOULLI ($s) SEED (0)",
        )

        self.validate_all(
            "SELECT * FROM example TABLESAMPLE BERNOULLI (3) SEED (82)",
            read={
                "duckdb": "SELECT * FROM example TABLESAMPLE BERNOULLI (3 PERCENT) REPEATABLE (82)",
            },
            write={
                "databricks": "SELECT * FROM example TABLESAMPLE (3 PERCENT) REPEATABLE (82)",
                "duckdb": "SELECT * FROM example TABLESAMPLE BERNOULLI (3 PERCENT) REPEATABLE (82)",
                "snowflake": "SELECT * FROM example TABLESAMPLE BERNOULLI (3) SEED (82)",
            },
        )
        self.validate_all(
            "SELECT * FROM test AS _tmp TABLESAMPLE (5)",
            write={
                "postgres": "SELECT * FROM test AS _tmp TABLESAMPLE BERNOULLI (5)",
                "snowflake": "SELECT * FROM test AS _tmp TABLESAMPLE BERNOULLI (5)",
            },
        )
        self.validate_all(
            """
            SELECT i, j
                FROM
                     table1 AS t1 SAMPLE (25)     -- 25% of rows in table1
                         INNER JOIN
                     table2 AS t2 SAMPLE (50)     -- 50% of rows in table2
                WHERE t2.j = t1.i""",
            write={
                "snowflake": "SELECT i, j FROM table1 AS t1 TABLESAMPLE BERNOULLI (25) /* 25% of rows in table1 */ INNER JOIN table2 AS t2 TABLESAMPLE BERNOULLI (50) /* 50% of rows in table2 */ WHERE t2.j = t1.i",
            },
        )
        self.validate_all(
            "SELECT * FROM testtable SAMPLE BLOCK (0.012) REPEATABLE (99992)",
            write={
                "snowflake": "SELECT * FROM testtable TABLESAMPLE BLOCK (0.012) SEED (99992)",
            },
        )
        self.validate_all(
            "SELECT * FROM (SELECT * FROM t1 join t2 on t1.a = t2.c) SAMPLE (1)",
            write={
                "snowflake": "SELECT * FROM (SELECT * FROM t1 JOIN t2 ON t1.a = t2.c) TABLESAMPLE BERNOULLI (1)",
                "spark": "SELECT * FROM (SELECT * FROM t1 JOIN t2 ON t1.a = t2.c) TABLESAMPLE (1 PERCENT)",
            },
        )
        self.validate_all(
            "TO_DOUBLE(expr)",
            write={
                "snowflake": "TO_DOUBLE(expr)",
                "duckdb": "CAST(expr AS DOUBLE)",
            },
        )
        self.validate_all(
            "TO_DOUBLE(expr, fmt)",
            write={
                "snowflake": "TO_DOUBLE(expr, fmt)",
                "duckdb": UnsupportedError,
            },
        )

    def test_timestamps(self):
        self.validate_identity("SELECT CAST('12:00:00' AS TIME)")
        self.validate_identity("SELECT DATE_PART(month, a)")

        for data_type in (
            "TIMESTAMP",
            "TIMESTAMPLTZ",
            "TIMESTAMPNTZ",
        ):
            self.validate_identity(f"CAST(a AS {data_type})")

        self.validate_identity("CAST(a AS TIMESTAMP_NTZ)", "CAST(a AS TIMESTAMPNTZ)")
        self.validate_identity("CAST(a AS TIMESTAMP_LTZ)", "CAST(a AS TIMESTAMPLTZ)")

        self.validate_all(
            "SELECT a::TIMESTAMP_LTZ(9)",
            write={
                "snowflake": "SELECT CAST(a AS TIMESTAMPLTZ(9))",
            },
        )
        self.validate_all(
            "SELECT a::TIMESTAMPLTZ",
            write={
                "snowflake": "SELECT CAST(a AS TIMESTAMPLTZ)",
            },
        )
        self.validate_all(
            "SELECT a::TIMESTAMP WITH LOCAL TIME ZONE",
            write={
                "snowflake": "SELECT CAST(a AS TIMESTAMPLTZ)",
            },
        )
        self.validate_all(
            "SELECT EXTRACT('month', a)",
            write={
                "snowflake": "SELECT DATE_PART('month', a)",
            },
        )
        self.validate_all(
            "SELECT DATE_PART('month', a)",
            write={
                "snowflake": "SELECT DATE_PART('month', a)",
            },
        )
        self.validate_all(
            "SELECT DATE_PART(month, a::DATETIME)",
            write={
                "snowflake": "SELECT DATE_PART(month, CAST(a AS DATETIME))",
            },
        )
        self.validate_all(
            "SELECT DATE_PART(epoch_second, foo) as ddate from table_name",
            write={
                "snowflake": "SELECT EXTRACT(epoch_second FROM CAST(foo AS TIMESTAMP)) AS ddate FROM table_name",
                "presto": "SELECT TO_UNIXTIME(CAST(foo AS TIMESTAMP)) AS ddate FROM table_name",
            },
        )
        self.validate_all(
            "SELECT DATE_PART(epoch_milliseconds, foo) as ddate from table_name",
            write={
                "snowflake": "SELECT EXTRACT(epoch_second FROM CAST(foo AS TIMESTAMP)) * 1000 AS ddate FROM table_name",
                "presto": "SELECT TO_UNIXTIME(CAST(foo AS TIMESTAMP)) * 1000 AS ddate FROM table_name",
            },
        )
        self.validate_all(
            "DATEADD(DAY, 5, CAST('2008-12-25' AS DATE))",
            read={
                "snowflake": "TIMESTAMPADD(DAY, 5, CAST('2008-12-25' AS DATE))",
            },
            write={
                "bigquery": "DATE_ADD(CAST('2008-12-25' AS DATE), INTERVAL 5 DAY)",
                "snowflake": "DATEADD(DAY, 5, CAST('2008-12-25' AS DATE))",
            },
        )
        self.validate_identity(
            "DATEDIFF(DAY, CAST('2007-12-25' AS DATE), CAST('2008-12-25' AS DATE))"
        )
        self.validate_identity(
            "TIMEDIFF(DAY, CAST('2007-12-25' AS DATE), CAST('2008-12-25' AS DATE))",
            "DATEDIFF(DAY, CAST('2007-12-25' AS DATE), CAST('2008-12-25' AS DATE))",
        )
        self.validate_identity(
            "TIMESTAMPDIFF(DAY, CAST('2007-12-25' AS DATE), CAST('2008-12-25' AS DATE))",
            "DATEDIFF(DAY, CAST('2007-12-25' AS DATE), CAST('2008-12-25' AS DATE))",
        )

        self.validate_identity("DATEADD(y, 5, x)", "DATEADD(YEAR, 5, x)")
        self.validate_identity("DATEADD(y, 5, x)", "DATEADD(YEAR, 5, x)")
        self.validate_identity("DATE_PART(yyy, x)", "DATE_PART(YEAR, x)")
        self.validate_identity("DATE_TRUNC(yr, x)", "DATE_TRUNC('YEAR', x)")

        self.validate_identity("TO_DATE('12345')").assert_is(exp.Anonymous)

        self.validate_identity(
            "SELECT TO_DATE('2019-02-28') + INTERVAL '1 day, 1 year'",
            "SELECT CAST('2019-02-28' AS DATE) + INTERVAL '1 day, 1 year'",
        )

        self.validate_identity("TO_DATE(x)").assert_is(exp.TsOrDsToDate)
        self.validate_identity("TRY_TO_DATE(x)").assert_is(exp.TsOrDsToDate)

        self.validate_all(
            "DATE(x)",
            write={
                "duckdb": "CAST(x AS DATE)",
                "snowflake": "TO_DATE(x)",
            },
        )
        self.validate_all(
            "TO_DATE(x, 'MM-DD-YYYY')",
            write={
                "snowflake": "TO_DATE(x, 'mm-DD-yyyy')",
                "duckdb": "CAST(STRPTIME(x, '%m-%d-%Y') AS DATE)",
            },
        )
        self.validate_all(
            "DATE('01-01-2000', 'MM-DD-YYYY')",
            write={
                "snowflake": "TO_DATE('01-01-2000', 'mm-DD-yyyy')",
                "duckdb": "CAST(STRPTIME('01-01-2000', '%m-%d-%Y') AS DATE)",
            },
        )
        self.validate_all(
            "TO_DATE('01-01-2000', 'MM-DD-YYYY')",
            write={
                "snowflake": "TO_DATE('01-01-2000', 'mm-DD-yyyy')",
                "duckdb": "CAST(STRPTIME('01-01-2000', '%m-%d-%Y') AS DATE)",
            },
        )
        self.validate_all(
            "TRY_TO_DATE('01-01-2000', 'MM-DD-YYYY')",
            write={
                "snowflake": "TRY_TO_DATE('01-01-2000', 'mm-DD-yyyy')",
                "duckdb": "CAST(STRPTIME('01-01-2000', '%m-%d-%Y') AS DATE)",
            },
        )

        self.validate_identity("SELECT TO_TIME(x) FROM t")
        self.validate_all(
            "SELECT TO_TIME('12:05:00')",
            write={
                "bigquery": "SELECT CAST('12:05:00' AS TIME)",
                "snowflake": "SELECT CAST('12:05:00' AS TIME)",
                "duckdb": "SELECT CAST('12:05:00' AS TIME)",
            },
        )
        self.validate_all(
            "SELECT TO_TIME(CONVERT_TIMEZONE('UTC', 'US/Pacific', '2024-08-06 09:10:00.000')) AS pst_time",
            write={
                "snowflake": "SELECT TO_TIME(CONVERT_TIMEZONE('UTC', 'US/Pacific', '2024-08-06 09:10:00.000')) AS pst_time",
                "duckdb": "SELECT CAST(CAST('2024-08-06 09:10:00.000' AS TIMESTAMP) AT TIME ZONE 'UTC' AT TIME ZONE 'US/Pacific' AS TIME) AS pst_time",
            },
        )
        self.validate_all(
            "SELECT TO_TIME('11.15.00', 'hh24.mi.ss')",
            write={
                "snowflake": "SELECT TO_TIME('11.15.00', 'hh24.mi.ss')",
                "duckdb": "SELECT CAST(STRPTIME('11.15.00', '%H.%M.%S') AS TIME)",
            },
        )
        self.validate_all(
            "SELECT TRY_TO_TIME('11.15.00', 'hh24.mi.ss')",
            write={
                "snowflake": "SELECT TRY_TO_TIME('11.15.00', 'hh24.mi.ss')",
                "duckdb": "SELECT CAST(STRPTIME('11.15.00', '%H.%M.%S') AS TIME)",
            },
        )

    def test_semi_structured_types(self):
        self.validate_identity("SELECT CAST(a AS VARIANT)")
        self.validate_identity("SELECT CAST(a AS ARRAY)")

        self.validate_all(
            "SELECT a::VARIANT",
            write={
                "snowflake": "SELECT CAST(a AS VARIANT)",
                "tsql": "SELECT CAST(a AS SQL_VARIANT)",
            },
        )
        self.validate_all(
            "ARRAY_CONSTRUCT(0, 1, 2)",
            write={
                "snowflake": "[0, 1, 2]",
                "bigquery": "[0, 1, 2]",
                "duckdb": "[0, 1, 2]",
                "presto": "ARRAY[0, 1, 2]",
                "spark": "ARRAY(0, 1, 2)",
            },
        )
        self.validate_all(
            "SELECT a::OBJECT",
            write={
                "snowflake": "SELECT CAST(a AS OBJECT)",
            },
        )

    def test_historical_data(self):
        self.validate_identity("SELECT * FROM my_table AT (STATEMENT => $query_id_var)")
        self.validate_identity("SELECT * FROM my_table AT (OFFSET => -60 * 5)")
        self.validate_identity("SELECT * FROM my_table BEFORE (STATEMENT => $query_id_var)")
        self.validate_identity("SELECT * FROM my_table BEFORE (OFFSET => -60 * 5)")
        self.validate_identity("CREATE SCHEMA restored_schema CLONE my_schema AT (OFFSET => -3600)")
        self.validate_identity(
            "CREATE TABLE restored_table CLONE my_table AT (TIMESTAMP => CAST('Sat, 09 May 2015 01:01:00 +0300' AS TIMESTAMPTZ))",
        )
        self.validate_identity(
            "CREATE DATABASE restored_db CLONE my_db BEFORE (STATEMENT => '8e5d0ca9-005e-44e6-b858-a8f5b37c5726')"
        )
        self.validate_identity(
            "SELECT * FROM my_table AT (TIMESTAMP => TO_TIMESTAMP(1432669154242, 3))"
        )
        self.validate_identity(
            "SELECT * FROM my_table AT (OFFSET => -60 * 5) AS T WHERE T.flag = 'valid'"
        )
        self.validate_identity(
            "SELECT * FROM my_table AT (STATEMENT => '8e5d0ca9-005e-44e6-b858-a8f5b37c5726')"
        )
        self.validate_identity(
            "SELECT * FROM my_table BEFORE (STATEMENT => '8e5d0ca9-005e-44e6-b858-a8f5b37c5726')"
        )
        self.validate_identity(
            "SELECT * FROM my_table AT (TIMESTAMP => 'Fri, 01 May 2015 16:20:00 -0700'::timestamp)",
            "SELECT * FROM my_table AT (TIMESTAMP => CAST('Fri, 01 May 2015 16:20:00 -0700' AS TIMESTAMP))",
        )
        self.validate_identity(
            "SELECT * FROM my_table AT(TIMESTAMP => 'Fri, 01 May 2015 16:20:00 -0700'::timestamp_tz)",
            "SELECT * FROM my_table AT (TIMESTAMP => CAST('Fri, 01 May 2015 16:20:00 -0700' AS TIMESTAMPTZ))",
        )
        self.validate_identity(
            "SELECT * FROM my_table BEFORE (TIMESTAMP => 'Fri, 01 May 2015 16:20:00 -0700'::timestamp_tz);",
            "SELECT * FROM my_table BEFORE (TIMESTAMP => CAST('Fri, 01 May 2015 16:20:00 -0700' AS TIMESTAMPTZ))",
        )
        self.validate_identity(
            """
            SELECT oldt.* , newt.*
            FROM my_table BEFORE(STATEMENT => '8e5d0ca9-005e-44e6-b858-a8f5b37c5726') AS oldt
            FULL OUTER JOIN my_table AT(STATEMENT => '8e5d0ca9-005e-44e6-b858-a8f5b37c5726') AS newt
            ON oldt.id = newt.id
            WHERE oldt.id IS NULL OR newt.id IS NULL;
            """,
            "SELECT oldt.*, newt.* FROM my_table BEFORE (STATEMENT => '8e5d0ca9-005e-44e6-b858-a8f5b37c5726') AS oldt FULL OUTER JOIN my_table AT (STATEMENT => '8e5d0ca9-005e-44e6-b858-a8f5b37c5726') AS newt ON oldt.id = newt.id WHERE oldt.id IS NULL OR newt.id IS NULL",
        )

        # Make sure that the historical data keywords can still be used as aliases
        for historical_data_prefix in ("AT", "BEFORE", "END", "CHANGES"):
            for schema_suffix in ("", "(col)"):
                with self.subTest(
                    f"Testing historical data prefix alias: {historical_data_prefix}{schema_suffix}"
                ):
                    self.validate_identity(
                        f"SELECT * FROM foo {historical_data_prefix}{schema_suffix}",
                        f"SELECT * FROM foo AS {historical_data_prefix}{schema_suffix}",
                    )

    def test_ddl(self):
        for constraint_prefix in ("WITH ", ""):
            with self.subTest(f"Constraint prefix: {constraint_prefix}"):
                self.validate_identity(
                    f"CREATE TABLE t (id INT {constraint_prefix}MASKING POLICY p.q.r)",
                    "CREATE TABLE t (id INT MASKING POLICY p.q.r)",
                )
                self.validate_identity(
                    f"CREATE TABLE t (id INT {constraint_prefix}MASKING POLICY p USING (c1, c2, c3))",
                    "CREATE TABLE t (id INT MASKING POLICY p USING (c1, c2, c3))",
                )
                self.validate_identity(
                    f"CREATE TABLE t (id INT {constraint_prefix}PROJECTION POLICY p.q.r)",
                    "CREATE TABLE t (id INT PROJECTION POLICY p.q.r)",
                )
                self.validate_identity(
                    f"CREATE TABLE t (id INT {constraint_prefix}TAG (key1='value_1', key2='value_2'))",
                    "CREATE TABLE t (id INT TAG (key1='value_1', key2='value_2'))",
                )

        self.validate_identity("CREATE OR REPLACE TABLE foo COPY GRANTS USING TEMPLATE (SELECT 1)")
        self.validate_identity("USE SECONDARY ROLES ALL")
        self.validate_identity("USE SECONDARY ROLES NONE")
        self.validate_identity("USE SECONDARY ROLES a, b, c")
        self.validate_identity("CREATE SECURE VIEW table1 AS (SELECT a FROM table2)")
        self.validate_identity("CREATE OR REPLACE VIEW foo (uid) COPY GRANTS AS (SELECT 1)")
        self.validate_identity("CREATE TABLE geospatial_table (id INT, g GEOGRAPHY)")
        self.validate_identity("CREATE MATERIALIZED VIEW a COMMENT='...' AS SELECT 1 FROM x")
        self.validate_identity("CREATE DATABASE mytestdb_clone CLONE mytestdb")
        self.validate_identity("CREATE SCHEMA mytestschema_clone CLONE testschema")
        self.validate_identity("CREATE TABLE IDENTIFIER('foo') (COLUMN1 VARCHAR, COLUMN2 VARCHAR)")
        self.validate_identity("CREATE TABLE IDENTIFIER($foo) (col1 VARCHAR, col2 VARCHAR)")
        self.validate_identity("CREATE TAG cost_center ALLOWED_VALUES 'a', 'b'")
        self.validate_identity("CREATE WAREHOUSE x").this.assert_is(exp.Identifier)
        self.validate_identity("CREATE STREAMLIT x").this.assert_is(exp.Identifier)
        self.validate_identity(
            "CREATE TEMPORARY STAGE stage1 FILE_FORMAT=(TYPE=PARQUET)"
        ).this.assert_is(exp.Table)
        self.validate_identity(
            "CREATE STAGE stage1 FILE_FORMAT='format1'",
            "CREATE STAGE stage1 FILE_FORMAT=(FORMAT_NAME='format1')",
        )
        self.validate_identity("CREATE STAGE stage1 FILE_FORMAT=(FORMAT_NAME=stage1.format1)")
        self.validate_identity("CREATE STAGE stage1 FILE_FORMAT=(FORMAT_NAME='stage1.format1')")
        self.validate_identity(
            "CREATE STAGE stage1 FILE_FORMAT=schema1.format1",
            "CREATE STAGE stage1 FILE_FORMAT=(FORMAT_NAME=schema1.format1)",
        )
        with self.assertRaises(ParseError):
            self.parse_one("CREATE STAGE stage1 FILE_FORMAT=123", dialect="snowflake")
        self.validate_identity(
            "CREATE STAGE s1 URL='s3://bucket-123' FILE_FORMAT=(TYPE='JSON') CREDENTIALS=(aws_key_id='test' aws_secret_key='test')"
        )
        self.validate_identity(
            "CREATE OR REPLACE TAG IF NOT EXISTS cost_center COMMENT='cost_center tag'"
        ).this.assert_is(exp.Identifier)
        self.validate_identity(
            "CREATE TEMPORARY FILE FORMAT fileformat1 TYPE=PARQUET COMPRESSION=auto"
        ).this.assert_is(exp.Table)
        self.validate_identity(
            "CREATE DYNAMIC TABLE product (pre_tax_profit, taxes, after_tax_profit) TARGET_LAG='20 minutes' WAREHOUSE=mywh AS SELECT revenue - cost, (revenue - cost) * tax_rate, (revenue - cost) * (1.0 - tax_rate) FROM staging_table"
        )
        self.validate_identity(
            "ALTER TABLE db_name.schmaName.tblName ADD COLUMN COLUMN_1 VARCHAR NOT NULL TAG (key1='value_1')"
        )
        self.validate_identity(
            "DROP FUNCTION my_udf (OBJECT(city VARCHAR, zipcode DECIMAL(38, 0), val ARRAY(BOOLEAN)))"
        )
        self.validate_identity(
            "CREATE TABLE orders_clone_restore CLONE orders AT (TIMESTAMP => TO_TIMESTAMP_TZ('04/05/2013 01:02:03', 'mm/dd/yyyy hh24:mi:ss'))"
        )
        self.validate_identity(
            "CREATE TABLE orders_clone_restore CLONE orders BEFORE (STATEMENT => '8e5d0ca9-005e-44e6-b858-a8f5b37c5726')"
        )
        self.validate_identity(
            "CREATE SCHEMA mytestschema_clone_restore CLONE testschema BEFORE (TIMESTAMP => TO_TIMESTAMP(40 * 365 * 86400))"
        )
        self.validate_identity(
            "CREATE OR REPLACE TABLE EXAMPLE_DB.DEMO.USERS (ID DECIMAL(38, 0) NOT NULL, PRIMARY KEY (ID), FOREIGN KEY (CITY_CODE) REFERENCES EXAMPLE_DB.DEMO.CITIES (CITY_CODE))"
        )
        self.validate_identity(
            "CREATE ICEBERG TABLE my_iceberg_table (amount ARRAY(INT)) CATALOG='SNOWFLAKE' EXTERNAL_VOLUME='my_external_volume' BASE_LOCATION='my/relative/path/from/extvol'"
        )
        self.validate_identity(
            """CREATE OR REPLACE FUNCTION ibis_udfs.public.object_values("obj" OBJECT) RETURNS ARRAY LANGUAGE JAVASCRIPT RETURNS NULL ON NULL INPUT AS ' return Object.values(obj) '"""
        )
        self.validate_identity(
            """CREATE OR REPLACE FUNCTION ibis_udfs.public.object_values("obj" OBJECT) RETURNS ARRAY LANGUAGE JAVASCRIPT STRICT AS ' return Object.values(obj) '"""
        )
        self.validate_identity(
            "CREATE OR REPLACE TABLE TEST (SOME_REF DECIMAL(38, 0) NOT NULL FOREIGN KEY REFERENCES SOME_OTHER_TABLE (ID))"
        )
        self.validate_identity(
            "CREATE OR REPLACE FUNCTION my_udf(location OBJECT(city VARCHAR, zipcode DECIMAL(38, 0), val ARRAY(BOOLEAN))) RETURNS VARCHAR AS $$ SELECT 'foo' $$",
            "CREATE OR REPLACE FUNCTION my_udf(location OBJECT(city VARCHAR, zipcode DECIMAL(38, 0), val ARRAY(BOOLEAN))) RETURNS VARCHAR AS ' SELECT \\'foo\\' '",
        )
        self.validate_identity(
            "CREATE OR REPLACE FUNCTION my_udtf(foo BOOLEAN) RETURNS TABLE(col1 ARRAY(INT)) AS $$ WITH t AS (SELECT CAST([1, 2, 3] AS ARRAY(INT)) AS c) SELECT c FROM t $$",
            "CREATE OR REPLACE FUNCTION my_udtf(foo BOOLEAN) RETURNS TABLE (col1 ARRAY(INT)) AS ' WITH t AS (SELECT CAST([1, 2, 3] AS ARRAY(INT)) AS c) SELECT c FROM t '",
        )
        self.validate_identity(
            "CREATE SEQUENCE seq1 WITH START=1, INCREMENT=1 ORDER",
            "CREATE SEQUENCE seq1 START=1 INCREMENT BY 1 ORDER",
        )
        self.validate_identity(
            "CREATE SEQUENCE seq1 WITH START=1 INCREMENT=1 ORDER",
            "CREATE SEQUENCE seq1 START=1 INCREMENT=1 ORDER",
        )
        self.validate_identity(
            """create external table et2(
  col1 date as (parse_json(metadata$external_table_partition):COL1::date),
  col2 varchar as (parse_json(metadata$external_table_partition):COL2::varchar),
  col3 number as (parse_json(metadata$external_table_partition):COL3::number))
  partition by (col1,col2,col3)
  location=@s2/logs/
  partition_type = user_specified
  file_format = (type = parquet compression = gzip binary_as_text = false)""",
            "CREATE EXTERNAL TABLE et2 (col1 DATE AS (CAST(GET_PATH(PARSE_JSON(metadata$external_table_partition), 'COL1') AS DATE)), col2 VARCHAR AS (CAST(GET_PATH(PARSE_JSON(metadata$external_table_partition), 'COL2') AS VARCHAR)), col3 DECIMAL(38, 0) AS (CAST(GET_PATH(PARSE_JSON(metadata$external_table_partition), 'COL3') AS DECIMAL(38, 0)))) PARTITION BY (col1, col2, col3) LOCATION=@s2/logs/ partition_type=user_specified FILE_FORMAT=(type=parquet compression=gzip binary_as_text=FALSE)",
        )

        self.validate_all(
            "CREATE TABLE orders_clone CLONE orders",
            read={
                "bigquery": "CREATE TABLE orders_clone CLONE orders",
            },
            write={
                "bigquery": "CREATE TABLE orders_clone CLONE orders",
                "snowflake": "CREATE TABLE orders_clone CLONE orders",
            },
        )
        self.validate_all(
            "CREATE OR REPLACE TRANSIENT TABLE a (id INT)",
            read={
                "postgres": "CREATE OR REPLACE TRANSIENT TABLE a (id INT)",
                "snowflake": "CREATE OR REPLACE TRANSIENT TABLE a (id INT)",
            },
            write={
                "postgres": "CREATE OR REPLACE TABLE a (id INT)",
                "mysql": "CREATE OR REPLACE TABLE a (id INT)",
                "snowflake": "CREATE OR REPLACE TRANSIENT TABLE a (id INT)",
            },
        )
        self.validate_all(
            "CREATE TABLE a (b INT)",
            read={"teradata": "CREATE MULTISET TABLE a (b INT)"},
            write={"snowflake": "CREATE TABLE a (b INT)"},
        )

        self.validate_identity("CREATE TABLE a TAG (key1='value_1', key2='value_2')")
        self.validate_all(
            "CREATE TABLE a TAG (key1='value_1')",
            read={
                "snowflake": "CREATE TABLE a WITH TAG (key1='value_1')",
            },
        )

        for action in ("SET", "DROP"):
            with self.subTest(f"ALTER COLUMN {action} NOT NULL"):
                self.validate_all(
                    f"""
                        ALTER TABLE a
                        ALTER COLUMN my_column {action} NOT NULL;
                    """,
                    write={
                        "snowflake": f"ALTER TABLE a ALTER COLUMN my_column {action} NOT NULL",
                        "duckdb": f"ALTER TABLE a ALTER COLUMN my_column {action} NOT NULL",
                        "postgres": f"ALTER TABLE a ALTER COLUMN my_column {action} NOT NULL",
                    },
                )

        self.assertIsNotNone(
            self.validate_identity("CREATE TABLE foo (bar INT AS (foo))").find(
                exp.TransformColumnConstraint
            )
        )

    def test_user_defined_functions(self):
        self.validate_all(
            "CREATE FUNCTION a(x DATE, y BIGINT) RETURNS ARRAY LANGUAGE JAVASCRIPT AS $$ SELECT 1 $$",
            write={
                "snowflake": "CREATE FUNCTION a(x DATE, y BIGINT) RETURNS ARRAY LANGUAGE JAVASCRIPT AS ' SELECT 1 '",
            },
        )
        self.validate_all(
            "CREATE FUNCTION a() RETURNS TABLE (b INT) AS 'SELECT 1'",
            write={
                "snowflake": "CREATE FUNCTION a() RETURNS TABLE (b INT) AS 'SELECT 1'",
                "bigquery": "CREATE TABLE FUNCTION a() RETURNS TABLE <b INT64> AS SELECT 1",
            },
        )
        self.validate_all(
            "CREATE FUNCTION a() RETURNS INT IMMUTABLE AS 'SELECT 1'",
            write={
                "snowflake": "CREATE FUNCTION a() RETURNS INT IMMUTABLE AS 'SELECT 1'",
            },
        )

    def test_stored_procedures(self):
        self.validate_identity("CALL a.b.c(x, y)", check_command_warning=True)
        self.validate_identity(
            "CREATE PROCEDURE a.b.c(x INT, y VARIANT) RETURNS OBJECT EXECUTE AS CALLER AS 'BEGIN SELECT 1; END;'"
        )

    def test_table_function(self):
        self.validate_identity("SELECT * FROM TABLE('MYTABLE')")
        self.validate_identity("SELECT * FROM TABLE($MYVAR)")
        self.validate_identity("SELECT * FROM TABLE(?)")
        self.validate_identity("SELECT * FROM TABLE(:BINDING)")
        self.validate_identity("SELECT * FROM TABLE($MYVAR) WHERE COL1 = 10")
        self.validate_identity("SELECT * FROM TABLE('t1') AS f")
        self.validate_identity("SELECT * FROM (TABLE('t1') CROSS JOIN TABLE('t2'))")
        self.validate_identity("SELECT * FROM TABLE('t1'), LATERAL (SELECT * FROM t2)")
        self.validate_identity("SELECT * FROM TABLE('t1') UNION ALL SELECT * FROM TABLE('t2')")
        self.validate_identity("SELECT * FROM TABLE('t1') TABLESAMPLE BERNOULLI (20.3)")
        self.validate_identity("""SELECT * FROM TABLE('MYDB."MYSCHEMA"."MYTABLE"')""")
        self.validate_identity(
            'SELECT * FROM TABLE($$MYDB. "MYSCHEMA"."MYTABLE"$$)',
            """SELECT * FROM TABLE('MYDB. "MYSCHEMA"."MYTABLE"')""",
        )

    def test_flatten(self):
        self.assertEqual(
            exp.select(exp.Explode(this=exp.column("x")).as_("y", quoted=True)).sql(
                "snowflake", pretty=True
            ),
            """SELECT
  IFF(_u.pos = _u_2.pos_2, _u_2."y", NULL) AS "y"
FROM TABLE(FLATTEN(INPUT => ARRAY_GENERATE_RANGE(0, (
  GREATEST(ARRAY_SIZE(x)) - 1
) + 1))) AS _u(seq, key, path, index, pos, this)
CROSS JOIN TABLE(FLATTEN(INPUT => x)) AS _u_2(seq, key, path, pos_2, "y", this)
WHERE
  _u.pos = _u_2.pos_2
  OR (
    _u.pos > (
      ARRAY_SIZE(x) - 1
    ) AND _u_2.pos_2 = (
      ARRAY_SIZE(x) - 1
    )
  )""",
        )

        self.validate_all(
            """
            select
              dag_report.acct_id,
              dag_report.report_date,
              dag_report.report_uuid,
              dag_report.airflow_name,
              dag_report.dag_id,
              f.value::varchar as operator
            from cs.telescope.dag_report,
            table(flatten(input=>split(operators, ','))) f
            """,
            write={
                "snowflake": """SELECT
  dag_report.acct_id,
  dag_report.report_date,
  dag_report.report_uuid,
  dag_report.airflow_name,
  dag_report.dag_id,
  CAST(f.value AS VARCHAR) AS operator
FROM cs.telescope.dag_report, TABLE(FLATTEN(input => SPLIT(operators, ','))) AS f"""
            },
            pretty=True,
        )
        self.validate_all(
            """
            SELECT
              uc.user_id,
              uc.start_ts AS ts,
              CASE
                WHEN uc.start_ts::DATE >= '2023-01-01' AND uc.country_code IN ('US') AND uc.user_id NOT IN (
                  SELECT DISTINCT
                    _id
                  FROM
                    users,
                    LATERAL FLATTEN(INPUT => PARSE_JSON(flags)) datasource
                  WHERE datasource.value:name = 'something'
                )
                  THEN 'Sample1'
                  ELSE 'Sample2'
              END AS entity
            FROM user_countries AS uc
            LEFT JOIN (
              SELECT user_id, MAX(IFF(service_entity IS NULL,1,0)) AS le_null
              FROM accepted_user_agreements
              GROUP BY 1
            ) AS aua
              ON uc.user_id = aua.user_id
            """,
            write={
                "snowflake": """SELECT
  uc.user_id,
  uc.start_ts AS ts,
  CASE
    WHEN CAST(uc.start_ts AS DATE) >= '2023-01-01'
    AND uc.country_code IN ('US')
    AND uc.user_id <> ALL (
      SELECT DISTINCT
        _id
      FROM users, LATERAL IFF(_u.pos = _u_2.pos_2, _u_2.entity, NULL) AS datasource(SEQ, KEY, PATH, INDEX, VALUE, THIS)
      WHERE
        GET_PATH(datasource.value, 'name') = 'something'
    )
    THEN 'Sample1'
    ELSE 'Sample2'
  END AS entity
FROM user_countries AS uc
LEFT JOIN (
  SELECT
    user_id,
    MAX(IFF(service_entity IS NULL, 1, 0)) AS le_null
  FROM accepted_user_agreements
  GROUP BY
    1
) AS aua
  ON uc.user_id = aua.user_id
CROSS JOIN TABLE(FLATTEN(INPUT => ARRAY_GENERATE_RANGE(0, (
  GREATEST(ARRAY_SIZE(INPUT => PARSE_JSON(flags))) - 1
) + 1))) AS _u(seq, key, path, index, pos, this)
CROSS JOIN TABLE(FLATTEN(INPUT => PARSE_JSON(flags))) AS _u_2(seq, key, path, pos_2, entity, this)
WHERE
  _u.pos = _u_2.pos_2
  OR (
    _u.pos > (
      ARRAY_SIZE(INPUT => PARSE_JSON(flags)) - 1
    )
    AND _u_2.pos_2 = (
      ARRAY_SIZE(INPUT => PARSE_JSON(flags)) - 1
    )
  )""",
            },
            pretty=True,
        )

        # All examples from https://docs.snowflake.com/en/sql-reference/functions/flatten.html#syntax
        self.validate_all(
            "SELECT * FROM TABLE(FLATTEN(input => parse_json('[1, ,77]'))) f",
            write={
                "snowflake": "SELECT * FROM TABLE(FLATTEN(input => PARSE_JSON('[1, ,77]'))) AS f"
            },
        )

        self.validate_all(
            """SELECT * FROM TABLE(FLATTEN(input => parse_json('{"a":1, "b":[77,88]}'), outer => true)) f""",
            write={
                "snowflake": """SELECT * FROM TABLE(FLATTEN(input => PARSE_JSON('{"a":1, "b":[77,88]}'), outer => TRUE)) AS f"""
            },
        )

        self.validate_all(
            """SELECT * FROM TABLE(FLATTEN(input => parse_json('{"a":1, "b":[77,88]}'), path => 'b')) f""",
            write={
                "snowflake": """SELECT * FROM TABLE(FLATTEN(input => PARSE_JSON('{"a":1, "b":[77,88]}'), path => 'b')) AS f"""
            },
        )

        self.validate_all(
            """SELECT * FROM TABLE(FLATTEN(input => parse_json('[]'))) f""",
            write={"snowflake": """SELECT * FROM TABLE(FLATTEN(input => PARSE_JSON('[]'))) AS f"""},
        )

        self.validate_all(
            """SELECT * FROM TABLE(FLATTEN(input => parse_json('[]'), outer => true)) f""",
            write={
                "snowflake": """SELECT * FROM TABLE(FLATTEN(input => PARSE_JSON('[]'), outer => TRUE)) AS f"""
            },
        )

        self.validate_all(
            """SELECT * FROM TABLE(FLATTEN(input => parse_json('{"a":1, "b":[77,88], "c": {"d":"X"}}'))) f""",
            write={
                "snowflake": """SELECT * FROM TABLE(FLATTEN(input => PARSE_JSON('{"a":1, "b":[77,88], "c": {"d":"X"}}'))) AS f"""
            },
        )

        self.validate_all(
            """SELECT * FROM TABLE(FLATTEN(input => parse_json('{"a":1, "b":[77,88], "c": {"d":"X"}}'), recursive => true)) f""",
            write={
                "snowflake": """SELECT * FROM TABLE(FLATTEN(input => PARSE_JSON('{"a":1, "b":[77,88], "c": {"d":"X"}}'), recursive => TRUE)) AS f"""
            },
        )

        self.validate_all(
            """SELECT * FROM TABLE(FLATTEN(input => parse_json('{"a":1, "b":[77,88], "c": {"d":"X"}}'), recursive => true, mode => 'object')) f""",
            write={
                "snowflake": """SELECT * FROM TABLE(FLATTEN(input => PARSE_JSON('{"a":1, "b":[77,88], "c": {"d":"X"}}'), recursive => TRUE, mode => 'object')) AS f"""
            },
        )

        self.validate_all(
            """
            SELECT id as "ID",
              f.value AS "Contact",
              f1.value:type AS "Type",
              f1.value:content AS "Details"
            FROM persons p,
              lateral flatten(input => p.c, path => 'contact') f,
              lateral flatten(input => f.value:business) f1
            """,
            write={
                "snowflake": """SELECT
  id AS "ID",
  f.value AS "Contact",
  GET_PATH(f1.value, 'type') AS "Type",
  GET_PATH(f1.value, 'content') AS "Details"
FROM persons AS p, LATERAL FLATTEN(input => p.c, path => 'contact') AS f(SEQ, KEY, PATH, INDEX, VALUE, THIS), LATERAL FLATTEN(input => GET_PATH(f.value, 'business')) AS f1(SEQ, KEY, PATH, INDEX, VALUE, THIS)""",
            },
            pretty=True,
        )

        self.validate_all(
            """
            SELECT id as "ID",
              value AS "Contact"
            FROM persons p,
              lateral flatten(input => p.c, path => 'contact')
            """,
            write={
                "snowflake": """SELECT
  id AS "ID",
  value AS "Contact"
FROM persons AS p, LATERAL FLATTEN(input => p.c, path => 'contact') AS _flattened(SEQ, KEY, PATH, INDEX, VALUE, THIS)""",
            },
            pretty=True,
        )

    def test_minus(self):
        self.validate_all(
            "SELECT 1 EXCEPT SELECT 1",
            read={
                "oracle": "SELECT 1 MINUS SELECT 1",
                "snowflake": "SELECT 1 MINUS SELECT 1",
            },
        )

    def test_values(self):
        select = exp.select("*").from_("values (map(['a'], [1]))")
        self.assertEqual(select.sql("snowflake"), "SELECT * FROM (SELECT OBJECT_CONSTRUCT('a', 1))")

        self.validate_all(
            'SELECT "c0", "c1" FROM (VALUES (1, 2), (3, 4)) AS "t0"("c0", "c1")',
            read={
                "spark": "SELECT `c0`, `c1` FROM (VALUES (1, 2), (3, 4)) AS `t0`(`c0`, `c1`)",
            },
        )
        self.validate_all(
            """SELECT $1 AS "_1" FROM VALUES ('a'), ('b')""",
            write={
                "snowflake": """SELECT $1 AS "_1" FROM (VALUES ('a'), ('b'))""",
                "spark": """SELECT ${1} AS `_1` FROM VALUES ('a'), ('b')""",
            },
        )
        self.validate_all(
            "SELECT * FROM (SELECT OBJECT_CONSTRUCT('a', 1) AS x) AS t",
            read={
                "duckdb": "SELECT * FROM (VALUES ({'a': 1})) AS t(x)",
            },
        )
        self.validate_all(
            "SELECT * FROM (SELECT OBJECT_CONSTRUCT('a', 1) AS x UNION ALL SELECT OBJECT_CONSTRUCT('a', 2)) AS t",
            read={
                "duckdb": "SELECT * FROM (VALUES ({'a': 1}), ({'a': 2})) AS t(x)",
            },
        )

    def test_describe_table(self):
        self.validate_all(
            "DESCRIBE TABLE db.table",
            write={
                "snowflake": "DESCRIBE TABLE db.table",
                "spark": "DESCRIBE db.table",
            },
        )
        self.validate_all(
            "DESCRIBE db.table",
            write={
                "snowflake": "DESCRIBE TABLE db.table",
                "spark": "DESCRIBE db.table",
            },
        )
        self.validate_all(
            "DESC TABLE db.table",
            write={
                "snowflake": "DESCRIBE TABLE db.table",
                "spark": "DESCRIBE db.table",
            },
        )
        self.validate_all(
            "DESC VIEW db.table",
            write={
                "snowflake": "DESCRIBE VIEW db.table",
                "spark": "DESCRIBE db.table",
            },
        )

    def test_parse_like_any(self):
        like = parse_one("a LIKE ANY fun('foo')", read="snowflake")
        ilike = parse_one("a ILIKE ANY fun('foo')", read="snowflake")

        self.assertIsInstance(like, exp.LikeAny)
        self.assertIsInstance(ilike, exp.ILikeAny)
        like.sql()  # check that this doesn't raise

    @mock.patch("sqlglot.generator.logger")
    def test_regexp_substr(self, logger):
        self.validate_all(
            "REGEXP_SUBSTR(subject, pattern, pos, occ, params, group)",
            write={
                "bigquery": "REGEXP_EXTRACT(subject, pattern, pos, occ)",
                "hive": "REGEXP_EXTRACT(subject, pattern, group)",
                "presto": 'REGEXP_EXTRACT(subject, pattern, "group")',
                "snowflake": "REGEXP_SUBSTR(subject, pattern, pos, occ, params, group)",
                "spark": "REGEXP_EXTRACT(subject, pattern, group)",
            },
        )
        self.validate_all(
            "REGEXP_SUBSTR(subject, pattern)",
            read={
                "bigquery": "REGEXP_EXTRACT(subject, pattern)",
            },
            write={
                "bigquery": "REGEXP_EXTRACT(subject, pattern)",
                "snowflake": "REGEXP_SUBSTR(subject, pattern)",
            },
        )
        self.validate_all(
            "REGEXP_SUBSTR(subject, pattern, 1, 1, 'c', 1)",
            read={
                "hive": "REGEXP_EXTRACT(subject, pattern)",
                "spark2": "REGEXP_EXTRACT(subject, pattern)",
                "spark": "REGEXP_EXTRACT(subject, pattern)",
                "databricks": "REGEXP_EXTRACT(subject, pattern)",
            },
            write={
                "hive": "REGEXP_EXTRACT(subject, pattern)",
                "spark2": "REGEXP_EXTRACT(subject, pattern)",
                "spark": "REGEXP_EXTRACT(subject, pattern)",
                "databricks": "REGEXP_EXTRACT(subject, pattern)",
                "snowflake": "REGEXP_SUBSTR(subject, pattern, 1, 1, 'c', 1)",
            },
        )
        self.validate_all(
            "REGEXP_SUBSTR(subject, pattern, 1, 1, 'c', group)",
            read={
                "duckdb": "REGEXP_EXTRACT(subject, pattern, group)",
                "hive": "REGEXP_EXTRACT(subject, pattern, group)",
                "presto": "REGEXP_EXTRACT(subject, pattern, group)",
                "snowflake": "REGEXP_SUBSTR(subject, pattern, 1, 1, 'c', group)",
                "spark": "REGEXP_EXTRACT(subject, pattern, group)",
            },
        )

        self.validate_identity(
            "REGEXP_SUBSTR_ALL(subject, pattern)",
            "REGEXP_EXTRACT_ALL(subject, pattern)",
        )

    @mock.patch("sqlglot.generator.logger")
    def test_regexp_replace(self, logger):
        self.validate_all(
            "REGEXP_REPLACE(subject, pattern)",
            write={
                "bigquery": "REGEXP_REPLACE(subject, pattern, '')",
                "duckdb": "REGEXP_REPLACE(subject, pattern, '')",
                "hive": "REGEXP_REPLACE(subject, pattern, '')",
                "snowflake": "REGEXP_REPLACE(subject, pattern, '')",
                "spark": "REGEXP_REPLACE(subject, pattern, '')",
            },
        )
        self.validate_all(
            "REGEXP_REPLACE(subject, pattern, replacement)",
            read={
                "bigquery": "REGEXP_REPLACE(subject, pattern, replacement)",
                "duckdb": "REGEXP_REPLACE(subject, pattern, replacement)",
                "hive": "REGEXP_REPLACE(subject, pattern, replacement)",
                "spark": "REGEXP_REPLACE(subject, pattern, replacement)",
            },
            write={
                "bigquery": "REGEXP_REPLACE(subject, pattern, replacement)",
                "duckdb": "REGEXP_REPLACE(subject, pattern, replacement)",
                "hive": "REGEXP_REPLACE(subject, pattern, replacement)",
                "snowflake": "REGEXP_REPLACE(subject, pattern, replacement)",
                "spark": "REGEXP_REPLACE(subject, pattern, replacement)",
            },
        )
        self.validate_all(
            "REGEXP_REPLACE(subject, pattern, replacement, position)",
            read={
                "spark": "REGEXP_REPLACE(subject, pattern, replacement, position)",
            },
            write={
                "bigquery": "REGEXP_REPLACE(subject, pattern, replacement)",
                "duckdb": "REGEXP_REPLACE(subject, pattern, replacement)",
                "hive": "REGEXP_REPLACE(subject, pattern, replacement)",
                "snowflake": "REGEXP_REPLACE(subject, pattern, replacement, position)",
                "spark": "REGEXP_REPLACE(subject, pattern, replacement, position)",
            },
        )
        self.validate_all(
            "REGEXP_REPLACE(subject, pattern, replacement, position, occurrence, parameters)",
            write={
                "bigquery": "REGEXP_REPLACE(subject, pattern, replacement)",
                "duckdb": "REGEXP_REPLACE(subject, pattern, replacement, parameters)",
                "hive": "REGEXP_REPLACE(subject, pattern, replacement)",
                "snowflake": "REGEXP_REPLACE(subject, pattern, replacement, position, occurrence, parameters)",
                "spark": "REGEXP_REPLACE(subject, pattern, replacement, position)",
            },
        )

    def test_match_recognize(self):
        for window_frame in ("", "FINAL ", "RUNNING "):
            for row in (
                "ONE ROW PER MATCH",
                "ALL ROWS PER MATCH",
                "ALL ROWS PER MATCH SHOW EMPTY MATCHES",
                "ALL ROWS PER MATCH OMIT EMPTY MATCHES",
                "ALL ROWS PER MATCH WITH UNMATCHED ROWS",
            ):
                for after in (
                    "AFTER MATCH SKIP",
                    "AFTER MATCH SKIP PAST LAST ROW",
                    "AFTER MATCH SKIP TO NEXT ROW",
                    "AFTER MATCH SKIP TO FIRST x",
                    "AFTER MATCH SKIP TO LAST x",
                ):
                    with self.subTest(
                        f"MATCH_RECOGNIZE with window frame {window_frame}, rows {row}, after {after}: "
                    ):
                        self.validate_identity(
                            f"""SELECT
  *
FROM x
MATCH_RECOGNIZE (
  PARTITION BY a, b
  ORDER BY
    x DESC
  MEASURES
    {window_frame}y AS b
  {row}
  {after}
  PATTERN (^ S1 S2*? ( {{- S3 -}} S4 )+ | PERMUTE(S1, S2){{1,2}} $)
  DEFINE
    x AS y
)""",
                            pretty=True,
                        )

    def test_show_users(self):
        self.validate_identity("SHOW USERS")
        self.validate_identity("SHOW TERSE USERS")
        self.validate_identity("SHOW USERS LIKE '_foo%' STARTS WITH 'bar' LIMIT 5 FROM 'baz'")

    def test_show_databases(self):
        self.validate_identity("SHOW TERSE DATABASES")
        self.validate_identity(
            "SHOW TERSE DATABASES HISTORY LIKE 'foo' STARTS WITH 'bla' LIMIT 5 FROM 'bob' WITH PRIVILEGES USAGE, MODIFY"
        )

        ast = parse_one("SHOW DATABASES IN ACCOUNT", read="snowflake")
        self.assertEqual(ast.this, "DATABASES")
        self.assertEqual(ast.args.get("scope_kind"), "ACCOUNT")

    def test_show_file_formats(self):
        self.validate_identity("SHOW FILE FORMATS")
        self.validate_identity("SHOW FILE FORMATS LIKE 'foo' IN DATABASE db1")
        self.validate_identity("SHOW FILE FORMATS LIKE 'foo' IN SCHEMA db1.schema1")

        ast = parse_one("SHOW FILE FORMATS IN ACCOUNT", read="snowflake")
        self.assertEqual(ast.this, "FILE FORMATS")
        self.assertEqual(ast.args.get("scope_kind"), "ACCOUNT")

    def test_show_functions(self):
        self.validate_identity("SHOW FUNCTIONS")
        self.validate_identity("SHOW FUNCTIONS LIKE 'foo' IN CLASS bla")

        ast = parse_one("SHOW FUNCTIONS IN ACCOUNT", read="snowflake")
        self.assertEqual(ast.this, "FUNCTIONS")
        self.assertEqual(ast.args.get("scope_kind"), "ACCOUNT")

    def test_show_procedures(self):
        self.validate_identity("SHOW PROCEDURES")
        self.validate_identity("SHOW PROCEDURES LIKE 'foo' IN APPLICATION app")
        self.validate_identity("SHOW PROCEDURES LIKE 'foo' IN APPLICATION PACKAGE pkg")

        ast = parse_one("SHOW PROCEDURES IN ACCOUNT", read="snowflake")
        self.assertEqual(ast.this, "PROCEDURES")
        self.assertEqual(ast.args.get("scope_kind"), "ACCOUNT")

    def test_show_stages(self):
        self.validate_identity("SHOW STAGES")
        self.validate_identity("SHOW STAGES LIKE 'foo' IN DATABASE db1")
        self.validate_identity("SHOW STAGES LIKE 'foo' IN SCHEMA db1.schema1")

        ast = parse_one("SHOW STAGES IN ACCOUNT", read="snowflake")
        self.assertEqual(ast.this, "STAGES")
        self.assertEqual(ast.args.get("scope_kind"), "ACCOUNT")

    def test_show_warehouses(self):
        self.validate_identity("SHOW WAREHOUSES")
        self.validate_identity("SHOW WAREHOUSES LIKE 'foo' WITH PRIVILEGES USAGE, MODIFY")

        ast = parse_one("SHOW WAREHOUSES", read="snowflake")
        self.assertEqual(ast.this, "WAREHOUSES")

    def test_show_schemas(self):
        self.validate_identity(
            "show terse schemas in database db1 starts with 'a' limit 10 from 'b'",
            "SHOW TERSE SCHEMAS IN DATABASE db1 STARTS WITH 'a' LIMIT 10 FROM 'b'",
        )

        ast = parse_one("SHOW SCHEMAS IN DATABASE db1", read="snowflake")
        self.assertEqual(ast.args.get("scope_kind"), "DATABASE")
        self.assertEqual(ast.find(exp.Table).sql(dialect="snowflake"), "db1")

    def test_show_objects(self):
        self.validate_identity(
            "show terse objects in schema db1.schema1 starts with 'a' limit 10 from 'b'",
            "SHOW TERSE OBJECTS IN SCHEMA db1.schema1 STARTS WITH 'a' LIMIT 10 FROM 'b'",
        )
        self.validate_identity(
            "show terse objects in db1.schema1 starts with 'a' limit 10 from 'b'",
            "SHOW TERSE OBJECTS IN SCHEMA db1.schema1 STARTS WITH 'a' LIMIT 10 FROM 'b'",
        )

        ast = parse_one("SHOW OBJECTS IN db1.schema1", read="snowflake")
        self.assertEqual(ast.args.get("scope_kind"), "SCHEMA")
        self.assertEqual(ast.find(exp.Table).sql(dialect="snowflake"), "db1.schema1")

    def test_show_columns(self):
        self.validate_identity("SHOW COLUMNS")
        self.validate_identity("SHOW COLUMNS IN TABLE dt_test")
        self.validate_identity("SHOW COLUMNS LIKE '_foo%' IN TABLE dt_test")
        self.validate_identity("SHOW COLUMNS IN VIEW")
        self.validate_identity("SHOW COLUMNS LIKE '_foo%' IN VIEW dt_test")

        ast = parse_one("SHOW COLUMNS LIKE '_testing%' IN dt_test", read="snowflake")
        self.assertEqual(ast.find(exp.Table).sql(dialect="snowflake"), "dt_test")
        self.assertEqual(ast.find(exp.Literal).sql(dialect="snowflake"), "'_testing%'")

    def test_show_tables(self):
        self.validate_identity(
            "SHOW TABLES LIKE 'line%' IN tpch.public",
            "SHOW TABLES LIKE 'line%' IN SCHEMA tpch.public",
        )
        self.validate_identity(
            "SHOW TABLES HISTORY IN tpch.public",
            "SHOW TABLES HISTORY IN SCHEMA tpch.public",
        )
        self.validate_identity(
            "show terse tables in schema db1.schema1 starts with 'a' limit 10 from 'b'",
            "SHOW TERSE TABLES IN SCHEMA db1.schema1 STARTS WITH 'a' LIMIT 10 FROM 'b'",
        )
        self.validate_identity(
            "show terse tables in db1.schema1 starts with 'a' limit 10 from 'b'",
            "SHOW TERSE TABLES IN SCHEMA db1.schema1 STARTS WITH 'a' LIMIT 10 FROM 'b'",
        )

        ast = parse_one("SHOW TABLES IN db1.schema1", read="snowflake")
        self.assertEqual(ast.find(exp.Table).sql(dialect="snowflake"), "db1.schema1")

    def test_show_primary_keys(self):
        self.validate_identity("SHOW PRIMARY KEYS")
        self.validate_identity("SHOW PRIMARY KEYS IN ACCOUNT")
        self.validate_identity("SHOW PRIMARY KEYS IN DATABASE")
        self.validate_identity("SHOW PRIMARY KEYS IN DATABASE foo")
        self.validate_identity("SHOW PRIMARY KEYS IN TABLE")
        self.validate_identity("SHOW PRIMARY KEYS IN TABLE foo")
        self.validate_identity(
            'SHOW PRIMARY KEYS IN "TEST"."PUBLIC"."foo"',
            'SHOW PRIMARY KEYS IN TABLE "TEST"."PUBLIC"."foo"',
        )
        self.validate_identity(
            'SHOW TERSE PRIMARY KEYS IN "TEST"."PUBLIC"."foo"',
            'SHOW PRIMARY KEYS IN TABLE "TEST"."PUBLIC"."foo"',
        )

        ast = parse_one('SHOW PRIMARY KEYS IN "TEST"."PUBLIC"."foo"', read="snowflake")
        self.assertEqual(ast.find(exp.Table).sql(dialect="snowflake"), '"TEST"."PUBLIC"."foo"')

    def test_show_views(self):
        self.validate_identity("SHOW TERSE VIEWS")
        self.validate_identity("SHOW VIEWS")
        self.validate_identity("SHOW VIEWS LIKE 'foo%'")
        self.validate_identity("SHOW VIEWS IN ACCOUNT")
        self.validate_identity("SHOW VIEWS IN DATABASE")
        self.validate_identity("SHOW VIEWS IN DATABASE foo")
        self.validate_identity("SHOW VIEWS IN SCHEMA foo")
        self.validate_identity(
            "SHOW VIEWS IN foo",
            "SHOW VIEWS IN SCHEMA foo",
        )

        ast = parse_one("SHOW VIEWS IN db1.schema1", read="snowflake")
        self.assertEqual(ast.find(exp.Table).sql(dialect="snowflake"), "db1.schema1")

    def test_show_unique_keys(self):
        self.validate_identity("SHOW UNIQUE KEYS")
        self.validate_identity("SHOW UNIQUE KEYS IN ACCOUNT")
        self.validate_identity("SHOW UNIQUE KEYS IN DATABASE")
        self.validate_identity("SHOW UNIQUE KEYS IN DATABASE foo")
        self.validate_identity("SHOW UNIQUE KEYS IN TABLE")
        self.validate_identity("SHOW UNIQUE KEYS IN TABLE foo")
        self.validate_identity(
            'SHOW UNIQUE KEYS IN "TEST"."PUBLIC"."foo"',
            'SHOW UNIQUE KEYS IN SCHEMA "TEST"."PUBLIC"."foo"',
        )
        self.validate_identity(
            'SHOW TERSE UNIQUE KEYS IN "TEST"."PUBLIC"."foo"',
            'SHOW UNIQUE KEYS IN SCHEMA "TEST"."PUBLIC"."foo"',
        )

        ast = parse_one('SHOW UNIQUE KEYS IN "TEST"."PUBLIC"."foo"', read="snowflake")
        self.assertEqual(ast.find(exp.Table).sql(dialect="snowflake"), '"TEST"."PUBLIC"."foo"')

    def test_show_imported_keys(self):
        self.validate_identity("SHOW IMPORTED KEYS")
        self.validate_identity("SHOW IMPORTED KEYS IN ACCOUNT")
        self.validate_identity("SHOW IMPORTED KEYS IN DATABASE")
        self.validate_identity("SHOW IMPORTED KEYS IN DATABASE foo")
        self.validate_identity("SHOW IMPORTED KEYS IN TABLE")
        self.validate_identity("SHOW IMPORTED KEYS IN TABLE foo")
        self.validate_identity(
            'SHOW IMPORTED KEYS IN "TEST"."PUBLIC"."foo"',
            'SHOW IMPORTED KEYS IN SCHEMA "TEST"."PUBLIC"."foo"',
        )
        self.validate_identity(
            'SHOW TERSE IMPORTED KEYS IN "TEST"."PUBLIC"."foo"',
            'SHOW IMPORTED KEYS IN SCHEMA "TEST"."PUBLIC"."foo"',
        )

        ast = parse_one('SHOW IMPORTED KEYS IN "TEST"."PUBLIC"."foo"', read="snowflake")
        self.assertEqual(ast.find(exp.Table).sql(dialect="snowflake"), '"TEST"."PUBLIC"."foo"')

    def test_show_sequences(self):
        self.validate_identity("SHOW TERSE SEQUENCES")
        self.validate_identity("SHOW SEQUENCES")
        self.validate_identity("SHOW SEQUENCES LIKE '_foo%' IN ACCOUNT")
        self.validate_identity("SHOW SEQUENCES LIKE '_foo%' IN DATABASE")
        self.validate_identity("SHOW SEQUENCES LIKE '_foo%' IN DATABASE foo")
        self.validate_identity("SHOW SEQUENCES LIKE '_foo%' IN SCHEMA")
        self.validate_identity("SHOW SEQUENCES LIKE '_foo%' IN SCHEMA foo")
        self.validate_identity(
            "SHOW SEQUENCES LIKE '_foo%' IN foo",
            "SHOW SEQUENCES LIKE '_foo%' IN SCHEMA foo",
        )

        ast = parse_one("SHOW SEQUENCES IN dt_test", read="snowflake")
        self.assertEqual(ast.args.get("scope_kind"), "SCHEMA")

    def test_storage_integration(self):
        self.validate_identity(
            """CREATE STORAGE INTEGRATION s3_int
TYPE=EXTERNAL_STAGE
STORAGE_PROVIDER='S3'
STORAGE_AWS_ROLE_ARN='arn:aws:iam::001234567890:role/myrole'
ENABLED=TRUE
STORAGE_ALLOWED_LOCATIONS=('s3://mybucket1/path1/', 's3://mybucket2/path2/')""",
            pretty=True,
        ).this.assert_is(exp.Identifier)

    def test_swap(self):
        ast = parse_one("ALTER TABLE a SWAP WITH b", read="snowflake")
        assert isinstance(ast, exp.Alter)
        assert isinstance(ast.args["actions"][0], exp.SwapTable)

    def test_try_cast(self):
        self.validate_identity("SELECT TRY_CAST(x AS DOUBLE)")

        self.validate_all("TRY_CAST('foo' AS TEXT)", read={"hive": "CAST('foo' AS STRING)"})
        self.validate_all("CAST(5 + 5 AS TEXT)", read={"hive": "CAST(5 + 5 AS STRING)"})
        self.validate_all(
            "CAST(TRY_CAST('2020-01-01' AS DATE) AS TEXT)",
            read={
                "hive": "CAST(CAST('2020-01-01' AS DATE) AS STRING)",
                "snowflake": "CAST(TRY_CAST('2020-01-01' AS DATE) AS TEXT)",
            },
        )
        self.validate_all(
            "TRY_CAST(x AS TEXT)",
            read={
                "hive": "CAST(x AS STRING)",
                "snowflake": "TRY_CAST(x AS TEXT)",
            },
        )

        from sqlglot.optimizer.annotate_types import annotate_types

        expression = parse_one("SELECT CAST(t.x AS STRING) FROM t", read="hive")

        expression = annotate_types(expression, schema={"t": {"x": "string"}})
        self.assertEqual(expression.sql(dialect="snowflake"), "SELECT TRY_CAST(t.x AS TEXT) FROM t")

        expression = annotate_types(expression, schema={"t": {"x": "int"}})
        self.assertEqual(expression.sql(dialect="snowflake"), "SELECT CAST(t.x AS TEXT) FROM t")

        # We can't infer FOO's type since it's a UDF in this case, so we don't get rid of TRY_CAST
        expression = parse_one("SELECT TRY_CAST(FOO() AS TEXT)", read="snowflake")

        expression = annotate_types(expression)
        self.assertEqual(expression.sql(dialect="snowflake"), "SELECT TRY_CAST(FOO() AS TEXT)")

    def test_copy(self):
        self.validate_identity("COPY INTO test (c1) FROM (SELECT $1.c1 FROM @mystage)")
        self.validate_identity(
            """COPY INTO temp FROM @random_stage/path/ FILE_FORMAT = (TYPE=CSV FIELD_DELIMITER='|' NULL_IF=('str1', 'str2') FIELD_OPTIONALLY_ENCLOSED_BY='"' TIMESTAMP_FORMAT='TZHTZM YYYY-MM-DD HH24:MI:SS.FF9' DATE_FORMAT='TZHTZM YYYY-MM-DD HH24:MI:SS.FF9' BINARY_FORMAT=BASE64) VALIDATION_MODE = 'RETURN_3_ROWS'"""
        )
        self.validate_identity(
            """COPY INTO load1 FROM @%load1/data1/ CREDENTIALS = (AWS_KEY_ID='id' AWS_SECRET_KEY='key' AWS_TOKEN='token') FILES = ('test1.csv', 'test2.csv') FORCE = TRUE"""
        )
        self.validate_identity(
            """COPY INTO mytable FROM 'azure://myaccount.blob.core.windows.net/mycontainer/data/files' CREDENTIALS = (AZURE_SAS_TOKEN='token') ENCRYPTION = (TYPE='AZURE_CSE' MASTER_KEY='kPx...') FILE_FORMAT = (FORMAT_NAME=my_csv_format)"""
        )
        self.validate_identity(
            """COPY INTO mytable (col1, col2) FROM 's3://mybucket/data/files' STORAGE_INTEGRATION = "storage" ENCRYPTION = (TYPE='NONE' MASTER_KEY='key') FILES = ('file1', 'file2') PATTERN = 'pattern' FILE_FORMAT = (FORMAT_NAME=my_csv_format NULL_IF=('')) PARSE_HEADER = TRUE"""
        )
        self.validate_identity(
            """COPY INTO @my_stage/result/data FROM (SELECT * FROM orderstiny) FILE_FORMAT = (TYPE='csv')"""
        )
        self.validate_identity(
            """COPY INTO MY_DATABASE.MY_SCHEMA.MY_TABLE FROM @MY_DATABASE.MY_SCHEMA.MY_STAGE/my_path FILE_FORMAT = (FORMAT_NAME=MY_DATABASE.MY_SCHEMA.MY_FILE_FORMAT)"""
        )
        self.validate_all(
            """COPY INTO 's3://example/data.csv'
    FROM EXTRA.EXAMPLE.TABLE
    CREDENTIALS = ()
    FILE_FORMAT = (TYPE = CSV COMPRESSION = NONE NULL_IF = ('') FIELD_OPTIONALLY_ENCLOSED_BY = '"')
    HEADER = TRUE
    OVERWRITE = TRUE
    SINGLE = TRUE
            """,
            write={
                "": """COPY INTO 's3://example/data.csv'
FROM EXTRA.EXAMPLE.TABLE
CREDENTIALS = () WITH (
  FILE_FORMAT = (TYPE=CSV COMPRESSION=NONE NULL_IF=(
    ''
  ) FIELD_OPTIONALLY_ENCLOSED_BY='"'),
  HEADER TRUE,
  OVERWRITE TRUE,
  SINGLE TRUE
)""",
                "snowflake": """COPY INTO 's3://example/data.csv'
FROM EXTRA.EXAMPLE.TABLE
CREDENTIALS = ()
FILE_FORMAT = (TYPE=CSV COMPRESSION=NONE NULL_IF=(
  ''
) FIELD_OPTIONALLY_ENCLOSED_BY='"')
HEADER = TRUE
OVERWRITE = TRUE
SINGLE = TRUE""",
            },
            pretty=True,
        )
        self.validate_all(
            """COPY INTO 's3://example/data.csv'
    FROM EXTRA.EXAMPLE.TABLE
    STORAGE_INTEGRATION = S3_INTEGRATION
    FILE_FORMAT = (TYPE=CSV COMPRESSION=NONE NULL_IF=('') FIELD_OPTIONALLY_ENCLOSED_BY='"')
    HEADER = TRUE
    OVERWRITE = TRUE
    SINGLE = TRUE
            """,
            write={
                "": """COPY INTO 's3://example/data.csv' FROM EXTRA.EXAMPLE.TABLE STORAGE_INTEGRATION = S3_INTEGRATION WITH (FILE_FORMAT = (TYPE=CSV COMPRESSION=NONE NULL_IF=('') FIELD_OPTIONALLY_ENCLOSED_BY='"'), HEADER TRUE, OVERWRITE TRUE, SINGLE TRUE)""",
                "snowflake": """COPY INTO 's3://example/data.csv' FROM EXTRA.EXAMPLE.TABLE STORAGE_INTEGRATION = S3_INTEGRATION FILE_FORMAT = (TYPE=CSV COMPRESSION=NONE NULL_IF=('') FIELD_OPTIONALLY_ENCLOSED_BY='"') HEADER = TRUE OVERWRITE = TRUE SINGLE = TRUE""",
            },
        )

        copy_ast = parse_one(
            """COPY INTO 's3://example/contacts.csv' FROM db.tbl STORAGE_INTEGRATION = PROD_S3_SIDETRADE_INTEGRATION FILE_FORMAT = (FORMAT_NAME=my_csv_format TYPE=CSV COMPRESSION=NONE NULL_IF=('') FIELD_OPTIONALLY_ENCLOSED_BY='"') MATCH_BY_COLUMN_NAME = CASE_SENSITIVE OVERWRITE = TRUE SINGLE = TRUE INCLUDE_METADATA = (col1 = METADATA$START_SCAN_TIME)""",
            read="snowflake",
        )
        self.assertEqual(
            quote_identifiers(copy_ast, dialect="snowflake").sql(dialect="snowflake"),
            """COPY INTO 's3://example/contacts.csv' FROM "db"."tbl" STORAGE_INTEGRATION = "PROD_S3_SIDETRADE_INTEGRATION" FILE_FORMAT = (FORMAT_NAME="my_csv_format" TYPE=CSV COMPRESSION=NONE NULL_IF=('') FIELD_OPTIONALLY_ENCLOSED_BY='"') MATCH_BY_COLUMN_NAME = CASE_SENSITIVE OVERWRITE = TRUE SINGLE = TRUE INCLUDE_METADATA = ("col1" = "METADATA$START_SCAN_TIME")""",
        )

    def test_put_to_stage(self):
        self.validate_identity('PUT \'file:///dir/tmp.csv\' @"my_DB"."schEMA1"."MYstage"')

        # PUT with file path and stage ref containing spaces (wrapped in single quotes)
        ast = parse_one("PUT 'file://my file.txt' '@s1/my folder'", read="snowflake")
        self.assertIsInstance(ast, exp.Put)
        self.assertEqual(ast.this, exp.Literal(this="file://my file.txt", is_string=True))
        self.assertEqual(ast.args["target"], exp.Var(this="'@s1/my folder'"))
        self.assertEqual(ast.sql("snowflake"), "PUT 'file://my file.txt' '@s1/my folder'")

        # expression with additional properties
        ast = parse_one(
            "PUT 'file:///tmp/my.txt' @stage1/folder PARALLEL = 1 AUTO_COMPRESS=false source_compression=gzip OVERWRITE=TRUE",
            read="snowflake",
        )
        self.assertIsInstance(ast, exp.Put)
        self.assertEqual(ast.this, exp.Literal(this="file:///tmp/my.txt", is_string=True))
        self.assertEqual(ast.args["target"], exp.Var(this="@stage1/folder"))
        properties = ast.args.get("properties")
        props_dict = {prop.this.this: prop.args["value"].this for prop in properties.expressions}
        self.assertEqual(
            props_dict,
            {
                "PARALLEL": "1",
                "AUTO_COMPRESS": False,
                "source_compression": "gzip",
                "OVERWRITE": True,
            },
        )

        # validate identity for different args and properties
        self.validate_identity("PUT 'file:///dir/tmp.csv' @s1/test")

        # the unquoted URI variant is not fully supported yet
        self.validate_identity("PUT file:///dir/tmp.csv @%table", check_command_warning=True)
        self.validate_identity(
            "PUT file:///dir/tmp.csv @s1/test PARALLEL=1 AUTO_COMPRESS=FALSE source_compression=gzip OVERWRITE=TRUE",
            check_command_warning=True,
        )

    def test_get_from_stage(self):
        self.validate_identity('GET @"my_DB"."schEMA1"."MYstage" \'file:///dir/tmp.csv\'')
        self.validate_identity("GET @s1/test 'file:///dir/tmp.csv'")

        # GET with file path and stage ref containing spaces (wrapped in single quotes)
        ast = parse_one("GET '@s1/my folder' 'file://my file.txt'", read="snowflake")
        self.assertIsInstance(ast, exp.Get)
        self.assertEqual(ast.args["target"], exp.Var(this="'@s1/my folder'"))
        self.assertEqual(ast.this, exp.Literal(this="file://my file.txt", is_string=True))
        self.assertEqual(ast.sql("snowflake"), "GET '@s1/my folder' 'file://my file.txt'")

        # expression with additional properties
        ast = parse_one("GET @stage1/folder 'file:///tmp/my.txt' PARALLEL = 1", read="snowflake")
        self.assertIsInstance(ast, exp.Get)
        self.assertEqual(ast.args["target"], exp.Var(this="@stage1/folder"))
        self.assertEqual(ast.this, exp.Literal(this="file:///tmp/my.txt", is_string=True))
        properties = ast.args.get("properties")
        props_dict = {prop.this.this: prop.args["value"].this for prop in properties.expressions}
        self.assertEqual(props_dict, {"PARALLEL": "1"})

        # the unquoted URI variant is not fully supported yet
        self.validate_identity("GET @%table file:///dir/tmp.csv", check_command_warning=True)
        self.validate_identity(
            "GET @s1/test file:///dir/tmp.csv PARALLEL=1",
            check_command_warning=True,
        )

    def test_querying_semi_structured_data(self):
        self.validate_identity("SELECT $1")
        self.validate_identity("SELECT $1.elem")

        self.validate_identity("SELECT $1:a.b", "SELECT GET_PATH($1, 'a.b')")
        self.validate_identity("SELECT t.$23:a.b", "SELECT GET_PATH(t.$23, 'a.b')")
        self.validate_identity("SELECT t.$17:a[0].b[0].c", "SELECT GET_PATH(t.$17, 'a[0].b[0].c')")

        self.validate_all(
            """
            SELECT col:"customer's department"
            """,
            write={
                "snowflake": """SELECT GET_PATH(col, '["customer\\'s department"]')""",
                "postgres": "SELECT JSON_EXTRACT_PATH(col, 'customer''s department')",
            },
        )

    def test_alter_set_unset(self):
        self.validate_identity("ALTER TABLE tbl SET DATA_RETENTION_TIME_IN_DAYS=1")
        self.validate_identity("ALTER TABLE tbl SET DEFAULT_DDL_COLLATION='test'")
        self.validate_identity("ALTER TABLE foo SET COMMENT='bar'")
        self.validate_identity("ALTER TABLE foo SET CHANGE_TRACKING=FALSE")
        self.validate_identity("ALTER TABLE table1 SET TAG foo.bar = 'baz'")
        self.validate_identity("ALTER TABLE IF EXISTS foo SET TAG a = 'a', b = 'b', c = 'c'")
        self.validate_identity(
            """ALTER TABLE tbl SET STAGE_FILE_FORMAT = (TYPE=CSV FIELD_DELIMITER='|' NULL_IF=('') FIELD_OPTIONALLY_ENCLOSED_BY='"' TIMESTAMP_FORMAT='TZHTZM YYYY-MM-DD HH24:MI:SS.FF9' DATE_FORMAT='TZHTZM YYYY-MM-DD HH24:MI:SS.FF9' BINARY_FORMAT=BASE64)""",
        )
        self.validate_identity(
            """ALTER TABLE tbl SET STAGE_COPY_OPTIONS = (ON_ERROR=SKIP_FILE SIZE_LIMIT=5 PURGE=TRUE MATCH_BY_COLUMN_NAME=CASE_SENSITIVE)"""
        )

        self.validate_identity("ALTER TABLE foo UNSET TAG a, b, c")
        self.validate_identity("ALTER TABLE foo UNSET DATA_RETENTION_TIME_IN_DAYS, CHANGE_TRACKING")

    def test_from_changes(self):
        self.validate_identity(
            """SELECT C1 FROM t1 CHANGES (INFORMATION => APPEND_ONLY) AT (STREAM => 's1') END (TIMESTAMP => $ts2)"""
        )
        self.validate_identity(
            """SELECT C1 FROM t1 CHANGES (INFORMATION => APPEND_ONLY) BEFORE (STATEMENT => 'STMT_ID') END (TIMESTAMP => $ts2)"""
        )
        self.validate_identity(
            """SELECT 1 FROM some_table CHANGES (INFORMATION => APPEND_ONLY) AT (TIMESTAMP => TO_TIMESTAMP_TZ('2024-07-01 00:00:00+00:00')) END (TIMESTAMP => TO_TIMESTAMP_TZ('2024-07-01 14:28:59.999999+00:00'))""",
            """SELECT 1 FROM some_table CHANGES (INFORMATION => APPEND_ONLY) AT (TIMESTAMP => CAST('2024-07-01 00:00:00+00:00' AS TIMESTAMPTZ)) END (TIMESTAMP => CAST('2024-07-01 14:28:59.999999+00:00' AS TIMESTAMPTZ))""",
        )

    def test_grant(self):
        grant_cmds = [
            "GRANT SELECT ON FUTURE TABLES IN DATABASE d1 TO ROLE r1",
            "GRANT INSERT, DELETE ON FUTURE TABLES IN SCHEMA d1.s1 TO ROLE r2",
            "GRANT SELECT ON ALL TABLES IN SCHEMA mydb.myschema to ROLE analyst",
            "GRANT SELECT, INSERT ON FUTURE TABLES IN SCHEMA mydb.myschema TO ROLE role1",
            "GRANT CREATE MATERIALIZED VIEW ON SCHEMA mydb.myschema TO DATABASE ROLE mydb.dr1",
        ]

        for sql in grant_cmds:
            with self.subTest(f"Testing Snowflake's GRANT command statement: {sql}"):
                self.validate_identity(sql, check_command_warning=True)

        self.validate_identity(
            "GRANT ALL PRIVILEGES ON FUNCTION mydb.myschema.ADD5(number) TO ROLE analyst"
        )

    def test_window_function_arg(self):
        query = "SELECT * FROM TABLE(db.schema.FUNC(a) OVER ())"

        ast = self.parse_one(query)
        window = ast.find(exp.Window)

        self.assertEqual(ast.sql("snowflake"), query)
        self.assertEqual(len(list(ast.find_all(exp.Column))), 1)
        self.assertEqual(window.this.sql("snowflake"), "db.schema.FUNC(a)")

    def test_offset_without_limit(self):
        self.validate_all(
            "SELECT 1 ORDER BY 1 LIMIT NULL OFFSET 0",
            read={
                "trino": "SELECT 1 ORDER BY 1 OFFSET 0",
            },
        )

    def test_listagg(self):
        self.validate_identity("LISTAGG(data['some_field'], ',')")

        for distinct in ("", "DISTINCT "):
            self.validate_all(
                f"SELECT LISTAGG({distinct}col, '|SEPARATOR|') WITHIN GROUP (ORDER BY col2) FROM t",
                read={
                    "trino": f"SELECT LISTAGG({distinct}col, '|SEPARATOR|') WITHIN GROUP (ORDER BY col2) FROM t",
                    "duckdb": f"SELECT LISTAGG({distinct}col, '|SEPARATOR|' ORDER BY col2) FROM t",
                },
                write={
                    "snowflake": f"SELECT LISTAGG({distinct}col, '|SEPARATOR|') WITHIN GROUP (ORDER BY col2) FROM t",
                    "trino": f"SELECT LISTAGG({distinct}col, '|SEPARATOR|') WITHIN GROUP (ORDER BY col2) FROM t",
                    "duckdb": f"SELECT LISTAGG({distinct}col, '|SEPARATOR|' ORDER BY col2) FROM t",
                },
            )

<<<<<<< HEAD
    def test_bitor_function(self):
        self.validate_identity("SELECT BITOR(a, b) FROM table")

    def test_bit_or_function(self):
        # BIT_OR it just alias of BITOR, so we can transpile to BITOR only

        self.validate_identity("SELECT BITOR(a, b) FROM table")

        self.validate_identity("SELECT BIT_OR(a, b) FROM table", "SELECT BITOR(a, b) FROM table")

    def test_bitnot_function(self):
        self.validate_identity("SELECT BITNOT(a) FROM table")

    def test_bit_not_function(self):
        self.validate_identity("SELECT BIT_NOT(a) FROM table", "SELECT BITNOT(a) FROM table")

    def test_bitand_function(self):
        self.validate_identity("SELECT BITAND(a, b) FROM table")

    def test_bit_and_function(self):
        self.validate_identity("SELECT BIT_AND(a, b) FROM table", "SELECT BITAND(a, b) FROM table")

    def test_array_position(self):
        self.validate_all(
            "SELECT ARRAY_POSITION(a, the_array)",
            read={
                "trino": "SELECT ARRAY_POSITION(the_array, a)",
                "e6": "SELECT ARRAY_POSITION(a, the_array)",
                "databricks": "SELECT ARRAY_POSITION(the_array, a)",
                "postgres": "SELECT ARRAY_POSITION(the_array, a)",
                "starrocks": "SELECT ARRAY_POSITION(the_array, a)",
            },
            write={
                "trino": "SELECT ARRAY_POSITION(the_array, a)",
                "snowflake": "SELECT ARRAY_POSITION(a, the_array)",
                "databricks": "SELECT ARRAY_POSITION(the_array, a)",
                "postgres": "SELECT ARRAY_POSITION(the_array, a)",
                "starrocks": "SELECT ARRAY_POSITION(the_array, a)",
                "e6": "SELECT ARRAY_POSITION(a, the_array)",
            },
        )

    def test_md5(self):
        self.validate_all(
            "MD5(x)",
            read={
                "clickhouse": "MD5(x)",
                "presto": "MD5(x)",
                "trino": "MD5(x)",
                "snowflake": "MD5_HEX(x)",
            },
=======
    def test_rely_options(self):
        for option in ("NORELY", "RELY"):
            self.validate_identity(
                f"CREATE TABLE t (col1 INT PRIMARY KEY {option}, col2 INT UNIQUE {option}, col3 INT NOT NULL FOREIGN KEY REFERENCES other_t (id) {option})"
            )
            self.validate_identity(
                f"CREATE TABLE t (col1 INT, col2 INT, col3 INT, PRIMARY KEY (col1) {option}, UNIQUE (col1, col2) {option}, FOREIGN KEY (col3) REFERENCES other_t (id) {option})"
            )

    def test_parameter(self):
        expr = self.validate_identity("SELECT :1")
        self.assertEqual(expr.find(exp.Placeholder), exp.Placeholder(this="1"))
        self.validate_identity("SELECT :1, :2")
        self.validate_identity("SELECT :1 + :2")

    def test_max_by_min_by(self):
        max_by = self.validate_identity("MAX_BY(DISTINCT selected_col, filtered_col)")
        min_by = self.validate_identity("MIN_BY(DISTINCT selected_col, filtered_col)")

        for node in (max_by, min_by):
            self.assertEqual(len(node.this.expressions), 1)
            self.assertIsInstance(node.expression, exp.Column)

    def test_create_view_copy_grants(self):
        # for normal views, 'COPY GRANTS' goes *after* the column list. ref: https://docs.snowflake.com/en/sql-reference/sql/create-view#syntax
        self.validate_identity(
            "CREATE OR REPLACE VIEW FOO (A, B) COPY GRANTS AS SELECT A, B FROM TBL"
        )

        # for materialized views, 'COPY GRANTS' must go *before* the column list or an error will be thrown. ref: https://docs.snowflake.com/en/sql-reference/sql/create-materialized-view#syntax
        self.validate_identity(
            "CREATE OR REPLACE MATERIALIZED VIEW FOO COPY GRANTS (A, B) AS SELECT A, B FROM TBL"
        )

        # check that only 'COPY GRANTS' goes before the column list and other properties still go after
        self.validate_identity(
            "CREATE OR REPLACE MATERIALIZED VIEW FOO COPY GRANTS (A, B) COMMENT='foo' TAG (a='b') AS SELECT A, B FROM TBL"
        )

        # no COPY GRANTS
        self.validate_identity("CREATE OR REPLACE VIEW FOO (A, B) AS SELECT A, B FROM TBL")
        self.validate_identity(
            "CREATE OR REPLACE MATERIALIZED VIEW FOO (A, B) AS SELECT A, B FROM TBL"
>>>>>>> fddd24af
        )<|MERGE_RESOLUTION|>--- conflicted
+++ resolved
@@ -1033,7 +1033,55 @@
         )
 
         self.validate_all(
-<<<<<<< HEAD
+            "DAYOFWEEKISO(foo)",
+            read={
+                "presto": "DAY_OF_WEEK(foo)",
+                "trino": "DAY_OF_WEEK(foo)",
+            },
+            write={
+                "snowflake": "DAYOFWEEKISO(foo)",
+            },
+        )
+
+        self.validate_all(
+            "DAYOFWEEKISO(foo)",
+            read={
+                "presto": "DOW(foo)",
+                "trino": "DOW(foo)",
+            },
+            write={
+                "snowflake": "DAYOFWEEKISO(foo)",
+            },
+        )
+
+        self.validate_all(
+            "DAYOFYEAR(foo)",
+            read={
+                "presto": "DOY(foo)",
+                "trino": "DOY(foo)",
+            },
+            write={
+                "snowflake": "DAYOFYEAR(foo)",
+            },
+        )
+
+        with self.assertRaises(ParseError):
+            parse_one(
+                "SELECT id, PRIOR name AS parent_name, name FROM tree CONNECT BY NOCYCLE PRIOR id = parent_id",
+                dialect="snowflake",
+            )
+
+        self.validate_all(
+            "SELECT CAST(1 AS DOUBLE), CAST(1 AS DOUBLE)",
+            read={
+                "bigquery": "SELECT CAST(1 AS BIGDECIMAL), CAST(1 AS BIGNUMERIC)",
+            },
+            write={
+                "snowflake": "SELECT CAST(1 AS DOUBLE), CAST(1 AS DOUBLE)",
+            },
+        )
+
+        self.validate_all(
             "AS_VARCHAR(A)",
             write={
                 "databricks": "CAST(A AS STRING)",
@@ -1041,53 +1089,6 @@
                 "postgres": "CAST(A AS VARCHAR)",
                 "e6": "CAST(A AS VARCHAR)",
                 "bigquery": "CAST(A AS STRING)",
-=======
-            "DAYOFWEEKISO(foo)",
-            read={
-                "presto": "DAY_OF_WEEK(foo)",
-                "trino": "DAY_OF_WEEK(foo)",
-            },
-            write={
-                "snowflake": "DAYOFWEEKISO(foo)",
-            },
-        )
-
-        self.validate_all(
-            "DAYOFWEEKISO(foo)",
-            read={
-                "presto": "DOW(foo)",
-                "trino": "DOW(foo)",
-            },
-            write={
-                "snowflake": "DAYOFWEEKISO(foo)",
-            },
-        )
-
-        self.validate_all(
-            "DAYOFYEAR(foo)",
-            read={
-                "presto": "DOY(foo)",
-                "trino": "DOY(foo)",
-            },
-            write={
-                "snowflake": "DAYOFYEAR(foo)",
-            },
-        )
-
-        with self.assertRaises(ParseError):
-            parse_one(
-                "SELECT id, PRIOR name AS parent_name, name FROM tree CONNECT BY NOCYCLE PRIOR id = parent_id",
-                dialect="snowflake",
-            )
-
-        self.validate_all(
-            "SELECT CAST(1 AS DOUBLE), CAST(1 AS DOUBLE)",
-            read={
-                "bigquery": "SELECT CAST(1 AS BIGDECIMAL), CAST(1 AS BIGNUMERIC)",
-            },
-            write={
-                "snowflake": "SELECT CAST(1 AS DOUBLE), CAST(1 AS DOUBLE)",
->>>>>>> fddd24af
             },
         )
 
@@ -2665,59 +2666,6 @@
                 },
             )
 
-<<<<<<< HEAD
-    def test_bitor_function(self):
-        self.validate_identity("SELECT BITOR(a, b) FROM table")
-
-    def test_bit_or_function(self):
-        # BIT_OR it just alias of BITOR, so we can transpile to BITOR only
-
-        self.validate_identity("SELECT BITOR(a, b) FROM table")
-
-        self.validate_identity("SELECT BIT_OR(a, b) FROM table", "SELECT BITOR(a, b) FROM table")
-
-    def test_bitnot_function(self):
-        self.validate_identity("SELECT BITNOT(a) FROM table")
-
-    def test_bit_not_function(self):
-        self.validate_identity("SELECT BIT_NOT(a) FROM table", "SELECT BITNOT(a) FROM table")
-
-    def test_bitand_function(self):
-        self.validate_identity("SELECT BITAND(a, b) FROM table")
-
-    def test_bit_and_function(self):
-        self.validate_identity("SELECT BIT_AND(a, b) FROM table", "SELECT BITAND(a, b) FROM table")
-
-    def test_array_position(self):
-        self.validate_all(
-            "SELECT ARRAY_POSITION(a, the_array)",
-            read={
-                "trino": "SELECT ARRAY_POSITION(the_array, a)",
-                "e6": "SELECT ARRAY_POSITION(a, the_array)",
-                "databricks": "SELECT ARRAY_POSITION(the_array, a)",
-                "postgres": "SELECT ARRAY_POSITION(the_array, a)",
-                "starrocks": "SELECT ARRAY_POSITION(the_array, a)",
-            },
-            write={
-                "trino": "SELECT ARRAY_POSITION(the_array, a)",
-                "snowflake": "SELECT ARRAY_POSITION(a, the_array)",
-                "databricks": "SELECT ARRAY_POSITION(the_array, a)",
-                "postgres": "SELECT ARRAY_POSITION(the_array, a)",
-                "starrocks": "SELECT ARRAY_POSITION(the_array, a)",
-                "e6": "SELECT ARRAY_POSITION(a, the_array)",
-            },
-        )
-
-    def test_md5(self):
-        self.validate_all(
-            "MD5(x)",
-            read={
-                "clickhouse": "MD5(x)",
-                "presto": "MD5(x)",
-                "trino": "MD5(x)",
-                "snowflake": "MD5_HEX(x)",
-            },
-=======
     def test_rely_options(self):
         for option in ("NORELY", "RELY"):
             self.validate_identity(
@@ -2761,5 +2709,57 @@
         self.validate_identity("CREATE OR REPLACE VIEW FOO (A, B) AS SELECT A, B FROM TBL")
         self.validate_identity(
             "CREATE OR REPLACE MATERIALIZED VIEW FOO (A, B) AS SELECT A, B FROM TBL"
->>>>>>> fddd24af
+        )
+
+    def test_bitor_function(self):
+        self.validate_identity("SELECT BITOR(a, b) FROM table")
+
+    def test_bit_or_function(self):
+        # BIT_OR it just alias of BITOR, so we can transpile to BITOR only
+
+        self.validate_identity("SELECT BITOR(a, b) FROM table")
+
+        self.validate_identity("SELECT BIT_OR(a, b) FROM table", "SELECT BITOR(a, b) FROM table")
+
+    def test_bitnot_function(self):
+        self.validate_identity("SELECT BITNOT(a) FROM table")
+
+    def test_bit_not_function(self):
+        self.validate_identity("SELECT BIT_NOT(a) FROM table", "SELECT BITNOT(a) FROM table")
+
+    def test_bitand_function(self):
+        self.validate_identity("SELECT BITAND(a, b) FROM table")
+
+    def test_bit_and_function(self):
+        self.validate_identity("SELECT BIT_AND(a, b) FROM table", "SELECT BITAND(a, b) FROM table")
+
+    def test_array_position(self):
+        self.validate_all(
+            "SELECT ARRAY_POSITION(a, the_array)",
+            read={
+                "trino": "SELECT ARRAY_POSITION(the_array, a)",
+                "e6": "SELECT ARRAY_POSITION(a, the_array)",
+                "databricks": "SELECT ARRAY_POSITION(the_array, a)",
+                "postgres": "SELECT ARRAY_POSITION(the_array, a)",
+                "starrocks": "SELECT ARRAY_POSITION(the_array, a)",
+            },
+            write={
+                "trino": "SELECT ARRAY_POSITION(the_array, a)",
+                "snowflake": "SELECT ARRAY_POSITION(a, the_array)",
+                "databricks": "SELECT ARRAY_POSITION(the_array, a)",
+                "postgres": "SELECT ARRAY_POSITION(the_array, a)",
+                "starrocks": "SELECT ARRAY_POSITION(the_array, a)",
+                "e6": "SELECT ARRAY_POSITION(a, the_array)",
+            },
+        )
+
+    def test_md5(self):
+        self.validate_all(
+            "MD5(x)",
+            read={
+                "clickhouse": "MD5(x)",
+                "presto": "MD5(x)",
+                "trino": "MD5(x)",
+                "snowflake": "MD5_HEX(x)",
+            },
         )