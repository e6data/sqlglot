--- conflicted
+++ resolved
@@ -95,10 +95,7 @@
         self.validate_identity("SELECT DEGREES(1)")
         self.validate_identity("SELECT RADIANS(180)")
         self.validate_identity("SELECT REGR_VALX(y, x)")
-<<<<<<< HEAD
-=======
         self.validate_identity("SELECT REGR_VALY(y, x)")
->>>>>>> 238f7059
         self.validate_identity("SELECT RANDOM()")
         self.validate_identity("SELECT RANDOM(123)")
         self.validate_identity("PARSE_URL('https://example.com/path')")
