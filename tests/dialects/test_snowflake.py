from unittest import mock

from sqlglot import UnsupportedError, exp, parse_one
from sqlglot.optimizer.normalize_identifiers import normalize_identifiers
from sqlglot.optimizer.qualify_columns import quote_identifiers
from tests.dialects.test_dialect import Validator


class TestSnowflake(Validator):
    maxDiff = None
    dialect = "snowflake"

    def test_snowflake(self):
        self.assertEqual(
            # Ensures we don't fail when generating ParseJSON with the `safe` arg set to `True`
            self.validate_identity("""SELECT TRY_PARSE_JSON('{"x: 1}')""").sql(),
            """SELECT PARSE_JSON('{"x: 1}')""",
        )

        expr = parse_one("SELECT APPROX_TOP_K(C4, 3, 5) FROM t")
        expr.selects[0].assert_is(exp.AggFunc)
        self.assertEqual(expr.sql(dialect="snowflake"), "SELECT APPROX_TOP_K(C4, 3, 5) FROM t")

        self.validate_identity("exclude := [foo]")
        self.validate_identity("SELECT CAST([1, 2, 3] AS VECTOR(FLOAT, 3))")
        self.validate_identity("SELECT CONNECT_BY_ROOT test AS test_column_alias")
        self.validate_identity("SELECT number").selects[0].assert_is(exp.Column)
        self.validate_identity("INTERVAL '4 years, 5 months, 3 hours'")
        self.validate_identity("ALTER TABLE table1 CLUSTER BY (name DESC)")
        self.validate_identity("SELECT rename, replace")
        self.validate_identity("SELECT TIMEADD(HOUR, 2, CAST('09:05:03' AS TIME))")
        self.validate_identity("SELECT CAST(OBJECT_CONSTRUCT('a', 1) AS MAP(VARCHAR, INT))")
        self.validate_identity("SELECT CAST(OBJECT_CONSTRUCT('a', 1) AS OBJECT(a CHAR NOT NULL))")
        self.validate_identity("SELECT CAST([1, 2, 3] AS ARRAY(INT))")
        self.validate_identity("SELECT CAST(obj AS OBJECT(x CHAR) RENAME FIELDS)")
        self.validate_identity("SELECT CAST(obj AS OBJECT(x CHAR, y VARCHAR) ADD FIELDS)")
        self.validate_identity("SELECT TO_TIMESTAMP(123.4)").selects[0].assert_is(exp.Anonymous)
        self.validate_identity("SELECT TO_TIME(x) FROM t")
        self.validate_identity("SELECT TO_TIMESTAMP(x) FROM t")
        self.validate_identity("SELECT TO_TIMESTAMP_NTZ(x) FROM t")
        self.validate_identity("SELECT TO_TIMESTAMP_LTZ(x) FROM t")
        self.validate_identity("SELECT TO_TIMESTAMP_TZ(x) FROM t")
        self.validate_identity("TO_DECIMAL(expr, fmt, precision, scale)")
        self.validate_identity("ALTER TABLE authors ADD CONSTRAINT c1 UNIQUE (id, email)")
        self.validate_identity("RM @parquet_stage", check_command_warning=True)
        self.validate_identity("REMOVE @parquet_stage", check_command_warning=True)
        self.validate_identity("SELECT TIMESTAMP_FROM_PARTS(d, t)")
        self.validate_identity("SELECT GET_PATH(v, 'attr[0].name') FROM vartab")
        self.validate_identity("SELECT TO_ARRAY(CAST(x AS ARRAY))")
        self.validate_identity("SELECT TO_ARRAY(CAST(['test'] AS VARIANT))")
        self.validate_identity("SELECT ARRAY_UNIQUE_AGG(x)")
        self.validate_identity("SELECT OBJECT_CONSTRUCT()")
        self.validate_identity("SELECT DAYOFMONTH(CURRENT_TIMESTAMP())")
        self.validate_identity("SELECT DAYOFYEAR(CURRENT_TIMESTAMP())")
        self.validate_identity("LISTAGG(data['some_field'], ',')")
        self.validate_identity("WEEKOFYEAR(tstamp)")
        self.validate_identity("SELECT QUARTER(CURRENT_TIMESTAMP())")
        self.validate_identity("SELECT SUM(amount) FROM mytable GROUP BY ALL")
        self.validate_identity("WITH x AS (SELECT 1 AS foo) SELECT foo FROM IDENTIFIER('x')")
        self.validate_identity("WITH x AS (SELECT 1 AS foo) SELECT IDENTIFIER('foo') FROM x")
        self.validate_identity("INITCAP('iqamqinterestedqinqthisqtopic', 'q')")
        self.validate_identity("OBJECT_CONSTRUCT(*)")
        self.validate_identity("SELECT CAST('2021-01-01' AS DATE) + INTERVAL '1 DAY'")
        self.validate_identity("SELECT HLL(*)")
        self.validate_identity("SELECT HLL(a)")
        self.validate_identity("SELECT HLL(DISTINCT t.a)")
        self.validate_identity("SELECT HLL(a, b, c)")
        self.validate_identity("SELECT HLL(DISTINCT a, b, c)")
        self.validate_identity("$x")  # parameter
        self.validate_identity("a$b")  # valid snowflake identifier
        self.validate_identity("SELECT REGEXP_LIKE(a, b, c)")
        self.validate_identity("CREATE TABLE foo (bar FLOAT AUTOINCREMENT START 0 INCREMENT 1)")
        self.validate_identity("COMMENT IF EXISTS ON TABLE foo IS 'bar'")
        self.validate_identity("SELECT CONVERT_TIMEZONE('UTC', 'America/Los_Angeles', col)")
        self.validate_identity("ALTER TABLE a SWAP WITH b")
        self.validate_identity("SELECT MATCH_CONDITION")
        self.validate_identity("SELECT * REPLACE (CAST(col AS TEXT) AS scol) FROM t")
        self.validate_identity("1 /* /* */")
        self.validate_identity(
            "SELECT * FROM table AT (TIMESTAMP => '2024-07-24') UNPIVOT(a FOR b IN (c)) AS pivot_table"
        )
        self.validate_identity(
            "SELECT * FROM quarterly_sales PIVOT(SUM(amount) FOR quarter IN ('2023_Q1', '2023_Q2', '2023_Q3', '2023_Q4', '2024_Q1') DEFAULT ON NULL (0)) ORDER BY empid"
        )
        self.validate_identity(
            "SELECT * FROM quarterly_sales PIVOT(SUM(amount) FOR quarter IN (SELECT DISTINCT quarter FROM ad_campaign_types_by_quarter WHERE television = TRUE ORDER BY quarter)) ORDER BY empid"
        )
        self.validate_identity(
            "SELECT * FROM quarterly_sales PIVOT(SUM(amount) FOR quarter IN (ANY ORDER BY quarter)) ORDER BY empid"
        )
        self.validate_identity(
            "SELECT * FROM quarterly_sales PIVOT(SUM(amount) FOR quarter IN (ANY)) ORDER BY empid"
        )
        self.validate_identity(
            "MERGE INTO my_db AS ids USING (SELECT new_id FROM my_model WHERE NOT col IS NULL) AS new_ids ON ids.type = new_ids.type AND ids.source = new_ids.source WHEN NOT MATCHED THEN INSERT VALUES (new_ids.new_id)"
        )
        self.validate_identity(
            "INSERT OVERWRITE TABLE t SELECT 1", "INSERT OVERWRITE INTO t SELECT 1"
        )
        self.validate_identity(
            'DESCRIBE TABLE "SNOWFLAKE_SAMPLE_DATA"."TPCDS_SF100TCL"."WEB_SITE" type=stage'
        )
        self.validate_identity(
            "SELECT * FROM DATA AS DATA_L ASOF JOIN DATA AS DATA_R MATCH_CONDITION (DATA_L.VAL > DATA_R.VAL) ON DATA_L.ID = DATA_R.ID"
        )
        self.validate_identity("TO_TIMESTAMP(col, fmt)")
        self.validate_identity(
            "CAST(x AS GEOGRAPHY)",
            "TO_GEOGRAPHY(x)",
        )
        self.validate_identity(
            "CAST(x AS GEOMETRY)",
            "TO_GEOMETRY(x)",
        )
        self.validate_identity(
            "transform(x, a int -> a + a + 1)",
            "TRANSFORM(x, a -> CAST(a AS INT) + CAST(a AS INT) + 1)",
        )
        self.validate_identity(
            "SELECT * FROM s WHERE c NOT IN (1, 2, 3)",
            "SELECT * FROM s WHERE NOT c IN (1, 2, 3)",
        )
        self.validate_identity(
            "SELECT * FROM s WHERE c NOT IN (SELECT * FROM t)",
            "SELECT * FROM s WHERE c <> ALL (SELECT * FROM t)",
        )
        self.validate_identity(
            "SELECT * FROM t1 INNER JOIN t2 USING (t1.col)",
            "SELECT * FROM t1 INNER JOIN t2 USING (col)",
        )
        self.validate_identity(
            "CURRENT_TIMESTAMP - INTERVAL '1 w' AND (1 = 1)",
            "CURRENT_TIMESTAMP() - INTERVAL '1 WEEK' AND (1 = 1)",
        )
        self.validate_identity(
            "REGEXP_REPLACE('target', 'pattern', '\n')",
            "REGEXP_REPLACE('target', 'pattern', '\\n')",
        )
        self.validate_identity(
            "SELECT a:from::STRING, a:from || ' test' ",
            "SELECT CAST(GET_PATH(a, 'from') AS TEXT), GET_PATH(a, 'from') || ' test'",
        )
        self.validate_identity(
            "SELECT a:select",
            "SELECT GET_PATH(a, 'select')",
        )
        self.validate_identity("x:from", "GET_PATH(x, 'from')")
        self.validate_identity(
            "value:values::string::int",
            "CAST(CAST(GET_PATH(value, 'values') AS TEXT) AS INT)",
        )
        self.validate_identity(
            """SELECT GET_PATH(PARSE_JSON('{"y": [{"z": 1}]}'), 'y[0]:z')""",
            """SELECT GET_PATH(PARSE_JSON('{"y": [{"z": 1}]}'), 'y[0].z')""",
        )
        self.validate_identity(
            "SELECT p FROM t WHERE p:val NOT IN ('2')",
            "SELECT p FROM t WHERE NOT GET_PATH(p, 'val') IN ('2')",
        )
        self.validate_identity(
            """SELECT PARSE_JSON('{"x": "hello"}'):x LIKE 'hello'""",
            """SELECT GET_PATH(PARSE_JSON('{"x": "hello"}'), 'x') LIKE 'hello'""",
        )
        self.validate_identity(
            """SELECT data:x LIKE 'hello' FROM some_table""",
            """SELECT GET_PATH(data, 'x') LIKE 'hello' FROM some_table""",
        )
        self.validate_identity(
            "SELECT SUM({ fn CONVERT(123, SQL_DOUBLE) })",
            "SELECT SUM(CAST(123 AS DOUBLE))",
        )
        self.validate_identity(
            "SELECT SUM({ fn CONVERT(123, SQL_VARCHAR) })",
            "SELECT SUM(CAST(123 AS VARCHAR))",
        )
        self.validate_identity(
            "SELECT TIMESTAMPFROMPARTS(d, t)",
            "SELECT TIMESTAMP_FROM_PARTS(d, t)",
        )
        self.validate_identity(
            "SELECT v:attr[0].name FROM vartab",
            "SELECT GET_PATH(v, 'attr[0].name') FROM vartab",
        )
        self.validate_identity(
            'SELECT v:"fruit" FROM vartab',
            """SELECT GET_PATH(v, 'fruit') FROM vartab""",
        )
        self.validate_identity(
            "v:attr[0]:name",
            "GET_PATH(v, 'attr[0].name')",
        )
        self.validate_identity(
            "a.x:from.b:c.d::int",
            "CAST(GET_PATH(a.x, 'from.b.c.d') AS INT)",
        )
        self.validate_identity(
            """SELECT PARSE_JSON('{"food":{"fruit":"banana"}}'):food.fruit::VARCHAR""",
            """SELECT CAST(GET_PATH(PARSE_JSON('{"food":{"fruit":"banana"}}'), 'food.fruit') AS VARCHAR)""",
        )
        self.validate_identity(
            "SELECT * FROM unnest(x) with ordinality",
            "SELECT * FROM TABLE(FLATTEN(INPUT => x)) AS _u(seq, key, path, index, value, this)",
        )
        self.validate_identity(
            "CREATE TABLE foo (ID INT COMMENT $$some comment$$)",
            "CREATE TABLE foo (ID INT COMMENT 'some comment')",
        )
        self.validate_identity(
            "SELECT state, city, SUM(retail_price * quantity) AS gross_revenue FROM sales GROUP BY ALL"
        )
        self.validate_identity(
            "SELECT * FROM foo window",
            "SELECT * FROM foo AS window",
        )
        self.validate_identity(
            r"SELECT RLIKE(a, $$regular expression with \ characters: \d{2}-\d{3}-\d{4}$$, 'i') FROM log_source",
            r"SELECT REGEXP_LIKE(a, 'regular expression with \\ characters: \\d{2}-\\d{3}-\\d{4}', 'i') FROM log_source",
        )
        self.validate_identity(
            r"SELECT $$a ' \ \t \x21 z $ $$",
            r"SELECT 'a \' \\ \\t \\x21 z $ '",
        )
        self.validate_identity(
            "SELECT {'test': 'best'}::VARIANT",
            "SELECT CAST(OBJECT_CONSTRUCT('test', 'best') AS VARIANT)",
        )
        self.validate_identity(
            "SELECT {fn DAYNAME('2022-5-13')}",
            "SELECT DAYNAME('2022-5-13')",
        )
        self.validate_identity(
            "SELECT {fn LOG(5)}",
            "SELECT LN(5)",
        )
        self.validate_identity(
            "SELECT {fn CEILING(5.3)}",
            "SELECT CEIL(5.3)",
        )
        self.validate_identity(
            "CAST(x AS BYTEINT)",
            "CAST(x AS INT)",
        )
        self.validate_identity(
            "CAST(x AS CHAR VARYING)",
            "CAST(x AS VARCHAR)",
        )
        self.validate_identity(
            "CAST(x AS CHARACTER VARYING)",
            "CAST(x AS VARCHAR)",
        )
        self.validate_identity(
            "CAST(x AS NCHAR VARYING)",
            "CAST(x AS VARCHAR)",
        )
        self.validate_identity(
            "CREATE OR REPLACE TEMPORARY TABLE x (y NUMBER IDENTITY(0, 1))",
            "CREATE OR REPLACE TEMPORARY TABLE x (y DECIMAL(38, 0) AUTOINCREMENT START 0 INCREMENT 1)",
        )
        self.validate_identity(
            "CREATE TEMPORARY TABLE x (y NUMBER AUTOINCREMENT(0, 1))",
            "CREATE TEMPORARY TABLE x (y DECIMAL(38, 0) AUTOINCREMENT START 0 INCREMENT 1)",
        )
        self.validate_identity(
            "CREATE TABLE x (y NUMBER IDENTITY START 0 INCREMENT 1)",
            "CREATE TABLE x (y DECIMAL(38, 0) AUTOINCREMENT START 0 INCREMENT 1)",
        )
        self.validate_identity(
            "ALTER TABLE foo ADD COLUMN id INT identity(1, 1)",
            "ALTER TABLE foo ADD COLUMN id INT AUTOINCREMENT START 1 INCREMENT 1",
        )
        self.validate_identity(
            "SELECT DAYOFWEEK('2016-01-02T23:39:20.123-07:00'::TIMESTAMP)",
            "SELECT DAYOFWEEK(CAST('2016-01-02T23:39:20.123-07:00' AS TIMESTAMP))",
        )
        self.validate_identity(
            "SELECT * FROM xxx WHERE col ilike '%Don''t%'",
            "SELECT * FROM xxx WHERE col ILIKE '%Don\\'t%'",
        )
        self.validate_identity(
            "SELECT * EXCLUDE a, b FROM xxx",
            "SELECT * EXCLUDE (a), b FROM xxx",
        )
        self.validate_identity(
            "SELECT * RENAME a AS b, c AS d FROM xxx",
            "SELECT * RENAME (a AS b), c AS d FROM xxx",
        )

        self.validate_all(
            "ARRAY_CONSTRUCT_COMPACT(1, null, 2)",
            write={
                "spark": "ARRAY_COMPACT(ARRAY(1, NULL, 2))",
                "snowflake": "ARRAY_CONSTRUCT_COMPACT(1, NULL, 2)",
            },
        )
        self.validate_all(
            "OBJECT_CONSTRUCT_KEEP_NULL('key_1', 'one', 'key_2', NULL)",
            read={
                "bigquery": "JSON_OBJECT(['key_1', 'key_2'], ['one', NULL])",
                "duckdb": "JSON_OBJECT('key_1', 'one', 'key_2', NULL)",
            },
            write={
                "bigquery": "JSON_OBJECT('key_1', 'one', 'key_2', NULL)",
                "duckdb": "JSON_OBJECT('key_1', 'one', 'key_2', NULL)",
                "snowflake": "OBJECT_CONSTRUCT_KEEP_NULL('key_1', 'one', 'key_2', NULL)",
            },
        )
        self.validate_all(
            "SELECT TIME_FROM_PARTS(12, 34, 56, 987654321)",
            write={
                "duckdb": "SELECT MAKE_TIME(12, 34, 56 + (987654321 / 1000000000.0))",
                "snowflake": "SELECT TIME_FROM_PARTS(12, 34, 56, 987654321)",
            },
        )
        self.validate_identity(
            "SELECT TIMESTAMPNTZFROMPARTS(2013, 4, 5, 12, 00, 00)",
            "SELECT TIMESTAMP_FROM_PARTS(2013, 4, 5, 12, 00, 00)",
        )
        self.validate_all(
            "SELECT TIMESTAMP_FROM_PARTS(2013, 4, 5, 12, 00, 00)",
            read={
                "duckdb": "SELECT MAKE_TIMESTAMP(2013, 4, 5, 12, 00, 00)",
                "snowflake": "SELECT TIMESTAMP_NTZ_FROM_PARTS(2013, 4, 5, 12, 00, 00)",
            },
            write={
                "duckdb": "SELECT MAKE_TIMESTAMP(2013, 4, 5, 12, 00, 00)",
                "snowflake": "SELECT TIMESTAMP_FROM_PARTS(2013, 4, 5, 12, 00, 00)",
            },
        )
        self.validate_all(
            """WITH vartab(v) AS (select parse_json('[{"attr": [{"name": "banana"}]}]')) SELECT GET_PATH(v, '[0].attr[0].name') FROM vartab""",
            write={
                "bigquery": """WITH vartab AS (SELECT PARSE_JSON('[{"attr": [{"name": "banana"}]}]') AS v) SELECT JSON_EXTRACT(v, '$[0].attr[0].name') FROM vartab""",
                "duckdb": """WITH vartab(v) AS (SELECT JSON('[{"attr": [{"name": "banana"}]}]')) SELECT v -> '$[0].attr[0].name' FROM vartab""",
                "mysql": """WITH vartab(v) AS (SELECT '[{"attr": [{"name": "banana"}]}]') SELECT JSON_EXTRACT(v, '$[0].attr[0].name') FROM vartab""",
                "presto": """WITH vartab(v) AS (SELECT JSON_PARSE('[{"attr": [{"name": "banana"}]}]')) SELECT JSON_EXTRACT(v, '$[0].attr[0].name') FROM vartab""",
                "snowflake": """WITH vartab(v) AS (SELECT PARSE_JSON('[{"attr": [{"name": "banana"}]}]')) SELECT GET_PATH(v, '[0].attr[0].name') FROM vartab""",
                "tsql": """WITH vartab(v) AS (SELECT '[{"attr": [{"name": "banana"}]}]') SELECT ISNULL(JSON_QUERY(v, '$[0].attr[0].name'), JSON_VALUE(v, '$[0].attr[0].name')) FROM vartab""",
            },
        )
        self.validate_all(
            """WITH vartab(v) AS (select parse_json('{"attr": [{"name": "banana"}]}')) SELECT GET_PATH(v, 'attr[0].name') FROM vartab""",
            write={
                "bigquery": """WITH vartab AS (SELECT PARSE_JSON('{"attr": [{"name": "banana"}]}') AS v) SELECT JSON_EXTRACT(v, '$.attr[0].name') FROM vartab""",
                "duckdb": """WITH vartab(v) AS (SELECT JSON('{"attr": [{"name": "banana"}]}')) SELECT v -> '$.attr[0].name' FROM vartab""",
                "mysql": """WITH vartab(v) AS (SELECT '{"attr": [{"name": "banana"}]}') SELECT JSON_EXTRACT(v, '$.attr[0].name') FROM vartab""",
                "presto": """WITH vartab(v) AS (SELECT JSON_PARSE('{"attr": [{"name": "banana"}]}')) SELECT JSON_EXTRACT(v, '$.attr[0].name') FROM vartab""",
                "snowflake": """WITH vartab(v) AS (SELECT PARSE_JSON('{"attr": [{"name": "banana"}]}')) SELECT GET_PATH(v, 'attr[0].name') FROM vartab""",
                "tsql": """WITH vartab(v) AS (SELECT '{"attr": [{"name": "banana"}]}') SELECT ISNULL(JSON_QUERY(v, '$.attr[0].name'), JSON_VALUE(v, '$.attr[0].name')) FROM vartab""",
            },
        )
        self.validate_all(
            """SELECT PARSE_JSON('{"fruit":"banana"}'):fruit""",
            write={
                "bigquery": """SELECT JSON_EXTRACT(PARSE_JSON('{"fruit":"banana"}'), '$.fruit')""",
                "databricks": """SELECT '{"fruit":"banana"}':fruit""",
                "duckdb": """SELECT JSON('{"fruit":"banana"}') -> '$.fruit'""",
                "mysql": """SELECT JSON_EXTRACT('{"fruit":"banana"}', '$.fruit')""",
                "presto": """SELECT JSON_EXTRACT(JSON_PARSE('{"fruit":"banana"}'), '$.fruit')""",
                "snowflake": """SELECT GET_PATH(PARSE_JSON('{"fruit":"banana"}'), 'fruit')""",
                "spark": """SELECT GET_JSON_OBJECT('{"fruit":"banana"}', '$.fruit')""",
                "tsql": """SELECT ISNULL(JSON_QUERY('{"fruit":"banana"}', '$.fruit'), JSON_VALUE('{"fruit":"banana"}', '$.fruit'))""",
            },
        )
        self.validate_all(
            "SELECT TO_ARRAY(['test'])",
            write={
                "snowflake": "SELECT TO_ARRAY(['test'])",
                "spark": "SELECT ARRAY('test')",
            },
        )
        self.validate_all(
            "SELECT TO_ARRAY(['test'])",
            write={
                "snowflake": "SELECT TO_ARRAY(['test'])",
                "spark": "SELECT ARRAY('test')",
            },
        )
        self.validate_all(
            # We need to qualify the columns in this query because "value" would be ambiguous
            'WITH t(x, "value") AS (SELECT [1, 2, 3], 1) SELECT IFF(_u.pos = _u_2.pos_2, _u_2."value", NULL) AS "value" FROM t CROSS JOIN TABLE(FLATTEN(INPUT => ARRAY_GENERATE_RANGE(0, (GREATEST(ARRAY_SIZE(t.x)) - 1) + 1))) AS _u(seq, key, path, index, pos, this) CROSS JOIN TABLE(FLATTEN(INPUT => t.x)) AS _u_2(seq, key, path, pos_2, "value", this) WHERE _u.pos = _u_2.pos_2 OR (_u.pos > (ARRAY_SIZE(t.x) - 1) AND _u_2.pos_2 = (ARRAY_SIZE(t.x) - 1))',
            read={
                "duckdb": 'WITH t(x, "value") AS (SELECT [1,2,3], 1) SELECT UNNEST(t.x) AS "value" FROM t',
            },
        )
        self.validate_all(
            "SELECT { 'Manitoba': 'Winnipeg', 'foo': 'bar' } AS province_capital",
            write={
                "duckdb": "SELECT {'Manitoba': 'Winnipeg', 'foo': 'bar'} AS province_capital",
                "snowflake": "SELECT OBJECT_CONSTRUCT('Manitoba', 'Winnipeg', 'foo', 'bar') AS province_capital",
                "spark": "SELECT STRUCT('Winnipeg' AS Manitoba, 'bar' AS foo) AS province_capital",
            },
        )
        self.validate_all(
            "SELECT COLLATE('B', 'und:ci')",
            write={
                "bigquery": "SELECT COLLATE('B', 'und:ci')",
                "snowflake": "SELECT COLLATE('B', 'und:ci')",
            },
        )
        self.validate_all(
            "SELECT * FROM x START WITH a = b CONNECT BY c = PRIOR d",
            read={
                "oracle": "SELECT * FROM x START WITH a = b CONNECT BY c = PRIOR d",
            },
            write={
                "oracle": "SELECT * FROM x START WITH a = b CONNECT BY c = PRIOR d",
                "snowflake": "SELECT * FROM x START WITH a = b CONNECT BY c = PRIOR d",
            },
        )
        self.validate_all(
            "SELECT INSERT(a, 0, 0, 'b')",
            read={
                "mysql": "SELECT INSERT(a, 0, 0, 'b')",
                "snowflake": "SELECT INSERT(a, 0, 0, 'b')",
                "tsql": "SELECT STUFF(a, 0, 0, 'b')",
            },
            write={
                "mysql": "SELECT INSERT(a, 0, 0, 'b')",
                "snowflake": "SELECT INSERT(a, 0, 0, 'b')",
                "tsql": "SELECT STUFF(a, 0, 0, 'b')",
            },
        )
        self.validate_all(
            "ARRAY_GENERATE_RANGE(0, 3)",
            write={
                "bigquery": "GENERATE_ARRAY(0, 3 - 1)",
                "postgres": "GENERATE_SERIES(0, 3 - 1)",
                "presto": "SEQUENCE(0, 3 - 1)",
                "snowflake": "ARRAY_GENERATE_RANGE(0, (3 - 1) + 1)",
            },
        )
        self.validate_all(
            "ARRAY_GENERATE_RANGE(0, 3 + 1)",
            read={
                "bigquery": "GENERATE_ARRAY(0, 3)",
                "postgres": "GENERATE_SERIES(0, 3)",
                "presto": "SEQUENCE(0, 3)",
            },
        )
        self.validate_all(
            "SELECT DATE_PART('year', TIMESTAMP '2020-01-01')",
            write={
                "hive": "SELECT EXTRACT(year FROM CAST('2020-01-01' AS TIMESTAMP))",
                "snowflake": "SELECT DATE_PART('year', CAST('2020-01-01' AS TIMESTAMP))",
                "spark": "SELECT EXTRACT(year FROM CAST('2020-01-01' AS TIMESTAMP))",
            },
        )
        self.validate_all(
            "SELECT * FROM (VALUES (0) foo(bar))",
            write={"snowflake": "SELECT * FROM (VALUES (0)) AS foo(bar)"},
        )
        self.validate_all(
            "OBJECT_CONSTRUCT('a', b, 'c', d)",
            read={
                "": "STRUCT(b as a, d as c)",
            },
            write={
                "duckdb": "{'a': b, 'c': d}",
                "snowflake": "OBJECT_CONSTRUCT('a', b, 'c', d)",
                "": "STRUCT(b AS a, d AS c)",
            },
        )
        self.validate_identity("OBJECT_CONSTRUCT(a, b, c, d)")

        self.validate_all(
            "SELECT i, p, o FROM qt QUALIFY ROW_NUMBER() OVER (PARTITION BY p ORDER BY o) = 1",
            write={
                "": "SELECT i, p, o FROM qt QUALIFY ROW_NUMBER() OVER (PARTITION BY p ORDER BY o NULLS LAST) = 1",
                "databricks": "SELECT i, p, o FROM qt QUALIFY ROW_NUMBER() OVER (PARTITION BY p ORDER BY o NULLS LAST) = 1",
                "hive": "SELECT i, p, o FROM (SELECT i, p, o, ROW_NUMBER() OVER (PARTITION BY p ORDER BY o NULLS LAST) AS _w FROM qt) AS _t WHERE _w = 1",
                "presto": "SELECT i, p, o FROM (SELECT i, p, o, ROW_NUMBER() OVER (PARTITION BY p ORDER BY o) AS _w FROM qt) AS _t WHERE _w = 1",
                "snowflake": "SELECT i, p, o FROM qt QUALIFY ROW_NUMBER() OVER (PARTITION BY p ORDER BY o) = 1",
                "spark": "SELECT i, p, o FROM (SELECT i, p, o, ROW_NUMBER() OVER (PARTITION BY p ORDER BY o NULLS LAST) AS _w FROM qt) AS _t WHERE _w = 1",
                "sqlite": "SELECT i, p, o FROM (SELECT i, p, o, ROW_NUMBER() OVER (PARTITION BY p ORDER BY o NULLS LAST) AS _w FROM qt) AS _t WHERE _w = 1",
                "trino": "SELECT i, p, o FROM (SELECT i, p, o, ROW_NUMBER() OVER (PARTITION BY p ORDER BY o) AS _w FROM qt) AS _t WHERE _w = 1",
            },
        )
        self.validate_all(
            "SELECT BOOLOR_AGG(c1), BOOLOR_AGG(c2) FROM test",
            write={
                "": "SELECT LOGICAL_OR(c1), LOGICAL_OR(c2) FROM test",
                "duckdb": "SELECT BOOL_OR(c1), BOOL_OR(c2) FROM test",
                "postgres": "SELECT BOOL_OR(c1), BOOL_OR(c2) FROM test",
                "snowflake": "SELECT BOOLOR_AGG(c1), BOOLOR_AGG(c2) FROM test",
                "spark": "SELECT BOOL_OR(c1), BOOL_OR(c2) FROM test",
                "sqlite": "SELECT MAX(c1), MAX(c2) FROM test",
            },
        )
        self.validate_all(
            "SELECT BOOLAND_AGG(c1), BOOLAND_AGG(c2) FROM test",
            write={
                "": "SELECT LOGICAL_AND(c1), LOGICAL_AND(c2) FROM test",
                "duckdb": "SELECT BOOL_AND(c1), BOOL_AND(c2) FROM test",
                "postgres": "SELECT BOOL_AND(c1), BOOL_AND(c2) FROM test",
                "snowflake": "SELECT BOOLAND_AGG(c1), BOOLAND_AGG(c2) FROM test",
                "spark": "SELECT BOOL_AND(c1), BOOL_AND(c2) FROM test",
                "sqlite": "SELECT MIN(c1), MIN(c2) FROM test",
            },
        )
        for suffix in (
            "",
            " OVER ()",
        ):
            self.validate_all(
                f"SELECT PERCENTILE_CONT(0.5) WITHIN GROUP (ORDER BY x){suffix}",
                read={
                    "postgres": f"SELECT PERCENTILE_CONT(0.5) WITHIN GROUP (ORDER BY x){suffix}",
                },
                write={
                    "": f"SELECT PERCENTILE_CONT(0.5) WITHIN GROUP (ORDER BY x NULLS LAST){suffix}",
                    "duckdb": f"SELECT QUANTILE_CONT(x, 0.5 ORDER BY x){suffix}",
                    "postgres": f"SELECT PERCENTILE_CONT(0.5) WITHIN GROUP (ORDER BY x){suffix}",
                    "snowflake": f"SELECT PERCENTILE_CONT(0.5) WITHIN GROUP (ORDER BY x){suffix}",
                },
            )
            for func in (
                "CORR",
                "COVAR_POP",
                "COVAR_SAMP",
            ):
                self.validate_all(
                    f"SELECT {func}(y, x){suffix}",
                    write={
                        "": f"SELECT {func}(y, x){suffix}",
                        "duckdb": f"SELECT {func}(y, x){suffix}",
                        "postgres": f"SELECT {func}(y, x){suffix}",
                        "snowflake": f"SELECT {func}(y, x){suffix}",
                    },
                )
        self.validate_all(
            "TO_CHAR(x, y)",
            read={
                "": "TO_CHAR(x, y)",
                "snowflake": "TO_VARCHAR(x, y)",
            },
            write={
                "": "CAST(x AS TEXT)",
                "databricks": "TO_CHAR(x, y)",
                "drill": "TO_CHAR(x, y)",
                "oracle": "TO_CHAR(x, y)",
                "postgres": "TO_CHAR(x, y)",
                "snowflake": "TO_CHAR(x, y)",
                "teradata": "TO_CHAR(x, y)",
            },
        )
        self.validate_all(
            "SQUARE(x)",
            write={
                "bigquery": "POWER(x, 2)",
                "clickhouse": "POWER(x, 2)",
                "databricks": "POWER(x, 2)",
                "drill": "POW(x, 2)",
                "duckdb": "POWER(x, 2)",
                "hive": "POWER(x, 2)",
                "mysql": "POWER(x, 2)",
                "oracle": "POWER(x, 2)",
                "postgres": "x ^ 2",
                "presto": "POWER(x, 2)",
                "redshift": "POWER(x, 2)",
                "snowflake": "POWER(x, 2)",
                "spark": "POWER(x, 2)",
                "sqlite": "POWER(x, 2)",
                "starrocks": "POWER(x, 2)",
                "teradata": "x ** 2",
                "trino": "POWER(x, 2)",
                "tsql": "POWER(x, 2)",
            },
        )
        self.validate_all(
            "POWER(x, 2)",
            read={
                "oracle": "SQUARE(x)",
                "snowflake": "SQUARE(x)",
                "tsql": "SQUARE(x)",
            },
        )
        self.validate_all(
            "DIV0(foo, bar)",
            write={
                "snowflake": "IFF(bar = 0 AND NOT foo IS NULL, 0, foo / bar)",
                "sqlite": "IIF(bar = 0 AND NOT foo IS NULL, 0, CAST(foo AS REAL) / bar)",
                "presto": "IF(bar = 0 AND NOT foo IS NULL, 0, CAST(foo AS DOUBLE) / bar)",
                "spark": "IF(bar = 0 AND NOT foo IS NULL, 0, foo / bar)",
                "hive": "IF(bar = 0 AND NOT foo IS NULL, 0, foo / bar)",
                "duckdb": "CASE WHEN bar = 0 AND NOT foo IS NULL THEN 0 ELSE foo / bar END",
            },
        )
        self.validate_all(
            "DIV0(a - b, c - d)",
            write={
                "snowflake": "IFF((c - d) = 0 AND NOT (a - b) IS NULL, 0, (a - b) / (c - d))",
                "sqlite": "IIF((c - d) = 0 AND NOT (a - b) IS NULL, 0, CAST((a - b) AS REAL) / (c - d))",
                "presto": "IF((c - d) = 0 AND NOT (a - b) IS NULL, 0, CAST((a - b) AS DOUBLE) / (c - d))",
                "spark": "IF((c - d) = 0 AND NOT (a - b) IS NULL, 0, (a - b) / (c - d))",
                "hive": "IF((c - d) = 0 AND NOT (a - b) IS NULL, 0, (a - b) / (c - d))",
                "duckdb": "CASE WHEN (c - d) = 0 AND NOT (a - b) IS NULL THEN 0 ELSE (a - b) / (c - d) END",
            },
        )
        self.validate_all(
            "ZEROIFNULL(foo)",
            write={
                "snowflake": "IFF(foo IS NULL, 0, foo)",
                "sqlite": "IIF(foo IS NULL, 0, foo)",
                "presto": "IF(foo IS NULL, 0, foo)",
                "spark": "IF(foo IS NULL, 0, foo)",
                "hive": "IF(foo IS NULL, 0, foo)",
                "duckdb": "CASE WHEN foo IS NULL THEN 0 ELSE foo END",
            },
        )
        self.validate_all(
            "NULLIFZERO(foo)",
            write={
                "snowflake": "IFF(foo = 0, NULL, foo)",
                "sqlite": "IIF(foo = 0, NULL, foo)",
                "presto": "IF(foo = 0, NULL, foo)",
                "spark": "IF(foo = 0, NULL, foo)",
                "hive": "IF(foo = 0, NULL, foo)",
                "duckdb": "CASE WHEN foo = 0 THEN NULL ELSE foo END",
            },
        )
        self.validate_all(
            "SELECT * EXCLUDE (a, b) REPLACE (c AS d, E AS F) FROM xxx",
            read={
                "duckdb": "SELECT * EXCLUDE (a, b) REPLACE (c AS d, E AS F) FROM xxx",
            },
            write={
                "snowflake": "SELECT * EXCLUDE (a, b) REPLACE (c AS d, E AS F) FROM xxx",
                "duckdb": "SELECT * EXCLUDE (a, b) REPLACE (c AS d, E AS F) FROM xxx",
            },
        )
        self.validate_all(
            '''SELECT PARSE_JSON('{"a": {"b c": "foo"}}'):a:"b c"''',
            write={
                "duckdb": """SELECT JSON('{"a": {"b c": "foo"}}') -> '$.a."b c"'""",
                "mysql": """SELECT JSON_EXTRACT('{"a": {"b c": "foo"}}', '$.a."b c"')""",
                "snowflake": """SELECT GET_PATH(PARSE_JSON('{"a": {"b c": "foo"}}'), 'a["b c"]')""",
            },
        )
        self.validate_all(
            "SELECT a FROM test WHERE a = 1 GROUP BY a HAVING a = 2 QUALIFY z ORDER BY a LIMIT 10",
            write={
                "bigquery": "SELECT a FROM test WHERE a = 1 GROUP BY a HAVING a = 2 QUALIFY z ORDER BY a NULLS LAST LIMIT 10",
                "snowflake": "SELECT a FROM test WHERE a = 1 GROUP BY a HAVING a = 2 QUALIFY z ORDER BY a LIMIT 10",
            },
        )
        self.validate_all(
            "SELECT a FROM test AS t QUALIFY ROW_NUMBER() OVER (PARTITION BY a ORDER BY Z) = 1",
            write={
                "bigquery": "SELECT a FROM test AS t QUALIFY ROW_NUMBER() OVER (PARTITION BY a ORDER BY Z NULLS LAST) = 1",
                "snowflake": "SELECT a FROM test AS t QUALIFY ROW_NUMBER() OVER (PARTITION BY a ORDER BY Z) = 1",
            },
        )
        self.validate_all(
            "SELECT TO_TIMESTAMP(col, 'DD-MM-YYYY HH12:MI:SS') FROM t",
            write={
                "bigquery": "SELECT PARSE_TIMESTAMP('%d-%m-%Y %I:%M:%S', col) FROM t",
                "duckdb": "SELECT STRPTIME(col, '%d-%m-%Y %I:%M:%S') FROM t",
                "snowflake": "SELECT TO_TIMESTAMP(col, 'DD-mm-yyyy hh12:mi:ss') FROM t",
                "spark": "SELECT TO_TIMESTAMP(col, 'dd-MM-yyyy hh:mm:ss') FROM t",
            },
        )
        self.validate_all(
            "SELECT TO_TIMESTAMP(1659981729)",
            write={
                "bigquery": "SELECT TIMESTAMP_SECONDS(1659981729)",
                "snowflake": "SELECT TO_TIMESTAMP(1659981729)",
                "spark": "SELECT CAST(FROM_UNIXTIME(1659981729) AS TIMESTAMP)",
            },
        )
        self.validate_all(
            "SELECT TO_TIMESTAMP(1659981729000, 3)",
            write={
                "bigquery": "SELECT TIMESTAMP_MILLIS(1659981729000)",
                "snowflake": "SELECT TO_TIMESTAMP(1659981729000, 3)",
                "spark": "SELECT TIMESTAMP_MILLIS(1659981729000)",
            },
        )
        self.validate_all(
            "SELECT TO_TIMESTAMP(16599817290000, 4)",
            write={
                "bigquery": "SELECT TIMESTAMP_SECONDS(CAST(16599817290000 / POWER(10, 4) AS INT64))",
                "snowflake": "SELECT TO_TIMESTAMP(16599817290000, 4)",
                "spark": "SELECT TIMESTAMP_SECONDS(16599817290000 / POWER(10, 4))",
            },
        )
        self.validate_all(
            "SELECT TO_TIMESTAMP('1659981729')",
            write={
                "snowflake": "SELECT TO_TIMESTAMP('1659981729')",
                "spark": "SELECT CAST(FROM_UNIXTIME('1659981729') AS TIMESTAMP)",
            },
        )
        self.validate_all(
            "SELECT TO_TIMESTAMP(1659981729000000000, 9)",
            write={
                "bigquery": "SELECT TIMESTAMP_SECONDS(CAST(1659981729000000000 / POWER(10, 9) AS INT64))",
                "duckdb": "SELECT TO_TIMESTAMP(1659981729000000000 / POWER(10, 9))",
                "presto": "SELECT FROM_UNIXTIME(CAST(1659981729000000000 AS DOUBLE) / POW(10, 9))",
                "snowflake": "SELECT TO_TIMESTAMP(1659981729000000000, 9)",
                "spark": "SELECT TIMESTAMP_SECONDS(1659981729000000000 / POWER(10, 9))",
            },
        )
        self.validate_all(
            "SELECT TO_TIMESTAMP('2013-04-05 01:02:03')",
            write={
                "bigquery": "SELECT CAST('2013-04-05 01:02:03' AS DATETIME)",
                "snowflake": "SELECT CAST('2013-04-05 01:02:03' AS TIMESTAMP)",
                "spark": "SELECT CAST('2013-04-05 01:02:03' AS TIMESTAMP)",
            },
        )
        self.validate_all(
            "SELECT TO_TIME('12:05:00')",
            write={
                "bigquery": "SELECT CAST('12:05:00' AS TIME)",
                "snowflake": "SELECT CAST('12:05:00' AS TIME)",
            },
        )
        self.validate_all(
            "SELECT TO_TIMESTAMP('04/05/2013 01:02:03', 'mm/DD/yyyy hh24:mi:ss')",
            read={
                "bigquery": "SELECT PARSE_TIMESTAMP('%m/%d/%Y %H:%M:%S', '04/05/2013 01:02:03')",
                "duckdb": "SELECT STRPTIME('04/05/2013 01:02:03', '%m/%d/%Y %H:%M:%S')",
            },
            write={
                "bigquery": "SELECT PARSE_TIMESTAMP('%m/%d/%Y %H:%M:%S', '04/05/2013 01:02:03')",
                "snowflake": "SELECT TO_TIMESTAMP('04/05/2013 01:02:03', 'mm/DD/yyyy hh24:mi:ss')",
                "spark": "SELECT TO_TIMESTAMP('04/05/2013 01:02:03', 'MM/dd/yyyy HH:mm:ss')",
            },
        )
        self.validate_all(
            "SELECT IFF(TRUE, 'true', 'false')",
            write={
                "snowflake": "SELECT IFF(TRUE, 'true', 'false')",
                "spark": "SELECT IF(TRUE, 'true', 'false')",
            },
        )
        self.validate_all(
            "SELECT fname, lname, age FROM person ORDER BY age DESC NULLS FIRST, fname ASC NULLS LAST, lname",
            write={
                "duckdb": "SELECT fname, lname, age FROM person ORDER BY age DESC NULLS FIRST, fname ASC, lname",
                "postgres": "SELECT fname, lname, age FROM person ORDER BY age DESC, fname ASC, lname",
                "presto": "SELECT fname, lname, age FROM person ORDER BY age DESC NULLS FIRST, fname ASC, lname",
                "hive": "SELECT fname, lname, age FROM person ORDER BY age DESC NULLS FIRST, fname ASC NULLS LAST, lname NULLS LAST",
                "spark": "SELECT fname, lname, age FROM person ORDER BY age DESC NULLS FIRST, fname ASC NULLS LAST, lname NULLS LAST",
                "snowflake": "SELECT fname, lname, age FROM person ORDER BY age DESC, fname ASC, lname",
            },
        )
        self.validate_all(
            "SELECT ARRAY_AGG(DISTINCT a)",
            write={
                "spark": "SELECT COLLECT_LIST(DISTINCT a)",
                "snowflake": "SELECT ARRAY_AGG(DISTINCT a)",
                "duckdb": "SELECT ARRAY_AGG(DISTINCT a) FILTER(WHERE a IS NOT NULL)",
                "presto": "SELECT ARRAY_AGG(DISTINCT a) FILTER(WHERE a IS NOT NULL)",
            },
        )
        self.validate_all(
            "ARRAY_TO_STRING(x, '')",
            read={
                "duckdb": "ARRAY_TO_STRING(x, '')",
            },
            write={
                "spark": "ARRAY_JOIN(x, '')",
                "snowflake": "ARRAY_TO_STRING(x, '')",
                "duckdb": "ARRAY_TO_STRING(x, '')",
            },
        )
        self.validate_all(
            "TO_ARRAY(x)",
            write={
                "spark": "IF(x IS NULL, NULL, ARRAY(x))",
                "snowflake": "TO_ARRAY(x)",
            },
        )
        self.validate_all(
            "SELECT * FROM a INTERSECT ALL SELECT * FROM b",
            write={
                "snowflake": UnsupportedError,
            },
        )
        self.validate_all(
            "SELECT * FROM a EXCEPT ALL SELECT * FROM b",
            write={
                "snowflake": UnsupportedError,
            },
        )
        self.validate_all(
            "SELECT ARRAY_UNION_AGG(a)",
            write={
                "snowflake": "SELECT ARRAY_UNION_AGG(a)",
            },
        )
        self.validate_all(
            "SELECT $$a$$",
            write={
                "snowflake": "SELECT 'a'",
            },
        )
        self.validate_all(
            "SELECT RLIKE(a, b)",
            write={
                "hive": "SELECT a RLIKE b",
                "snowflake": "SELECT REGEXP_LIKE(a, b)",
                "spark": "SELECT a RLIKE b",
            },
        )
        self.validate_all(
            "SELECT a FROM test pivot",
            write={
                "snowflake": "SELECT a FROM test AS pivot",
            },
        )
        self.validate_all(
            "SELECT a FROM test unpivot",
            write={
                "snowflake": "SELECT a FROM test AS unpivot",
            },
        )
        self.validate_all(
            "trim(date_column, 'UTC')",
            write={
                "bigquery": "TRIM(date_column, 'UTC')",
                "snowflake": "TRIM(date_column, 'UTC')",
                "postgres": "TRIM('UTC' FROM date_column)",
            },
        )
        self.validate_all(
            "trim(date_column)",
            write={
                "snowflake": "TRIM(date_column)",
                "bigquery": "TRIM(date_column)",
            },
        )
        self.validate_all(
            "DECODE(x, a, b, c, d, e)",
            write={
                "": "CASE WHEN x = a OR (x IS NULL AND a IS NULL) THEN b WHEN x = c OR (x IS NULL AND c IS NULL) THEN d ELSE e END",
                "snowflake": "CASE WHEN x = a OR (x IS NULL AND a IS NULL) THEN b WHEN x = c OR (x IS NULL AND c IS NULL) THEN d ELSE e END",
            },
        )
        self.validate_all(
            "SELECT LISTAGG(col1, ', ') WITHIN GROUP (ORDER BY col2) FROM t",
            write={
                "duckdb": "SELECT GROUP_CONCAT(col1, ', ' ORDER BY col2) FROM t",
                "snowflake": "SELECT LISTAGG(col1, ', ') WITHIN GROUP (ORDER BY col2) FROM t",
            },
        )
        self.validate_all(
            "SELECT APPROX_PERCENTILE(a, 0.5) FROM t",
            read={
                "trino": "SELECT APPROX_PERCENTILE(a, 1, 0.5, 0.001) FROM t",
                "presto": "SELECT APPROX_PERCENTILE(a, 1, 0.5, 0.001) FROM t",
            },
            write={
                "trino": "SELECT APPROX_PERCENTILE(a, 0.5) FROM t",
                "presto": "SELECT APPROX_PERCENTILE(a, 0.5) FROM t",
                "snowflake": "SELECT APPROX_PERCENTILE(a, 0.5) FROM t",
            },
        )

        self.validate_all(
            "SELECT OBJECT_INSERT(OBJECT_INSERT(OBJECT_INSERT(OBJECT_CONSTRUCT('key5', 'value5'), 'key1', 5), 'key2', 2.2), 'key3', 'value3')",
            write={
                "snowflake": "SELECT OBJECT_INSERT(OBJECT_INSERT(OBJECT_INSERT(OBJECT_CONSTRUCT('key5', 'value5'), 'key1', 5), 'key2', 2.2), 'key3', 'value3')",
                "duckdb": "SELECT STRUCT_INSERT(STRUCT_INSERT(STRUCT_INSERT({'key5': 'value5'}, key1 := 5), key2 := 2.2), key3 := 'value3')",
            },
        )

        self.validate_all(
            "SELECT OBJECT_INSERT(OBJECT_INSERT(OBJECT_INSERT(OBJECT_CONSTRUCT(), 'key1', 5), 'key2', 2.2), 'key3', 'value3')",
            write={
                "snowflake": "SELECT OBJECT_INSERT(OBJECT_INSERT(OBJECT_INSERT(OBJECT_CONSTRUCT(), 'key1', 5), 'key2', 2.2), 'key3', 'value3')",
                "duckdb": "SELECT STRUCT_INSERT(STRUCT_INSERT(STRUCT_PACK(key1 := 5), key2 := 2.2), key3 := 'value3')",
            },
        )

        self.validate_identity(
            """SELECT ARRAY_CONSTRUCT('foo')::VARIANT[0]""",
            """SELECT CAST(['foo'] AS VARIANT)[0]""",
        )

        self.validate_all(
            "SELECT CONVERT_TIMEZONE('America/New_York', '2024-08-06 09:10:00.000')",
            write={
                "snowflake": "SELECT CONVERT_TIMEZONE('America/New_York', '2024-08-06 09:10:00.000')",
                "spark": "SELECT CONVERT_TIMEZONE('America/New_York', '2024-08-06 09:10:00.000')",
                "databricks": "SELECT CONVERT_TIMEZONE('America/New_York', '2024-08-06 09:10:00.000')",
                "redshift": "SELECT CONVERT_TIMEZONE('America/New_York', '2024-08-06 09:10:00.000')",
            },
        )

        self.validate_all(
            "SELECT CONVERT_TIMEZONE('America/Los_Angeles', 'America/New_York', '2024-08-06 09:10:00.000')",
            write={
                "snowflake": "SELECT CONVERT_TIMEZONE('America/Los_Angeles', 'America/New_York', '2024-08-06 09:10:00.000')",
                "spark": "SELECT CONVERT_TIMEZONE('America/Los_Angeles', 'America/New_York', '2024-08-06 09:10:00.000')",
                "databricks": "SELECT CONVERT_TIMEZONE('America/Los_Angeles', 'America/New_York', '2024-08-06 09:10:00.000')",
                "redshift": "SELECT CONVERT_TIMEZONE('America/Los_Angeles', 'America/New_York', '2024-08-06 09:10:00.000')",
                "mysql": "SELECT CONVERT_TZ('2024-08-06 09:10:00.000', 'America/Los_Angeles', 'America/New_York')",
                "duckdb": "SELECT CAST('2024-08-06 09:10:00.000' AS TIMESTAMP) AT TIME ZONE 'America/Los_Angeles' AT TIME ZONE 'America/New_York'",
            },
        )

        self.validate_identity(
            "SELECT UUID_STRING(), UUID_STRING('fe971b24-9572-4005-b22f-351e9c09274d', 'foo')"
        )

        self.validate_all(
            "UUID_STRING('fe971b24-9572-4005-b22f-351e9c09274d', 'foo')",
            read={
                "snowflake": "UUID_STRING('fe971b24-9572-4005-b22f-351e9c09274d', 'foo')",
            },
            write={
                "hive": "UUID()",
                "spark2": "UUID()",
                "spark": "UUID()",
                "databricks": "UUID()",
                "duckdb": "UUID()",
                "presto": "UUID()",
                "trino": "UUID()",
                "postgres": "GEN_RANDOM_UUID()",
                "bigquery": "GENERATE_UUID()",
            },
        )
        self.validate_identity("TRY_TO_TIMESTAMP(foo)").assert_is(exp.Anonymous)
        self.validate_identity("TRY_TO_TIMESTAMP('12345')").assert_is(exp.Anonymous)
        self.validate_all(
            "SELECT TRY_TO_TIMESTAMP('2024-01-15 12:30:00.000')",
            write={
                "snowflake": "SELECT TRY_CAST('2024-01-15 12:30:00.000' AS TIMESTAMP)",
                "duckdb": "SELECT TRY_CAST('2024-01-15 12:30:00.000' AS TIMESTAMP)",
            },
        )
        self.validate_all(
            "SELECT TRY_TO_TIMESTAMP('invalid')",
            write={
                "snowflake": "SELECT TRY_CAST('invalid' AS TIMESTAMP)",
                "duckdb": "SELECT TRY_CAST('invalid' AS TIMESTAMP)",
            },
        )
        self.validate_all(
            "SELECT TRY_TO_TIMESTAMP('04/05/2013 01:02:03', 'mm/DD/yyyy hh24:mi:ss')",
            write={
                "snowflake": "SELECT TRY_TO_TIMESTAMP('04/05/2013 01:02:03', 'mm/DD/yyyy hh24:mi:ss')",
                "duckdb": "SELECT CAST(TRY_STRPTIME('04/05/2013 01:02:03', '%m/%d/%Y %H:%M:%S') AS TIMESTAMP)",
            },
        )

        self.validate_identity("EDITDISTANCE(col1, col2)")
        self.validate_all(
            "EDITDISTANCE(col1, col2, 3)",
            write={
                "bigquery": "EDIT_DISTANCE(col1, col2, max_distance => 3)",
                "postgres": "LEVENSHTEIN_LESS_EQUAL(col1, col2, 3)",
                "snowflake": "EDITDISTANCE(col1, col2, 3)",
            },
        )
        self.validate_identity("SELECT BITOR(a, b)")
        self.validate_identity("SELECT BIT_OR(a, b)", "SELECT BITOR(a, b)")
        self.validate_identity("SELECT BITOR(a, b, 'LEFT')")
        self.validate_identity("SELECT BITXOR(a, b, 'LEFT')")
        self.validate_identity("SELECT BIT_XOR(a, b)", "SELECT BITXOR(a, b)")
        self.validate_identity("SELECT BIT_XOR(a, b, 'LEFT')", "SELECT BITXOR(a, b, 'LEFT')")
        self.validate_identity("SELECT BITSHIFTLEFT(a, 1)")
        self.validate_identity("SELECT BIT_SHIFTLEFT(a, 1)", "SELECT BITSHIFTLEFT(a, 1)")
        self.validate_identity("SELECT BIT_SHIFTRIGHT(a, 1)", "SELECT BITSHIFTRIGHT(a, 1)")

    def test_null_treatment(self):
        self.validate_all(
            r"SELECT FIRST_VALUE(TABLE1.COLUMN1) OVER (PARTITION BY RANDOM_COLUMN1, RANDOM_COLUMN2 ROWS BETWEEN UNBOUNDED PRECEDING AND UNBOUNDED FOLLOWING) AS MY_ALIAS FROM TABLE1",
            write={
                "snowflake": r"SELECT FIRST_VALUE(TABLE1.COLUMN1) OVER (PARTITION BY RANDOM_COLUMN1, RANDOM_COLUMN2 ROWS BETWEEN UNBOUNDED PRECEDING AND UNBOUNDED FOLLOWING) AS MY_ALIAS FROM TABLE1"
            },
        )
        self.validate_all(
            r"SELECT FIRST_VALUE(TABLE1.COLUMN1 RESPECT NULLS) OVER (PARTITION BY RANDOM_COLUMN1, RANDOM_COLUMN2 ROWS BETWEEN UNBOUNDED PRECEDING AND UNBOUNDED FOLLOWING) AS MY_ALIAS FROM TABLE1",
            write={
                "snowflake": r"SELECT FIRST_VALUE(TABLE1.COLUMN1) RESPECT NULLS OVER (PARTITION BY RANDOM_COLUMN1, RANDOM_COLUMN2 ROWS BETWEEN UNBOUNDED PRECEDING AND UNBOUNDED FOLLOWING) AS MY_ALIAS FROM TABLE1"
            },
        )
        self.validate_all(
            r"SELECT FIRST_VALUE(TABLE1.COLUMN1) RESPECT NULLS OVER (PARTITION BY RANDOM_COLUMN1, RANDOM_COLUMN2 ROWS BETWEEN UNBOUNDED PRECEDING AND UNBOUNDED FOLLOWING) AS MY_ALIAS FROM TABLE1",
            write={
                "snowflake": r"SELECT FIRST_VALUE(TABLE1.COLUMN1) RESPECT NULLS OVER (PARTITION BY RANDOM_COLUMN1, RANDOM_COLUMN2 ROWS BETWEEN UNBOUNDED PRECEDING AND UNBOUNDED FOLLOWING) AS MY_ALIAS FROM TABLE1"
            },
        )
        self.validate_all(
            r"SELECT FIRST_VALUE(TABLE1.COLUMN1 IGNORE NULLS) OVER (PARTITION BY RANDOM_COLUMN1, RANDOM_COLUMN2 ROWS BETWEEN UNBOUNDED PRECEDING AND UNBOUNDED FOLLOWING) AS MY_ALIAS FROM TABLE1",
            write={
                "snowflake": r"SELECT FIRST_VALUE(TABLE1.COLUMN1) IGNORE NULLS OVER (PARTITION BY RANDOM_COLUMN1, RANDOM_COLUMN2 ROWS BETWEEN UNBOUNDED PRECEDING AND UNBOUNDED FOLLOWING) AS MY_ALIAS FROM TABLE1"
            },
        )
        self.validate_all(
            r"SELECT FIRST_VALUE(TABLE1.COLUMN1) IGNORE NULLS OVER (PARTITION BY RANDOM_COLUMN1, RANDOM_COLUMN2 ROWS BETWEEN UNBOUNDED PRECEDING AND UNBOUNDED FOLLOWING) AS MY_ALIAS FROM TABLE1",
            write={
                "snowflake": r"SELECT FIRST_VALUE(TABLE1.COLUMN1) IGNORE NULLS OVER (PARTITION BY RANDOM_COLUMN1, RANDOM_COLUMN2 ROWS BETWEEN UNBOUNDED PRECEDING AND UNBOUNDED FOLLOWING) AS MY_ALIAS FROM TABLE1"
            },
        )

    def test_staged_files(self):
        # Ensure we don't treat staged file paths as identifiers (i.e. they're not normalized)
        staged_file = parse_one("SELECT * FROM @foo", read="snowflake")
        self.assertEqual(
            normalize_identifiers(staged_file, dialect="snowflake").sql(dialect="snowflake"),
            staged_file.sql(dialect="snowflake"),
        )

        self.validate_identity("SELECT metadata$filename FROM @s1/")
        self.validate_identity("SELECT * FROM @~")
        self.validate_identity("SELECT * FROM @~/some/path/to/file.csv")
        self.validate_identity("SELECT * FROM @mystage")
        self.validate_identity("SELECT * FROM '@mystage'")
        self.validate_identity("SELECT * FROM @namespace.mystage/path/to/file.json.gz")
        self.validate_identity("SELECT * FROM @namespace.%table_name/path/to/file.json.gz")
        self.validate_identity("SELECT * FROM '@external/location' (FILE_FORMAT => 'path.to.csv')")
        self.validate_identity("PUT file:///dir/tmp.csv @%table", check_command_warning=True)
        self.validate_identity("SELECT * FROM (SELECT a FROM @foo)")
        self.validate_identity(
            "SELECT * FROM (SELECT * FROM '@external/location' (FILE_FORMAT => 'path.to.csv'))"
        )
        self.validate_identity(
            "SELECT * FROM @foo/bar (FILE_FORMAT => ds_sandbox.test.my_csv_format, PATTERN => 'test') AS bla"
        )
        self.validate_identity(
            "SELECT t.$1, t.$2 FROM @mystage1 (FILE_FORMAT => 'myformat', PATTERN => '.*data.*[.]csv.gz') AS t"
        )
        self.validate_identity(
            "SELECT parse_json($1):a.b FROM @mystage2/data1.json.gz",
            "SELECT GET_PATH(PARSE_JSON($1), 'a.b') FROM @mystage2/data1.json.gz",
        )
        self.validate_identity(
            "SELECT * FROM @mystage t (c1)",
            "SELECT * FROM @mystage AS t(c1)",
        )
        self.validate_identity(
            "SELECT * FROM @foo/bar (PATTERN => 'test', FILE_FORMAT => ds_sandbox.test.my_csv_format) AS bla",
            "SELECT * FROM @foo/bar (FILE_FORMAT => ds_sandbox.test.my_csv_format, PATTERN => 'test') AS bla",
        )

        self.validate_identity(
            "SELECT * FROM @test.public.thing/location/somefile.csv( FILE_FORMAT => 'fmt' )",
            "SELECT * FROM @test.public.thing/location/somefile.csv (FILE_FORMAT => 'fmt')",
        )

    def test_sample(self):
        self.validate_identity("SELECT * FROM testtable TABLESAMPLE BERNOULLI (20.3)")
        self.validate_identity("SELECT * FROM testtable TABLESAMPLE SYSTEM (3) SEED (82)")
        self.validate_identity(
            "SELECT a FROM test PIVOT(SUM(x) FOR y IN ('z', 'q')) AS x TABLESAMPLE BERNOULLI (0.1)"
        )
        self.validate_identity(
            "SELECT i, j FROM table1 AS t1 INNER JOIN table2 AS t2 TABLESAMPLE BERNOULLI (50) WHERE t2.j = t1.i"
        )
        self.validate_identity(
            "SELECT * FROM (SELECT * FROM t1 JOIN t2 ON t1.a = t2.c) TABLESAMPLE BERNOULLI (1)"
        )
        self.validate_identity(
            "SELECT * FROM testtable TABLESAMPLE (10 ROWS)",
            "SELECT * FROM testtable TABLESAMPLE BERNOULLI (10 ROWS)",
        )
        self.validate_identity(
            "SELECT * FROM testtable TABLESAMPLE (100)",
            "SELECT * FROM testtable TABLESAMPLE BERNOULLI (100)",
        )
        self.validate_identity(
            "SELECT * FROM testtable SAMPLE (10)",
            "SELECT * FROM testtable TABLESAMPLE BERNOULLI (10)",
        )
        self.validate_identity(
            "SELECT * FROM testtable SAMPLE ROW (0)",
            "SELECT * FROM testtable TABLESAMPLE ROW (0)",
        )
        self.validate_identity(
            "SELECT a FROM test SAMPLE BLOCK (0.5) SEED (42)",
            "SELECT a FROM test TABLESAMPLE BLOCK (0.5) SEED (42)",
        )
        self.validate_identity(
            "SELECT user_id, value FROM table_name SAMPLE BERNOULLI ($s) SEED (0)",
            "SELECT user_id, value FROM table_name TABLESAMPLE BERNOULLI ($s) SEED (0)",
        )

        self.validate_all(
            "SELECT * FROM example TABLESAMPLE BERNOULLI (3) SEED (82)",
            read={
                "duckdb": "SELECT * FROM example TABLESAMPLE BERNOULLI (3 PERCENT) REPEATABLE (82)",
            },
            write={
                "databricks": "SELECT * FROM example TABLESAMPLE (3 PERCENT) REPEATABLE (82)",
                "duckdb": "SELECT * FROM example TABLESAMPLE BERNOULLI (3 PERCENT) REPEATABLE (82)",
                "snowflake": "SELECT * FROM example TABLESAMPLE BERNOULLI (3) SEED (82)",
            },
        )
        self.validate_all(
            "SELECT * FROM test AS _tmp TABLESAMPLE (5)",
            write={
                "postgres": "SELECT * FROM test AS _tmp TABLESAMPLE BERNOULLI (5)",
                "snowflake": "SELECT * FROM test AS _tmp TABLESAMPLE BERNOULLI (5)",
            },
        )
        self.validate_all(
            """
            SELECT i, j
                FROM
                     table1 AS t1 SAMPLE (25)     -- 25% of rows in table1
                         INNER JOIN
                     table2 AS t2 SAMPLE (50)     -- 50% of rows in table2
                WHERE t2.j = t1.i""",
            write={
                "snowflake": "SELECT i, j FROM table1 AS t1 TABLESAMPLE BERNOULLI (25) /* 25% of rows in table1 */ INNER JOIN table2 AS t2 TABLESAMPLE BERNOULLI (50) /* 50% of rows in table2 */ WHERE t2.j = t1.i",
            },
        )
        self.validate_all(
            "SELECT * FROM testtable SAMPLE BLOCK (0.012) REPEATABLE (99992)",
            write={
                "snowflake": "SELECT * FROM testtable TABLESAMPLE BLOCK (0.012) SEED (99992)",
            },
        )
        self.validate_all(
            "SELECT * FROM (SELECT * FROM t1 join t2 on t1.a = t2.c) SAMPLE (1)",
            write={
                "snowflake": "SELECT * FROM (SELECT * FROM t1 JOIN t2 ON t1.a = t2.c) TABLESAMPLE BERNOULLI (1)",
                "spark": "SELECT * FROM (SELECT * FROM t1 JOIN t2 ON t1.a = t2.c) TABLESAMPLE (1 PERCENT)",
            },
        )
        self.validate_all(
            "TO_DOUBLE(expr)",
            write={
                "snowflake": "TO_DOUBLE(expr)",
                "duckdb": "CAST(expr AS DOUBLE)",
            },
        )
        self.validate_all(
            "TO_DOUBLE(expr, fmt)",
            write={
                "snowflake": "TO_DOUBLE(expr, fmt)",
                "duckdb": UnsupportedError,
            },
        )

    def test_timestamps(self):
        self.validate_identity("SELECT CAST('12:00:00' AS TIME)")
        self.validate_identity("SELECT DATE_PART(month, a)")

        for data_type in (
            "TIMESTAMP",
            "TIMESTAMPLTZ",
            "TIMESTAMPNTZ",
        ):
            self.validate_identity(f"CAST(a AS {data_type})")

        self.validate_identity("CAST(a AS TIMESTAMP_NTZ)", "CAST(a AS TIMESTAMPNTZ)")
        self.validate_identity("CAST(a AS TIMESTAMP_LTZ)", "CAST(a AS TIMESTAMPLTZ)")

        self.validate_all(
            "SELECT a::TIMESTAMP_LTZ(9)",
            write={
                "snowflake": "SELECT CAST(a AS TIMESTAMPLTZ(9))",
            },
        )
        self.validate_all(
            "SELECT a::TIMESTAMPLTZ",
            write={
                "snowflake": "SELECT CAST(a AS TIMESTAMPLTZ)",
            },
        )
        self.validate_all(
            "SELECT a::TIMESTAMP WITH LOCAL TIME ZONE",
            write={
                "snowflake": "SELECT CAST(a AS TIMESTAMPLTZ)",
            },
        )
        self.validate_all(
            "SELECT EXTRACT('month', a)",
            write={
                "snowflake": "SELECT DATE_PART('month', a)",
            },
        )
        self.validate_all(
            "SELECT DATE_PART('month', a)",
            write={
                "snowflake": "SELECT DATE_PART('month', a)",
            },
        )
        self.validate_all(
            "SELECT DATE_PART(month, a::DATETIME)",
            write={
                "snowflake": "SELECT DATE_PART(month, CAST(a AS DATETIME))",
            },
        )
        self.validate_all(
            "SELECT DATE_PART(epoch_second, foo) as ddate from table_name",
            write={
                "snowflake": "SELECT EXTRACT(epoch_second FROM CAST(foo AS TIMESTAMP)) AS ddate FROM table_name",
                "presto": "SELECT TO_UNIXTIME(CAST(foo AS TIMESTAMP)) AS ddate FROM table_name",
            },
        )
        self.validate_all(
            "SELECT DATE_PART(epoch_milliseconds, foo) as ddate from table_name",
            write={
                "snowflake": "SELECT EXTRACT(epoch_second FROM CAST(foo AS TIMESTAMP)) * 1000 AS ddate FROM table_name",
                "presto": "SELECT TO_UNIXTIME(CAST(foo AS TIMESTAMP)) * 1000 AS ddate FROM table_name",
            },
        )
        self.validate_all(
            "DATEADD(DAY, 5, CAST('2008-12-25' AS DATE))",
            read={
                "snowflake": "TIMESTAMPADD(DAY, 5, CAST('2008-12-25' AS DATE))",
            },
            write={
                "bigquery": "DATE_ADD(CAST('2008-12-25' AS DATE), INTERVAL 5 DAY)",
                "snowflake": "DATEADD(DAY, 5, CAST('2008-12-25' AS DATE))",
            },
        )
        self.validate_identity(
            "DATEDIFF(DAY, CAST('2007-12-25' AS DATE), CAST('2008-12-25' AS DATE))"
        )
        self.validate_identity(
            "TIMEDIFF(DAY, CAST('2007-12-25' AS DATE), CAST('2008-12-25' AS DATE))",
            "DATEDIFF(DAY, CAST('2007-12-25' AS DATE), CAST('2008-12-25' AS DATE))",
        )
        self.validate_identity(
            "TIMESTAMPDIFF(DAY, CAST('2007-12-25' AS DATE), CAST('2008-12-25' AS DATE))",
            "DATEDIFF(DAY, CAST('2007-12-25' AS DATE), CAST('2008-12-25' AS DATE))",
        )

        self.validate_identity("DATEADD(y, 5, x)", "DATEADD(YEAR, 5, x)")
        self.validate_identity("DATEADD(y, 5, x)", "DATEADD(YEAR, 5, x)")
        self.validate_identity("DATE_PART(yyy, x)", "DATE_PART(YEAR, x)")
        self.validate_identity("DATE_TRUNC(yr, x)", "DATE_TRUNC('YEAR', x)")

        self.validate_identity("TO_DATE('12345')").assert_is(exp.Anonymous)

        self.validate_identity(
            "SELECT TO_DATE('2019-02-28') + INTERVAL '1 day, 1 year'",
            "SELECT CAST('2019-02-28' AS DATE) + INTERVAL '1 day, 1 year'",
        )

        self.validate_identity("TO_DATE(x)").assert_is(exp.TsOrDsToDate)
        self.validate_identity("TRY_TO_DATE(x)").assert_is(exp.TsOrDsToDate)

        self.validate_all(
            "DATE(x)",
            write={
                "duckdb": "CAST(x AS DATE)",
                "snowflake": "TO_DATE(x)",
            },
        )
        self.validate_all(
            "TO_DATE(x, 'MM-DD-YYYY')",
            write={
                "snowflake": "TO_DATE(x, 'mm-DD-yyyy')",
                "duckdb": "CAST(STRPTIME(x, '%m-%d-%Y') AS DATE)",
            },
        )
        self.validate_all(
            "DATE('01-01-2000', 'MM-DD-YYYY')",
            write={
                "snowflake": "TO_DATE('01-01-2000', 'mm-DD-yyyy')",
                "duckdb": "CAST(STRPTIME('01-01-2000', '%m-%d-%Y') AS DATE)",
            },
        )
        self.validate_all(
            "TO_DATE('01-01-2000', 'MM-DD-YYYY')",
            write={
                "snowflake": "TO_DATE('01-01-2000', 'mm-DD-yyyy')",
                "duckdb": "CAST(STRPTIME('01-01-2000', '%m-%d-%Y') AS DATE)",
            },
        )
        self.validate_all(
            "TRY_TO_DATE('01-01-2000', 'MM-DD-YYYY')",
            write={
                "snowflake": "TRY_TO_DATE('01-01-2000', 'mm-DD-yyyy')",
                "duckdb": "CAST(STRPTIME('01-01-2000', '%m-%d-%Y') AS DATE)",
            },
        )

    def test_semi_structured_types(self):
        self.validate_identity("SELECT CAST(a AS VARIANT)")
        self.validate_identity("SELECT CAST(a AS ARRAY)")

        self.validate_all(
            "SELECT a::VARIANT",
            write={
                "snowflake": "SELECT CAST(a AS VARIANT)",
                "tsql": "SELECT CAST(a AS SQL_VARIANT)",
            },
        )
        self.validate_all(
            "ARRAY_CONSTRUCT(0, 1, 2)",
            write={
                "snowflake": "[0, 1, 2]",
                "bigquery": "[0, 1, 2]",
                "duckdb": "[0, 1, 2]",
                "presto": "ARRAY[0, 1, 2]",
                "spark": "ARRAY(0, 1, 2)",
            },
        )
        self.validate_all(
            "SELECT a::OBJECT",
            write={
                "snowflake": "SELECT CAST(a AS OBJECT)",
            },
        )

    def test_historical_data(self):
        self.validate_identity("SELECT * FROM my_table AT (STATEMENT => $query_id_var)")
        self.validate_identity("SELECT * FROM my_table AT (OFFSET => -60 * 5)")
        self.validate_identity("SELECT * FROM my_table BEFORE (STATEMENT => $query_id_var)")
        self.validate_identity("SELECT * FROM my_table BEFORE (OFFSET => -60 * 5)")
        self.validate_identity("CREATE SCHEMA restored_schema CLONE my_schema AT (OFFSET => -3600)")
        self.validate_identity(
            "CREATE TABLE restored_table CLONE my_table AT (TIMESTAMP => CAST('Sat, 09 May 2015 01:01:00 +0300' AS TIMESTAMPTZ))",
        )
        self.validate_identity(
            "CREATE DATABASE restored_db CLONE my_db BEFORE (STATEMENT => '8e5d0ca9-005e-44e6-b858-a8f5b37c5726')"
        )
        self.validate_identity(
            "SELECT * FROM my_table AT (TIMESTAMP => TO_TIMESTAMP(1432669154242, 3))"
        )
        self.validate_identity(
            "SELECT * FROM my_table AT (OFFSET => -60 * 5) AS T WHERE T.flag = 'valid'"
        )
        self.validate_identity(
            "SELECT * FROM my_table AT (STATEMENT => '8e5d0ca9-005e-44e6-b858-a8f5b37c5726')"
        )
        self.validate_identity(
            "SELECT * FROM my_table BEFORE (STATEMENT => '8e5d0ca9-005e-44e6-b858-a8f5b37c5726')"
        )
        self.validate_identity(
            "SELECT * FROM my_table AT (TIMESTAMP => 'Fri, 01 May 2015 16:20:00 -0700'::timestamp)",
            "SELECT * FROM my_table AT (TIMESTAMP => CAST('Fri, 01 May 2015 16:20:00 -0700' AS TIMESTAMP))",
        )
        self.validate_identity(
            "SELECT * FROM my_table AT(TIMESTAMP => 'Fri, 01 May 2015 16:20:00 -0700'::timestamp_tz)",
            "SELECT * FROM my_table AT (TIMESTAMP => CAST('Fri, 01 May 2015 16:20:00 -0700' AS TIMESTAMPTZ))",
        )
        self.validate_identity(
            "SELECT * FROM my_table BEFORE (TIMESTAMP => 'Fri, 01 May 2015 16:20:00 -0700'::timestamp_tz);",
            "SELECT * FROM my_table BEFORE (TIMESTAMP => CAST('Fri, 01 May 2015 16:20:00 -0700' AS TIMESTAMPTZ))",
        )
        self.validate_identity(
            """
            SELECT oldt.* , newt.*
            FROM my_table BEFORE(STATEMENT => '8e5d0ca9-005e-44e6-b858-a8f5b37c5726') AS oldt
            FULL OUTER JOIN my_table AT(STATEMENT => '8e5d0ca9-005e-44e6-b858-a8f5b37c5726') AS newt
            ON oldt.id = newt.id
            WHERE oldt.id IS NULL OR newt.id IS NULL;
            """,
            "SELECT oldt.*, newt.* FROM my_table BEFORE (STATEMENT => '8e5d0ca9-005e-44e6-b858-a8f5b37c5726') AS oldt FULL OUTER JOIN my_table AT (STATEMENT => '8e5d0ca9-005e-44e6-b858-a8f5b37c5726') AS newt ON oldt.id = newt.id WHERE oldt.id IS NULL OR newt.id IS NULL",
        )

        # Make sure that the historical data keywords can still be used as aliases
        for historical_data_prefix in ("AT", "BEFORE", "END", "CHANGES"):
            for schema_suffix in ("", "(col)"):
                with self.subTest(
                    f"Testing historical data prefix alias: {historical_data_prefix}{schema_suffix}"
                ):
                    self.validate_identity(
                        f"SELECT * FROM foo {historical_data_prefix}{schema_suffix}",
                        f"SELECT * FROM foo AS {historical_data_prefix}{schema_suffix}",
                    )

    def test_ddl(self):
        for constraint_prefix in ("WITH ", ""):
            with self.subTest(f"Constraint prefix: {constraint_prefix}"):
                self.validate_identity(
                    f"CREATE TABLE t (id INT {constraint_prefix}MASKING POLICY p.q.r)",
                    "CREATE TABLE t (id INT MASKING POLICY p.q.r)",
                )
                self.validate_identity(
                    f"CREATE TABLE t (id INT {constraint_prefix}MASKING POLICY p USING (c1, c2, c3))",
                    "CREATE TABLE t (id INT MASKING POLICY p USING (c1, c2, c3))",
                )
                self.validate_identity(
                    f"CREATE TABLE t (id INT {constraint_prefix}PROJECTION POLICY p.q.r)",
                    "CREATE TABLE t (id INT PROJECTION POLICY p.q.r)",
                )
                self.validate_identity(
                    f"CREATE TABLE t (id INT {constraint_prefix}TAG (key1='value_1', key2='value_2'))",
                    "CREATE TABLE t (id INT TAG (key1='value_1', key2='value_2'))",
                )

        self.validate_identity("CREATE SECURE VIEW table1 AS (SELECT a FROM table2)")
        self.validate_identity(
            """create external table et2(
  col1 date as (parse_json(metadata$external_table_partition):COL1::date),
  col2 varchar as (parse_json(metadata$external_table_partition):COL2::varchar),
  col3 number as (parse_json(metadata$external_table_partition):COL3::number))
  partition by (col1,col2,col3)
  location=@s2/logs/
  partition_type = user_specified
  file_format = (type = parquet)""",
            "CREATE EXTERNAL TABLE et2 (col1 DATE AS (CAST(GET_PATH(PARSE_JSON(metadata$external_table_partition), 'COL1') AS DATE)), col2 VARCHAR AS (CAST(GET_PATH(PARSE_JSON(metadata$external_table_partition), 'COL2') AS VARCHAR)), col3 DECIMAL(38, 0) AS (CAST(GET_PATH(PARSE_JSON(metadata$external_table_partition), 'COL3') AS DECIMAL(38, 0)))) LOCATION @s2/logs/ PARTITION BY (col1, col2, col3) partition_type=user_specified file_format=(type = parquet)",
        )
        self.validate_identity("CREATE OR REPLACE VIEW foo (uid) COPY GRANTS AS (SELECT 1)")
        self.validate_identity("CREATE TABLE geospatial_table (id INT, g GEOGRAPHY)")
        self.validate_identity("CREATE MATERIALIZED VIEW a COMMENT='...' AS SELECT 1 FROM x")
        self.validate_identity("CREATE DATABASE mytestdb_clone CLONE mytestdb")
        self.validate_identity("CREATE SCHEMA mytestschema_clone CLONE testschema")
        self.validate_identity("CREATE TABLE IDENTIFIER('foo') (COLUMN1 VARCHAR, COLUMN2 VARCHAR)")
        self.validate_identity("CREATE TABLE IDENTIFIER($foo) (col1 VARCHAR, col2 VARCHAR)")
        self.validate_identity("CREATE TAG cost_center ALLOWED_VALUES 'a', 'b'")
        self.validate_identity("CREATE WAREHOUSE x").this.assert_is(exp.Identifier)
        self.validate_identity("CREATE STREAMLIT x").this.assert_is(exp.Identifier)
        self.validate_identity(
            "CREATE OR REPLACE TAG IF NOT EXISTS cost_center COMMENT='cost_center tag'"
        ).this.assert_is(exp.Identifier)
        self.validate_identity(
            "CREATE DYNAMIC TABLE product (pre_tax_profit, taxes, after_tax_profit) TARGET_LAG='20 minutes' WAREHOUSE=mywh AS SELECT revenue - cost, (revenue - cost) * tax_rate, (revenue - cost) * (1.0 - tax_rate) FROM staging_table"
        )
        self.validate_identity(
            "ALTER TABLE db_name.schmaName.tblName ADD COLUMN COLUMN_1 VARCHAR NOT NULL TAG (key1='value_1')"
        )
        self.validate_identity(
            "DROP FUNCTION my_udf (OBJECT(city VARCHAR, zipcode DECIMAL(38, 0), val ARRAY(BOOLEAN)))"
        )
        self.validate_identity(
            "CREATE TABLE orders_clone_restore CLONE orders AT (TIMESTAMP => TO_TIMESTAMP_TZ('04/05/2013 01:02:03', 'mm/dd/yyyy hh24:mi:ss'))"
        )
        self.validate_identity(
            "CREATE TABLE orders_clone_restore CLONE orders BEFORE (STATEMENT => '8e5d0ca9-005e-44e6-b858-a8f5b37c5726')"
        )
        self.validate_identity(
            "CREATE TABLE a (x DATE, y BIGINT) PARTITION BY (x) integration='q' auto_refresh=TRUE file_format=(type = parquet)"
        )
        self.validate_identity(
            "CREATE SCHEMA mytestschema_clone_restore CLONE testschema BEFORE (TIMESTAMP => TO_TIMESTAMP(40 * 365 * 86400))"
        )
        self.validate_identity(
            "CREATE OR REPLACE TABLE EXAMPLE_DB.DEMO.USERS (ID DECIMAL(38, 0) NOT NULL, PRIMARY KEY (ID), FOREIGN KEY (CITY_CODE) REFERENCES EXAMPLE_DB.DEMO.CITIES (CITY_CODE))"
        )
        self.validate_identity(
            "CREATE ICEBERG TABLE my_iceberg_table (amount ARRAY(INT)) CATALOG='SNOWFLAKE' EXTERNAL_VOLUME='my_external_volume' BASE_LOCATION='my/relative/path/from/extvol'"
        )
        self.validate_identity(
            """CREATE OR REPLACE FUNCTION ibis_udfs.public.object_values("obj" OBJECT) RETURNS ARRAY LANGUAGE JAVASCRIPT RETURNS NULL ON NULL INPUT AS ' return Object.values(obj) '"""
        )
        self.validate_identity(
            """CREATE OR REPLACE FUNCTION ibis_udfs.public.object_values("obj" OBJECT) RETURNS ARRAY LANGUAGE JAVASCRIPT STRICT AS ' return Object.values(obj) '"""
        )
        self.validate_identity(
            "CREATE OR REPLACE TABLE TEST (SOME_REF DECIMAL(38, 0) NOT NULL FOREIGN KEY REFERENCES SOME_OTHER_TABLE (ID))"
        )
        self.validate_identity(
            "CREATE OR REPLACE FUNCTION my_udf(location OBJECT(city VARCHAR, zipcode DECIMAL(38, 0), val ARRAY(BOOLEAN))) RETURNS VARCHAR AS $$ SELECT 'foo' $$",
            "CREATE OR REPLACE FUNCTION my_udf(location OBJECT(city VARCHAR, zipcode DECIMAL(38, 0), val ARRAY(BOOLEAN))) RETURNS VARCHAR AS ' SELECT \\'foo\\' '",
        )
        self.validate_identity(
            "CREATE OR REPLACE FUNCTION my_udtf(foo BOOLEAN) RETURNS TABLE(col1 ARRAY(INT)) AS $$ WITH t AS (SELECT CAST([1, 2, 3] AS ARRAY(INT)) AS c) SELECT c FROM t $$",
            "CREATE OR REPLACE FUNCTION my_udtf(foo BOOLEAN) RETURNS TABLE (col1 ARRAY(INT)) AS ' WITH t AS (SELECT CAST([1, 2, 3] AS ARRAY(INT)) AS c) SELECT c FROM t '",
        )
        self.validate_identity(
            "CREATE SEQUENCE seq1 WITH START=1, INCREMENT=1 ORDER",
            "CREATE SEQUENCE seq1 START=1 INCREMENT BY 1 ORDER",
        )
        self.validate_identity(
            "CREATE SEQUENCE seq1 WITH START=1 INCREMENT=1 ORDER",
            "CREATE SEQUENCE seq1 START=1 INCREMENT=1 ORDER",
        )

        self.validate_all(
            "CREATE TABLE orders_clone CLONE orders",
            read={
                "bigquery": "CREATE TABLE orders_clone CLONE orders",
            },
            write={
                "bigquery": "CREATE TABLE orders_clone CLONE orders",
                "snowflake": "CREATE TABLE orders_clone CLONE orders",
            },
        )
        self.validate_all(
            "CREATE OR REPLACE TRANSIENT TABLE a (id INT)",
            read={
                "postgres": "CREATE OR REPLACE TRANSIENT TABLE a (id INT)",
                "snowflake": "CREATE OR REPLACE TRANSIENT TABLE a (id INT)",
            },
            write={
                "postgres": "CREATE OR REPLACE TABLE a (id INT)",
                "mysql": "CREATE OR REPLACE TABLE a (id INT)",
                "snowflake": "CREATE OR REPLACE TRANSIENT TABLE a (id INT)",
            },
        )
        self.validate_all(
            "CREATE TABLE a (b INT)",
            read={"teradata": "CREATE MULTISET TABLE a (b INT)"},
            write={"snowflake": "CREATE TABLE a (b INT)"},
        )

        self.validate_identity("CREATE TABLE a TAG (key1='value_1', key2='value_2')")
        self.validate_all(
            "CREATE TABLE a TAG (key1='value_1')",
            read={
                "snowflake": "CREATE TABLE a WITH TAG (key1='value_1')",
            },
        )

        for action in ("SET", "DROP"):
            with self.subTest(f"ALTER COLUMN {action} NOT NULL"):
                self.validate_all(
                    f"""
                        ALTER TABLE a
                        ALTER COLUMN my_column {action} NOT NULL;
                    """,
                    write={
                        "snowflake": f"ALTER TABLE a ALTER COLUMN my_column {action} NOT NULL",
                        "duckdb": f"ALTER TABLE a ALTER COLUMN my_column {action} NOT NULL",
                        "postgres": f"ALTER TABLE a ALTER COLUMN my_column {action} NOT NULL",
                    },
                )

        self.assertIsNotNone(
            self.validate_identity("CREATE TABLE foo (bar INT AS (foo))").find(
                exp.TransformColumnConstraint
            )
        )

    def test_user_defined_functions(self):
        self.validate_all(
            "CREATE FUNCTION a(x DATE, y BIGINT) RETURNS ARRAY LANGUAGE JAVASCRIPT AS $$ SELECT 1 $$",
            write={
                "snowflake": "CREATE FUNCTION a(x DATE, y BIGINT) RETURNS ARRAY LANGUAGE JAVASCRIPT AS ' SELECT 1 '",
            },
        )
        self.validate_all(
            "CREATE FUNCTION a() RETURNS TABLE (b INT) AS 'SELECT 1'",
            write={
                "snowflake": "CREATE FUNCTION a() RETURNS TABLE (b INT) AS 'SELECT 1'",
                "bigquery": "CREATE TABLE FUNCTION a() RETURNS TABLE <b INT64> AS SELECT 1",
            },
        )
        self.validate_all(
            "CREATE FUNCTION a() RETURNS INT IMMUTABLE AS 'SELECT 1'",
            write={
                "snowflake": "CREATE FUNCTION a() RETURNS INT IMMUTABLE AS 'SELECT 1'",
            },
        )

    def test_stored_procedures(self):
        self.validate_identity("CALL a.b.c(x, y)", check_command_warning=True)
        self.validate_identity(
            "CREATE PROCEDURE a.b.c(x INT, y VARIANT) RETURNS OBJECT EXECUTE AS CALLER AS 'BEGIN SELECT 1; END;'"
        )

    def test_table_literal(self):
        # All examples from https://docs.snowflake.com/en/sql-reference/literals-table.html
        self.validate_all(
            r"""SELECT * FROM TABLE('MYTABLE')""",
            write={"snowflake": r"""SELECT * FROM TABLE('MYTABLE')"""},
        )

        self.validate_all(
            r"""SELECT * FROM TABLE('MYDB."MYSCHEMA"."MYTABLE"')""",
            write={"snowflake": r"""SELECT * FROM TABLE('MYDB."MYSCHEMA"."MYTABLE"')"""},
        )

        # Per Snowflake documentation at https://docs.snowflake.com/en/sql-reference/literals-table.html
        # one can use either a  " ' " or " $$ " to enclose the object identifier.
        # Capturing the single tokens seems like lot of work. Hence adjusting tests to use these interchangeably,
        self.validate_all(
            r"""SELECT * FROM TABLE($$MYDB. "MYSCHEMA"."MYTABLE"$$)""",
            write={"snowflake": r"""SELECT * FROM TABLE('MYDB. "MYSCHEMA"."MYTABLE"')"""},
        )

        self.validate_all(
            r"""SELECT * FROM TABLE($MYVAR)""",
            write={"snowflake": r"""SELECT * FROM TABLE($MYVAR)"""},
        )

        self.validate_all(
            r"""SELECT * FROM TABLE(?)""",
            write={"snowflake": r"""SELECT * FROM TABLE(?)"""},
        )

        self.validate_all(
            r"""SELECT * FROM TABLE(:BINDING)""",
            write={"snowflake": r"""SELECT * FROM TABLE(:BINDING)"""},
        )

        self.validate_all(
            r"""SELECT * FROM TABLE($MYVAR) WHERE COL1 = 10""",
            write={"snowflake": r"""SELECT * FROM TABLE($MYVAR) WHERE COL1 = 10"""},
        )

    def test_flatten(self):
        self.assertEqual(
            exp.select(exp.Explode(this=exp.column("x")).as_("y", quoted=True)).sql(
                "snowflake", pretty=True
            ),
            """SELECT
  IFF(_u.pos = _u_2.pos_2, _u_2."y", NULL) AS "y"
FROM TABLE(FLATTEN(INPUT => ARRAY_GENERATE_RANGE(0, (
  GREATEST(ARRAY_SIZE(x)) - 1
) + 1))) AS _u(seq, key, path, index, pos, this)
CROSS JOIN TABLE(FLATTEN(INPUT => x)) AS _u_2(seq, key, path, pos_2, "y", this)
WHERE
  _u.pos = _u_2.pos_2
  OR (
    _u.pos > (
      ARRAY_SIZE(x) - 1
    ) AND _u_2.pos_2 = (
      ARRAY_SIZE(x) - 1
    )
  )""",
        )

        self.validate_all(
            """
            select
              dag_report.acct_id,
              dag_report.report_date,
              dag_report.report_uuid,
              dag_report.airflow_name,
              dag_report.dag_id,
              f.value::varchar as operator
            from cs.telescope.dag_report,
            table(flatten(input=>split(operators, ','))) f
            """,
            write={
                "snowflake": """SELECT
  dag_report.acct_id,
  dag_report.report_date,
  dag_report.report_uuid,
  dag_report.airflow_name,
  dag_report.dag_id,
  CAST(f.value AS VARCHAR) AS operator
FROM cs.telescope.dag_report, TABLE(FLATTEN(input => SPLIT(operators, ','))) AS f"""
            },
            pretty=True,
        )
        self.validate_all(
            """
            SELECT
              uc.user_id,
              uc.start_ts AS ts,
              CASE
                WHEN uc.start_ts::DATE >= '2023-01-01' AND uc.country_code IN ('US') AND uc.user_id NOT IN (
                  SELECT DISTINCT
                    _id
                  FROM
                    users,
                    LATERAL FLATTEN(INPUT => PARSE_JSON(flags)) datasource
                  WHERE datasource.value:name = 'something'
                )
                  THEN 'Sample1'
                  ELSE 'Sample2'
              END AS entity
            FROM user_countries AS uc
            LEFT JOIN (
              SELECT user_id, MAX(IFF(service_entity IS NULL,1,0)) AS le_null
              FROM accepted_user_agreements
              GROUP BY 1
            ) AS aua
              ON uc.user_id = aua.user_id
            """,
            write={
                "snowflake": """SELECT
  uc.user_id,
  uc.start_ts AS ts,
  CASE
    WHEN CAST(uc.start_ts AS DATE) >= '2023-01-01'
    AND uc.country_code IN ('US')
    AND uc.user_id <> ALL (
      SELECT DISTINCT
        _id
      FROM users, LATERAL IFF(_u.pos = _u_2.pos_2, _u_2.entity, NULL) AS datasource(SEQ, KEY, PATH, INDEX, VALUE, THIS)
      WHERE
        GET_PATH(datasource.value, 'name') = 'something'
    )
    THEN 'Sample1'
    ELSE 'Sample2'
  END AS entity
FROM user_countries AS uc
LEFT JOIN (
  SELECT
    user_id,
    MAX(IFF(service_entity IS NULL, 1, 0)) AS le_null
  FROM accepted_user_agreements
  GROUP BY
    1
) AS aua
  ON uc.user_id = aua.user_id
CROSS JOIN TABLE(FLATTEN(INPUT => ARRAY_GENERATE_RANGE(0, (
  GREATEST(ARRAY_SIZE(INPUT => PARSE_JSON(flags))) - 1
) + 1))) AS _u(seq, key, path, index, pos, this)
CROSS JOIN TABLE(FLATTEN(INPUT => PARSE_JSON(flags))) AS _u_2(seq, key, path, pos_2, entity, this)
WHERE
  _u.pos = _u_2.pos_2
  OR (
    _u.pos > (
      ARRAY_SIZE(INPUT => PARSE_JSON(flags)) - 1
    )
    AND _u_2.pos_2 = (
      ARRAY_SIZE(INPUT => PARSE_JSON(flags)) - 1
    )
  )""",
            },
            pretty=True,
        )

        # All examples from https://docs.snowflake.com/en/sql-reference/functions/flatten.html#syntax
        self.validate_all(
            "SELECT * FROM TABLE(FLATTEN(input => parse_json('[1, ,77]'))) f",
            write={
                "snowflake": "SELECT * FROM TABLE(FLATTEN(input => PARSE_JSON('[1, ,77]'))) AS f"
            },
        )

        self.validate_all(
            """SELECT * FROM TABLE(FLATTEN(input => parse_json('{"a":1, "b":[77,88]}'), outer => true)) f""",
            write={
                "snowflake": """SELECT * FROM TABLE(FLATTEN(input => PARSE_JSON('{"a":1, "b":[77,88]}'), outer => TRUE)) AS f"""
            },
        )

        self.validate_all(
            """SELECT * FROM TABLE(FLATTEN(input => parse_json('{"a":1, "b":[77,88]}'), path => 'b')) f""",
            write={
                "snowflake": """SELECT * FROM TABLE(FLATTEN(input => PARSE_JSON('{"a":1, "b":[77,88]}'), path => 'b')) AS f"""
            },
        )

        self.validate_all(
            """SELECT * FROM TABLE(FLATTEN(input => parse_json('[]'))) f""",
            write={"snowflake": """SELECT * FROM TABLE(FLATTEN(input => PARSE_JSON('[]'))) AS f"""},
        )

        self.validate_all(
            """SELECT * FROM TABLE(FLATTEN(input => parse_json('[]'), outer => true)) f""",
            write={
                "snowflake": """SELECT * FROM TABLE(FLATTEN(input => PARSE_JSON('[]'), outer => TRUE)) AS f"""
            },
        )

        self.validate_all(
            """SELECT * FROM TABLE(FLATTEN(input => parse_json('{"a":1, "b":[77,88], "c": {"d":"X"}}'))) f""",
            write={
                "snowflake": """SELECT * FROM TABLE(FLATTEN(input => PARSE_JSON('{"a":1, "b":[77,88], "c": {"d":"X"}}'))) AS f"""
            },
        )

        self.validate_all(
            """SELECT * FROM TABLE(FLATTEN(input => parse_json('{"a":1, "b":[77,88], "c": {"d":"X"}}'), recursive => true)) f""",
            write={
                "snowflake": """SELECT * FROM TABLE(FLATTEN(input => PARSE_JSON('{"a":1, "b":[77,88], "c": {"d":"X"}}'), recursive => TRUE)) AS f"""
            },
        )

        self.validate_all(
            """SELECT * FROM TABLE(FLATTEN(input => parse_json('{"a":1, "b":[77,88], "c": {"d":"X"}}'), recursive => true, mode => 'object')) f""",
            write={
                "snowflake": """SELECT * FROM TABLE(FLATTEN(input => PARSE_JSON('{"a":1, "b":[77,88], "c": {"d":"X"}}'), recursive => TRUE, mode => 'object')) AS f"""
            },
        )

        self.validate_all(
            """
            SELECT id as "ID",
              f.value AS "Contact",
              f1.value:type AS "Type",
              f1.value:content AS "Details"
            FROM persons p,
              lateral flatten(input => p.c, path => 'contact') f,
              lateral flatten(input => f.value:business) f1
            """,
            write={
                "snowflake": """SELECT
  id AS "ID",
  f.value AS "Contact",
  GET_PATH(f1.value, 'type') AS "Type",
  GET_PATH(f1.value, 'content') AS "Details"
FROM persons AS p, LATERAL FLATTEN(input => p.c, path => 'contact') AS f(SEQ, KEY, PATH, INDEX, VALUE, THIS), LATERAL FLATTEN(input => GET_PATH(f.value, 'business')) AS f1(SEQ, KEY, PATH, INDEX, VALUE, THIS)""",
            },
            pretty=True,
        )

        self.validate_all(
            """
            SELECT id as "ID",
              value AS "Contact"
            FROM persons p,
              lateral flatten(input => p.c, path => 'contact')
            """,
            write={
                "snowflake": """SELECT
  id AS "ID",
  value AS "Contact"
FROM persons AS p, LATERAL FLATTEN(input => p.c, path => 'contact') AS _flattened(SEQ, KEY, PATH, INDEX, VALUE, THIS)""",
            },
            pretty=True,
        )

    def test_minus(self):
        self.validate_all(
            "SELECT 1 EXCEPT SELECT 1",
            read={
                "oracle": "SELECT 1 MINUS SELECT 1",
                "snowflake": "SELECT 1 MINUS SELECT 1",
            },
        )

    def test_values(self):
        select = exp.select("*").from_("values (map(['a'], [1]))")
        self.assertEqual(select.sql("snowflake"), "SELECT * FROM (SELECT OBJECT_CONSTRUCT('a', 1))")

        self.validate_all(
            'SELECT "c0", "c1" FROM (VALUES (1, 2), (3, 4)) AS "t0"("c0", "c1")',
            read={
                "spark": "SELECT `c0`, `c1` FROM (VALUES (1, 2), (3, 4)) AS `t0`(`c0`, `c1`)",
            },
        )
        self.validate_all(
            """SELECT $1 AS "_1" FROM VALUES ('a'), ('b')""",
            write={
                "snowflake": """SELECT $1 AS "_1" FROM (VALUES ('a'), ('b'))""",
                "spark": """SELECT ${1} AS `_1` FROM VALUES ('a'), ('b')""",
            },
        )
        self.validate_all(
            "SELECT * FROM (SELECT OBJECT_CONSTRUCT('a', 1) AS x) AS t",
            read={
                "duckdb": "SELECT * FROM (VALUES ({'a': 1})) AS t(x)",
            },
        )
        self.validate_all(
            "SELECT * FROM (SELECT OBJECT_CONSTRUCT('a', 1) AS x UNION ALL SELECT OBJECT_CONSTRUCT('a', 2)) AS t",
            read={
                "duckdb": "SELECT * FROM (VALUES ({'a': 1}), ({'a': 2})) AS t(x)",
            },
        )

    def test_describe_table(self):
        self.validate_all(
            "DESCRIBE TABLE db.table",
            write={
                "snowflake": "DESCRIBE TABLE db.table",
                "spark": "DESCRIBE db.table",
            },
        )
        self.validate_all(
            "DESCRIBE db.table",
            write={
                "snowflake": "DESCRIBE TABLE db.table",
                "spark": "DESCRIBE db.table",
            },
        )
        self.validate_all(
            "DESC TABLE db.table",
            write={
                "snowflake": "DESCRIBE TABLE db.table",
                "spark": "DESCRIBE db.table",
            },
        )
        self.validate_all(
            "DESC VIEW db.table",
            write={
                "snowflake": "DESCRIBE VIEW db.table",
                "spark": "DESCRIBE db.table",
            },
        )

    def test_parse_like_any(self):
        like = parse_one("a LIKE ANY fun('foo')", read="snowflake")
        ilike = parse_one("a ILIKE ANY fun('foo')", read="snowflake")

        self.assertIsInstance(like, exp.LikeAny)
        self.assertIsInstance(ilike, exp.ILikeAny)
        like.sql()  # check that this doesn't raise

    @mock.patch("sqlglot.generator.logger")
    def test_regexp_substr(self, logger):
        self.validate_all(
            "REGEXP_SUBSTR(subject, pattern, pos, occ, params, group)",
            write={
                "bigquery": "REGEXP_EXTRACT(subject, pattern, pos, occ)",
                "hive": "REGEXP_EXTRACT(subject, pattern, group)",
                "presto": 'REGEXP_EXTRACT(subject, pattern, "group")',
                "snowflake": "REGEXP_SUBSTR(subject, pattern, pos, occ, params, group)",
                "spark": "REGEXP_EXTRACT(subject, pattern, group)",
            },
        )
        self.validate_all(
            "REGEXP_SUBSTR(subject, pattern)",
            read={
                "bigquery": "REGEXP_EXTRACT(subject, pattern)",
            },
            write={
                "bigquery": "REGEXP_EXTRACT(subject, pattern)",
                "snowflake": "REGEXP_SUBSTR(subject, pattern)",
            },
        )
        self.validate_all(
            "REGEXP_SUBSTR(subject, pattern, 1, 1, 'c', 1)",
            read={
                "hive": "REGEXP_EXTRACT(subject, pattern)",
                "spark2": "REGEXP_EXTRACT(subject, pattern)",
                "spark": "REGEXP_EXTRACT(subject, pattern)",
                "databricks": "REGEXP_EXTRACT(subject, pattern)",
            },
            write={
                "hive": "REGEXP_EXTRACT(subject, pattern)",
                "spark2": "REGEXP_EXTRACT(subject, pattern)",
                "spark": "REGEXP_EXTRACT(subject, pattern)",
                "databricks": "REGEXP_EXTRACT(subject, pattern)",
                "snowflake": "REGEXP_SUBSTR(subject, pattern, 1, 1, 'c', 1)",
            },
        )
        self.validate_all(
            "REGEXP_SUBSTR(subject, pattern, 1, 1, 'c', group)",
            read={
                "duckdb": "REGEXP_EXTRACT(subject, pattern, group)",
                "hive": "REGEXP_EXTRACT(subject, pattern, group)",
                "presto": "REGEXP_EXTRACT(subject, pattern, group)",
                "snowflake": "REGEXP_SUBSTR(subject, pattern, 1, 1, 'c', group)",
                "spark": "REGEXP_EXTRACT(subject, pattern, group)",
            },
        )

        self.validate_identity(
            "REGEXP_SUBSTR_ALL(subject, pattern)",
            "REGEXP_EXTRACT_ALL(subject, pattern)",
        )

    @mock.patch("sqlglot.generator.logger")
    def test_regexp_replace(self, logger):
        self.validate_all(
            "REGEXP_REPLACE(subject, pattern)",
            write={
                "bigquery": "REGEXP_REPLACE(subject, pattern, '')",
                "duckdb": "REGEXP_REPLACE(subject, pattern, '')",
                "hive": "REGEXP_REPLACE(subject, pattern, '')",
                "snowflake": "REGEXP_REPLACE(subject, pattern, '')",
                "spark": "REGEXP_REPLACE(subject, pattern, '')",
            },
        )
        self.validate_all(
            "REGEXP_REPLACE(subject, pattern, replacement)",
            read={
                "bigquery": "REGEXP_REPLACE(subject, pattern, replacement)",
                "duckdb": "REGEXP_REPLACE(subject, pattern, replacement)",
                "hive": "REGEXP_REPLACE(subject, pattern, replacement)",
                "spark": "REGEXP_REPLACE(subject, pattern, replacement)",
            },
            write={
                "bigquery": "REGEXP_REPLACE(subject, pattern, replacement)",
                "duckdb": "REGEXP_REPLACE(subject, pattern, replacement)",
                "hive": "REGEXP_REPLACE(subject, pattern, replacement)",
                "snowflake": "REGEXP_REPLACE(subject, pattern, replacement)",
                "spark": "REGEXP_REPLACE(subject, pattern, replacement)",
            },
        )
        self.validate_all(
            "REGEXP_REPLACE(subject, pattern, replacement, position)",
            read={
                "spark": "REGEXP_REPLACE(subject, pattern, replacement, position)",
            },
            write={
                "bigquery": "REGEXP_REPLACE(subject, pattern, replacement)",
                "duckdb": "REGEXP_REPLACE(subject, pattern, replacement)",
                "hive": "REGEXP_REPLACE(subject, pattern, replacement)",
                "snowflake": "REGEXP_REPLACE(subject, pattern, replacement, position)",
                "spark": "REGEXP_REPLACE(subject, pattern, replacement, position)",
            },
        )
        self.validate_all(
            "REGEXP_REPLACE(subject, pattern, replacement, position, occurrence, parameters)",
            write={
                "bigquery": "REGEXP_REPLACE(subject, pattern, replacement)",
                "duckdb": "REGEXP_REPLACE(subject, pattern, replacement, parameters)",
                "hive": "REGEXP_REPLACE(subject, pattern, replacement)",
                "snowflake": "REGEXP_REPLACE(subject, pattern, replacement, position, occurrence, parameters)",
                "spark": "REGEXP_REPLACE(subject, pattern, replacement, position)",
            },
        )

    def test_match_recognize(self):
        for window_frame in ("", "FINAL ", "RUNNING "):
            for row in (
                "ONE ROW PER MATCH",
                "ALL ROWS PER MATCH",
                "ALL ROWS PER MATCH SHOW EMPTY MATCHES",
                "ALL ROWS PER MATCH OMIT EMPTY MATCHES",
                "ALL ROWS PER MATCH WITH UNMATCHED ROWS",
            ):
                for after in (
                    "AFTER MATCH SKIP",
                    "AFTER MATCH SKIP PAST LAST ROW",
                    "AFTER MATCH SKIP TO NEXT ROW",
                    "AFTER MATCH SKIP TO FIRST x",
                    "AFTER MATCH SKIP TO LAST x",
                ):
                    with self.subTest(
                        f"MATCH_RECOGNIZE with window frame {window_frame}, rows {row}, after {after}: "
                    ):
                        self.validate_identity(
                            f"""SELECT
  *
FROM x
MATCH_RECOGNIZE (
  PARTITION BY a, b
  ORDER BY
    x DESC
  MEASURES
    {window_frame}y AS b
  {row}
  {after}
  PATTERN (^ S1 S2*? ( {{- S3 -}} S4 )+ | PERMUTE(S1, S2){{1,2}} $)
  DEFINE
    x AS y
)""",
                            pretty=True,
                        )

    def test_show_users(self):
        self.validate_identity("SHOW USERS")
        self.validate_identity("SHOW TERSE USERS")
        self.validate_identity("SHOW USERS LIKE '_foo%' STARTS WITH 'bar' LIMIT 5 FROM 'baz'")

    def test_show_schemas(self):
        self.validate_identity(
            "show terse schemas in database db1 starts with 'a' limit 10 from 'b'",
            "SHOW TERSE SCHEMAS IN DATABASE db1 STARTS WITH 'a' LIMIT 10 FROM 'b'",
        )

        ast = parse_one("SHOW SCHEMAS IN DATABASE db1", read="snowflake")
        self.assertEqual(ast.args.get("scope_kind"), "DATABASE")
        self.assertEqual(ast.find(exp.Table).sql(dialect="snowflake"), "db1")

    def test_show_objects(self):
        self.validate_identity(
            "show terse objects in schema db1.schema1 starts with 'a' limit 10 from 'b'",
            "SHOW TERSE OBJECTS IN SCHEMA db1.schema1 STARTS WITH 'a' LIMIT 10 FROM 'b'",
        )
        self.validate_identity(
            "show terse objects in db1.schema1 starts with 'a' limit 10 from 'b'",
            "SHOW TERSE OBJECTS IN SCHEMA db1.schema1 STARTS WITH 'a' LIMIT 10 FROM 'b'",
        )

        ast = parse_one("SHOW OBJECTS IN db1.schema1", read="snowflake")
        self.assertEqual(ast.args.get("scope_kind"), "SCHEMA")
        self.assertEqual(ast.find(exp.Table).sql(dialect="snowflake"), "db1.schema1")

    def test_show_columns(self):
        self.validate_identity("SHOW COLUMNS")
        self.validate_identity("SHOW COLUMNS IN TABLE dt_test")
        self.validate_identity("SHOW COLUMNS LIKE '_foo%' IN TABLE dt_test")
        self.validate_identity("SHOW COLUMNS IN VIEW")
        self.validate_identity("SHOW COLUMNS LIKE '_foo%' IN VIEW dt_test")

        ast = parse_one("SHOW COLUMNS LIKE '_testing%' IN dt_test", read="snowflake")
        self.assertEqual(ast.find(exp.Table).sql(dialect="snowflake"), "dt_test")
        self.assertEqual(ast.find(exp.Literal).sql(dialect="snowflake"), "'_testing%'")

    def test_show_tables(self):
        self.validate_identity(
            "SHOW TABLES LIKE 'line%' IN tpch.public",
            "SHOW TABLES LIKE 'line%' IN SCHEMA tpch.public",
        )
        self.validate_identity(
            "SHOW TABLES HISTORY IN tpch.public",
            "SHOW TABLES HISTORY IN SCHEMA tpch.public",
        )
        self.validate_identity(
            "show terse tables in schema db1.schema1 starts with 'a' limit 10 from 'b'",
            "SHOW TERSE TABLES IN SCHEMA db1.schema1 STARTS WITH 'a' LIMIT 10 FROM 'b'",
        )
        self.validate_identity(
            "show terse tables in db1.schema1 starts with 'a' limit 10 from 'b'",
            "SHOW TERSE TABLES IN SCHEMA db1.schema1 STARTS WITH 'a' LIMIT 10 FROM 'b'",
        )

        ast = parse_one("SHOW TABLES IN db1.schema1", read="snowflake")
        self.assertEqual(ast.find(exp.Table).sql(dialect="snowflake"), "db1.schema1")

    def test_show_primary_keys(self):
        self.validate_identity("SHOW PRIMARY KEYS")
        self.validate_identity("SHOW PRIMARY KEYS IN ACCOUNT")
        self.validate_identity("SHOW PRIMARY KEYS IN DATABASE")
        self.validate_identity("SHOW PRIMARY KEYS IN DATABASE foo")
        self.validate_identity("SHOW PRIMARY KEYS IN TABLE")
        self.validate_identity("SHOW PRIMARY KEYS IN TABLE foo")
        self.validate_identity(
            'SHOW PRIMARY KEYS IN "TEST"."PUBLIC"."foo"',
            'SHOW PRIMARY KEYS IN TABLE "TEST"."PUBLIC"."foo"',
        )
        self.validate_identity(
            'SHOW TERSE PRIMARY KEYS IN "TEST"."PUBLIC"."foo"',
            'SHOW PRIMARY KEYS IN TABLE "TEST"."PUBLIC"."foo"',
        )

        ast = parse_one('SHOW PRIMARY KEYS IN "TEST"."PUBLIC"."foo"', read="snowflake")
        self.assertEqual(ast.find(exp.Table).sql(dialect="snowflake"), '"TEST"."PUBLIC"."foo"')

    def test_show_views(self):
        self.validate_identity("SHOW TERSE VIEWS")
        self.validate_identity("SHOW VIEWS")
        self.validate_identity("SHOW VIEWS LIKE 'foo%'")
        self.validate_identity("SHOW VIEWS IN ACCOUNT")
        self.validate_identity("SHOW VIEWS IN DATABASE")
        self.validate_identity("SHOW VIEWS IN DATABASE foo")
        self.validate_identity("SHOW VIEWS IN SCHEMA foo")
        self.validate_identity(
            "SHOW VIEWS IN foo",
            "SHOW VIEWS IN SCHEMA foo",
        )

        ast = parse_one("SHOW VIEWS IN db1.schema1", read="snowflake")
        self.assertEqual(ast.find(exp.Table).sql(dialect="snowflake"), "db1.schema1")

    def test_show_unique_keys(self):
        self.validate_identity("SHOW UNIQUE KEYS")
        self.validate_identity("SHOW UNIQUE KEYS IN ACCOUNT")
        self.validate_identity("SHOW UNIQUE KEYS IN DATABASE")
        self.validate_identity("SHOW UNIQUE KEYS IN DATABASE foo")
        self.validate_identity("SHOW UNIQUE KEYS IN TABLE")
        self.validate_identity("SHOW UNIQUE KEYS IN TABLE foo")
        self.validate_identity(
            'SHOW UNIQUE KEYS IN "TEST"."PUBLIC"."foo"',
            'SHOW UNIQUE KEYS IN SCHEMA "TEST"."PUBLIC"."foo"',
        )
        self.validate_identity(
            'SHOW TERSE UNIQUE KEYS IN "TEST"."PUBLIC"."foo"',
            'SHOW UNIQUE KEYS IN SCHEMA "TEST"."PUBLIC"."foo"',
        )

        ast = parse_one('SHOW UNIQUE KEYS IN "TEST"."PUBLIC"."foo"', read="snowflake")
        self.assertEqual(ast.find(exp.Table).sql(dialect="snowflake"), '"TEST"."PUBLIC"."foo"')

    def test_show_imported_keys(self):
        self.validate_identity("SHOW IMPORTED KEYS")
        self.validate_identity("SHOW IMPORTED KEYS IN ACCOUNT")
        self.validate_identity("SHOW IMPORTED KEYS IN DATABASE")
        self.validate_identity("SHOW IMPORTED KEYS IN DATABASE foo")
        self.validate_identity("SHOW IMPORTED KEYS IN TABLE")
        self.validate_identity("SHOW IMPORTED KEYS IN TABLE foo")
        self.validate_identity(
            'SHOW IMPORTED KEYS IN "TEST"."PUBLIC"."foo"',
            'SHOW IMPORTED KEYS IN SCHEMA "TEST"."PUBLIC"."foo"',
        )
        self.validate_identity(
            'SHOW TERSE IMPORTED KEYS IN "TEST"."PUBLIC"."foo"',
            'SHOW IMPORTED KEYS IN SCHEMA "TEST"."PUBLIC"."foo"',
        )

        ast = parse_one('SHOW IMPORTED KEYS IN "TEST"."PUBLIC"."foo"', read="snowflake")
        self.assertEqual(ast.find(exp.Table).sql(dialect="snowflake"), '"TEST"."PUBLIC"."foo"')

    def test_show_sequences(self):
        self.validate_identity("SHOW TERSE SEQUENCES")
        self.validate_identity("SHOW SEQUENCES")
        self.validate_identity("SHOW SEQUENCES LIKE '_foo%' IN ACCOUNT")
        self.validate_identity("SHOW SEQUENCES LIKE '_foo%' IN DATABASE")
        self.validate_identity("SHOW SEQUENCES LIKE '_foo%' IN DATABASE foo")
        self.validate_identity("SHOW SEQUENCES LIKE '_foo%' IN SCHEMA")
        self.validate_identity("SHOW SEQUENCES LIKE '_foo%' IN SCHEMA foo")
        self.validate_identity(
            "SHOW SEQUENCES LIKE '_foo%' IN foo",
            "SHOW SEQUENCES LIKE '_foo%' IN SCHEMA foo",
        )

        ast = parse_one("SHOW SEQUENCES IN dt_test", read="snowflake")
        self.assertEqual(ast.args.get("scope_kind"), "SCHEMA")

    def test_storage_integration(self):
        self.validate_identity(
            """CREATE STORAGE INTEGRATION s3_int
TYPE=EXTERNAL_STAGE
STORAGE_PROVIDER='S3'
STORAGE_AWS_ROLE_ARN='arn:aws:iam::001234567890:role/myrole'
ENABLED=TRUE
STORAGE_ALLOWED_LOCATIONS=('s3://mybucket1/path1/', 's3://mybucket2/path2/')""",
            pretty=True,
        ).this.assert_is(exp.Identifier)

    def test_swap(self):
        ast = parse_one("ALTER TABLE a SWAP WITH b", read="snowflake")
        assert isinstance(ast, exp.Alter)
        assert isinstance(ast.args["actions"][0], exp.SwapTable)

    def test_try_cast(self):
        self.validate_identity("SELECT TRY_CAST(x AS DOUBLE)")

        self.validate_all("TRY_CAST('foo' AS TEXT)", read={"hive": "CAST('foo' AS STRING)"})
        self.validate_all("CAST(5 + 5 AS TEXT)", read={"hive": "CAST(5 + 5 AS STRING)"})
        self.validate_all(
            "CAST(TRY_CAST('2020-01-01' AS DATE) AS TEXT)",
            read={
                "hive": "CAST(CAST('2020-01-01' AS DATE) AS STRING)",
                "snowflake": "CAST(TRY_CAST('2020-01-01' AS DATE) AS TEXT)",
            },
        )
        self.validate_all(
            "TRY_CAST(x AS TEXT)",
            read={
                "hive": "CAST(x AS STRING)",
                "snowflake": "TRY_CAST(x AS TEXT)",
            },
        )

        from sqlglot.optimizer.annotate_types import annotate_types

        expression = parse_one("SELECT CAST(t.x AS STRING) FROM t", read="hive")

        expression = annotate_types(expression, schema={"t": {"x": "string"}})
        self.assertEqual(expression.sql(dialect="snowflake"), "SELECT TRY_CAST(t.x AS TEXT) FROM t")

        expression = annotate_types(expression, schema={"t": {"x": "int"}})
        self.assertEqual(expression.sql(dialect="snowflake"), "SELECT CAST(t.x AS TEXT) FROM t")

        # We can't infer FOO's type since it's a UDF in this case, so we don't get rid of TRY_CAST
        expression = parse_one("SELECT TRY_CAST(FOO() AS TEXT)", read="snowflake")

        expression = annotate_types(expression)
        self.assertEqual(expression.sql(dialect="snowflake"), "SELECT TRY_CAST(FOO() AS TEXT)")

    def test_copy(self):
        self.validate_identity("COPY INTO test (c1) FROM (SELECT $1.c1 FROM @mystage)")
        self.validate_identity(
            """COPY INTO temp FROM @random_stage/path/ FILE_FORMAT = (TYPE=CSV FIELD_DELIMITER='|' NULL_IF=('str1', 'str2') FIELD_OPTIONALLY_ENCLOSED_BY='"' TIMESTAMP_FORMAT='TZHTZM YYYY-MM-DD HH24:MI:SS.FF9' DATE_FORMAT='TZHTZM YYYY-MM-DD HH24:MI:SS.FF9' BINARY_FORMAT=BASE64) VALIDATION_MODE = 'RETURN_3_ROWS'"""
        )
        self.validate_identity(
            """COPY INTO load1 FROM @%load1/data1/ CREDENTIALS = (AWS_KEY_ID='id' AWS_SECRET_KEY='key' AWS_TOKEN='token') FILES = ('test1.csv', 'test2.csv') FORCE = TRUE"""
        )
        self.validate_identity(
            """COPY INTO mytable FROM 'azure://myaccount.blob.core.windows.net/mycontainer/data/files' CREDENTIALS = (AZURE_SAS_TOKEN='token') ENCRYPTION = (TYPE='AZURE_CSE' MASTER_KEY='kPx...') FILE_FORMAT = (FORMAT_NAME=my_csv_format)"""
        )
        self.validate_identity(
            """COPY INTO mytable (col1, col2) FROM 's3://mybucket/data/files' STORAGE_INTEGRATION = "storage" ENCRYPTION = (TYPE='NONE' MASTER_KEY='key') FILES = ('file1', 'file2') PATTERN = 'pattern' FILE_FORMAT = (FORMAT_NAME=my_csv_format NULL_IF=('')) PARSE_HEADER = TRUE"""
        )
        self.validate_identity(
            """COPY INTO @my_stage/result/data FROM (SELECT * FROM orderstiny) FILE_FORMAT = (TYPE='csv')"""
        )
        self.validate_all(
            """COPY INTO 's3://example/data.csv'
    FROM EXTRA.EXAMPLE.TABLE
    CREDENTIALS = ()
    FILE_FORMAT = (TYPE = CSV COMPRESSION = NONE NULL_IF = ('') FIELD_OPTIONALLY_ENCLOSED_BY = '"')
    HEADER = TRUE
    OVERWRITE = TRUE
    SINGLE = TRUE
            """,
            write={
                "": """COPY INTO 's3://example/data.csv'
FROM EXTRA.EXAMPLE.TABLE
CREDENTIALS = () WITH (
  FILE_FORMAT = (TYPE=CSV COMPRESSION=NONE NULL_IF=(
    ''
  ) FIELD_OPTIONALLY_ENCLOSED_BY='"'),
  HEADER TRUE,
  OVERWRITE TRUE,
  SINGLE TRUE
)""",
                "snowflake": """COPY INTO 's3://example/data.csv'
FROM EXTRA.EXAMPLE.TABLE
CREDENTIALS = ()
FILE_FORMAT = (TYPE=CSV COMPRESSION=NONE NULL_IF=(
  ''
) FIELD_OPTIONALLY_ENCLOSED_BY='"')
HEADER = TRUE
OVERWRITE = TRUE
SINGLE = TRUE""",
            },
            pretty=True,
        )
        self.validate_all(
            """COPY INTO 's3://example/data.csv'
    FROM EXTRA.EXAMPLE.TABLE
    STORAGE_INTEGRATION = S3_INTEGRATION
    FILE_FORMAT = (TYPE=CSV COMPRESSION=NONE NULL_IF=('') FIELD_OPTIONALLY_ENCLOSED_BY='"')
    HEADER = TRUE
    OVERWRITE = TRUE
    SINGLE = TRUE
            """,
            write={
                "": """COPY INTO 's3://example/data.csv' FROM EXTRA.EXAMPLE.TABLE STORAGE_INTEGRATION = S3_INTEGRATION WITH (FILE_FORMAT = (TYPE=CSV COMPRESSION=NONE NULL_IF=('') FIELD_OPTIONALLY_ENCLOSED_BY='"'), HEADER TRUE, OVERWRITE TRUE, SINGLE TRUE)""",
                "snowflake": """COPY INTO 's3://example/data.csv' FROM EXTRA.EXAMPLE.TABLE STORAGE_INTEGRATION = S3_INTEGRATION FILE_FORMAT = (TYPE=CSV COMPRESSION=NONE NULL_IF=('') FIELD_OPTIONALLY_ENCLOSED_BY='"') HEADER = TRUE OVERWRITE = TRUE SINGLE = TRUE""",
            },
        )

        copy_ast = parse_one(
            """COPY INTO 's3://example/contacts.csv' FROM db.tbl STORAGE_INTEGRATION = PROD_S3_SIDETRADE_INTEGRATION FILE_FORMAT = (FORMAT_NAME=my_csv_format TYPE=CSV COMPRESSION=NONE NULL_IF=('') FIELD_OPTIONALLY_ENCLOSED_BY='"') MATCH_BY_COLUMN_NAME = CASE_SENSITIVE OVERWRITE = TRUE SINGLE = TRUE INCLUDE_METADATA = (col1 = METADATA$START_SCAN_TIME)""",
            read="snowflake",
        )
        self.assertEqual(
            quote_identifiers(copy_ast, dialect="snowflake").sql(dialect="snowflake"),
            """COPY INTO 's3://example/contacts.csv' FROM "db"."tbl" STORAGE_INTEGRATION = "PROD_S3_SIDETRADE_INTEGRATION" FILE_FORMAT = (FORMAT_NAME="my_csv_format" TYPE=CSV COMPRESSION=NONE NULL_IF=('') FIELD_OPTIONALLY_ENCLOSED_BY='"') MATCH_BY_COLUMN_NAME = CASE_SENSITIVE OVERWRITE = TRUE SINGLE = TRUE INCLUDE_METADATA = ("col1" = "METADATA$START_SCAN_TIME")""",
        )

    def test_querying_semi_structured_data(self):
        self.validate_identity("SELECT $1")
        self.validate_identity("SELECT $1.elem")

        self.validate_identity("SELECT $1:a.b", "SELECT GET_PATH($1, 'a.b')")
        self.validate_identity("SELECT t.$23:a.b", "SELECT GET_PATH(t.$23, 'a.b')")
        self.validate_identity("SELECT t.$17:a[0].b[0].c", "SELECT GET_PATH(t.$17, 'a[0].b[0].c')")

        self.validate_all(
            """
            SELECT col:"customer's department"
            """,
            write={
                "snowflake": """SELECT GET_PATH(col, '["customer\\'s department"]')""",
                "postgres": "SELECT JSON_EXTRACT_PATH(col, 'customer''s department')",
            },
        )

    def test_alter_set_unset(self):
        self.validate_identity("ALTER TABLE tbl SET DATA_RETENTION_TIME_IN_DAYS=1")
        self.validate_identity("ALTER TABLE tbl SET DEFAULT_DDL_COLLATION='test'")
        self.validate_identity("ALTER TABLE foo SET COMMENT='bar'")
        self.validate_identity("ALTER TABLE foo SET CHANGE_TRACKING=FALSE")
        self.validate_identity("ALTER TABLE table1 SET TAG foo.bar = 'baz'")
        self.validate_identity("ALTER TABLE IF EXISTS foo SET TAG a = 'a', b = 'b', c = 'c'")
        self.validate_identity(
            """ALTER TABLE tbl SET STAGE_FILE_FORMAT = (TYPE=CSV FIELD_DELIMITER='|' NULL_IF=('') FIELD_OPTIONALLY_ENCLOSED_BY='"' TIMESTAMP_FORMAT='TZHTZM YYYY-MM-DD HH24:MI:SS.FF9' DATE_FORMAT='TZHTZM YYYY-MM-DD HH24:MI:SS.FF9' BINARY_FORMAT=BASE64)""",
        )
        self.validate_identity(
            """ALTER TABLE tbl SET STAGE_COPY_OPTIONS = (ON_ERROR=SKIP_FILE SIZE_LIMIT=5 PURGE=TRUE MATCH_BY_COLUMN_NAME=CASE_SENSITIVE)"""
        )

        self.validate_identity("ALTER TABLE foo UNSET TAG a, b, c")
        self.validate_identity("ALTER TABLE foo UNSET DATA_RETENTION_TIME_IN_DAYS, CHANGE_TRACKING")

    def test_from_changes(self):
        self.validate_identity(
            """SELECT C1 FROM t1 CHANGES (INFORMATION => APPEND_ONLY) AT (STREAM => 's1') END (TIMESTAMP => $ts2)"""
        )
        self.validate_identity(
            """SELECT C1 FROM t1 CHANGES (INFORMATION => APPEND_ONLY) BEFORE (STATEMENT => 'STMT_ID') END (TIMESTAMP => $ts2)"""
        )
        self.validate_identity(
            """SELECT 1 FROM some_table CHANGES (INFORMATION => APPEND_ONLY) AT (TIMESTAMP => TO_TIMESTAMP_TZ('2024-07-01 00:00:00+00:00')) END (TIMESTAMP => TO_TIMESTAMP_TZ('2024-07-01 14:28:59.999999+00:00'))""",
            """SELECT 1 FROM some_table CHANGES (INFORMATION => APPEND_ONLY) AT (TIMESTAMP => CAST('2024-07-01 00:00:00+00:00' AS TIMESTAMPTZ)) END (TIMESTAMP => CAST('2024-07-01 14:28:59.999999+00:00' AS TIMESTAMPTZ))""",
        )

    def test_grant(self):
        grant_cmds = [
            "GRANT SELECT ON FUTURE TABLES IN DATABASE d1 TO ROLE r1",
            "GRANT INSERT, DELETE ON FUTURE TABLES IN SCHEMA d1.s1 TO ROLE r2",
            "GRANT SELECT ON ALL TABLES IN SCHEMA mydb.myschema to ROLE analyst",
            "GRANT SELECT, INSERT ON FUTURE TABLES IN SCHEMA mydb.myschema TO ROLE role1",
            "GRANT CREATE MATERIALIZED VIEW ON SCHEMA mydb.myschema TO DATABASE ROLE mydb.dr1",
        ]

        for sql in grant_cmds:
            with self.subTest(f"Testing Snowflake's GRANT command statement: {sql}"):
                self.validate_identity(sql, check_command_warning=True)

        self.validate_identity(
            "GRANT ALL PRIVILEGES ON FUNCTION mydb.myschema.ADD5(number) TO ROLE analyst"
        )

    def test_window_function_arg(self):
        query = "SELECT * FROM TABLE(db.schema.FUNC(a) OVER ())"

        ast = self.parse_one(query)
        window = ast.find(exp.Window)

        self.assertEqual(ast.sql("snowflake"), query)
        self.assertEqual(len(list(ast.find_all(exp.Column))), 1)
        self.assertEqual(window.this.sql("snowflake"), "db.schema.FUNC(a)")

    def test_bitor_function(self):
        self.validate_identity("SELECT BITOR(a, b) FROM table")

    def test_bit_or_function(self):
        # BIT_OR it just alias of BITOR, so we can transpile to BITOR only

        self.validate_identity("SELECT BITOR(a, b) FROM table")

<<<<<<< HEAD
        self.validate_identity("SELECT BIT_OR(a, b) FROM table", "SELECT BITOR(a, b) FROM table")

    def test_bitnot_function(self):
        self.validate_identity("SELECT BITNOT(a) FROM table")

        # Test BITNOT negative number
        self.validate_identity("SELECT BITNOT(-1) FROM table")

        # Test BITNOT zero
        self.validate_identity("SELECT BITNOT(0) FROM table")

        # Test BITNOT large number
        self.validate_identity("SELECT BITNOT(123456789) FROM table")

        # Test null
        self.validate_identity("SELECT BITNOT(NULL) FROM table")

        # Test double
        self.validate_identity("SELECT BITNOT(12.34) FROM table")

        # Test string
        self.validate_identity("SELECT BITNOT('abc') FROM table")

    def test_bit_not_function(self):
        self.validate_identity("SELECT BIT_NOT(a) FROM table", "SELECT BITNOT(a) FROM table")

        self.validate_identity("SELECT BIT_NOT(-1) FROM table", "SELECT BITNOT(-1) FROM table")
=======
        self.validate_identity("SELECT BIT_OR(a, b) FROM table", "SELECT BITOR(a, b) FROM table")
>>>>>>> 6188f907
<|MERGE_RESOLUTION|>--- conflicted
+++ resolved
@@ -2367,34 +2367,4 @@
 
         self.validate_identity("SELECT BITOR(a, b) FROM table")
 
-<<<<<<< HEAD
-        self.validate_identity("SELECT BIT_OR(a, b) FROM table", "SELECT BITOR(a, b) FROM table")
-
-    def test_bitnot_function(self):
-        self.validate_identity("SELECT BITNOT(a) FROM table")
-
-        # Test BITNOT negative number
-        self.validate_identity("SELECT BITNOT(-1) FROM table")
-
-        # Test BITNOT zero
-        self.validate_identity("SELECT BITNOT(0) FROM table")
-
-        # Test BITNOT large number
-        self.validate_identity("SELECT BITNOT(123456789) FROM table")
-
-        # Test null
-        self.validate_identity("SELECT BITNOT(NULL) FROM table")
-
-        # Test double
-        self.validate_identity("SELECT BITNOT(12.34) FROM table")
-
-        # Test string
-        self.validate_identity("SELECT BITNOT('abc') FROM table")
-
-    def test_bit_not_function(self):
-        self.validate_identity("SELECT BIT_NOT(a) FROM table", "SELECT BITNOT(a) FROM table")
-
-        self.validate_identity("SELECT BIT_NOT(-1) FROM table", "SELECT BITNOT(-1) FROM table")
-=======
-        self.validate_identity("SELECT BIT_OR(a, b) FROM table", "SELECT BITOR(a, b) FROM table")
->>>>>>> 6188f907
+        self.validate_identity("SELECT BIT_OR(a, b) FROM table", "SELECT BITOR(a, b) FROM table")