from unittest import mock

from sqlglot import ParseError, UnsupportedError, exp, parse_one
from sqlglot.optimizer.normalize_identifiers import normalize_identifiers
from sqlglot.optimizer.qualify_columns import quote_identifiers
from tests.dialects.test_dialect import Validator


class TestSnowflake(Validator):
    maxDiff = None
    dialect = "snowflake"

    def test_snowflake(self):
        self.validate_identity("SELECT session")
        self.validate_identity("x::nvarchar()", "CAST(x AS VARCHAR)")

        ast = self.parse_one("DATEADD(DAY, n, d)")
        ast.set("unit", exp.Literal.string("MONTH"))
        self.assertEqual(ast.sql("snowflake"), "DATEADD(MONTH, n, d)")

        self.validate_identity("SELECT GET(a, b)")
        self.assertEqual(
            # Ensures we don't fail when generating ParseJSON with the `safe` arg set to `True`
            self.validate_identity("""SELECT TRY_PARSE_JSON('{"x: 1}')""").sql(),
            """SELECT PARSE_JSON('{"x: 1}')""",
        )

        expr = parse_one("SELECT APPROX_TOP_K(C4, 3, 5) FROM t")
        expr.selects[0].assert_is(exp.AggFunc)
        self.assertEqual(expr.sql(dialect="snowflake"), "SELECT APPROX_TOP_K(C4, 3, 5) FROM t")

        self.validate_identity("SELECT BIT_LENGTH('abc')")
        self.validate_identity("SELECT BIT_LENGTH(x'A1B2')")
        self.validate_identity("SELECT RTRIMMED_LENGTH(' ABCD ')")
        self.validate_identity("SELECT HEX_DECODE_STRING('48656C6C6F')")
        self.validate_identity("SELECT HEX_ENCODE('Hello World')")
        self.validate_identity("SELECT HEX_ENCODE('Hello World', 1)")
        self.validate_identity("SELECT HEX_ENCODE('Hello World', 0)")
        self.validate_identity("SELECT CHR(8364)")
        self.validate_identity("SELECT COMPRESS('Hello World', 'ZLIB')")
        self.validate_identity("SELECT DECOMPRESS_BINARY('compressed_data', 'SNAPPY')")
        self.validate_identity("SELECT DECOMPRESS_STRING('compressed_data', 'ZSTD')")
        self.validate_identity("SELECT LPAD('Hello', 10, '*')")
        self.validate_identity("SELECT LPAD(tbl.bin_col, 10)")
        self.validate_identity("SELECT RPAD('Hello', 10, '*')")
        self.validate_identity("SELECT RPAD(tbl.bin_col, 10)")
        self.validate_identity("SELECT SOUNDEX(column_name)")
        self.validate_identity("SELECT SOUNDEX_P123(column_name)")
        self.validate_identity("SELECT JAROWINKLER_SIMILARITY('hello', 'world')")
        self.validate_identity("SELECT TRANSLATE(column_name, 'abc', '123')")
        self.validate_identity("SELECT UNICODE(column_name)")
        self.validate_identity("SELECT SPLIT_PART('11.22.33', '.', 1)")
        self.validate_identity("PARSE_URL('https://example.com/path')")
        self.validate_identity("PARSE_URL('https://example.com/path', 1)")
        self.validate_identity("SELECT {*} FROM my_table")
        self.validate_identity("SELECT {my_table.*} FROM my_table")
        self.validate_identity("SELECT {* ILIKE 'col1%'} FROM my_table")
        self.validate_identity("SELECT {* EXCLUDE (col1)} FROM my_table")
        self.validate_identity("SELECT {* EXCLUDE (col1, col2)} FROM my_table")
        self.validate_identity("SELECT a, b, COUNT(*) FROM x GROUP BY ALL LIMIT 100")
        self.validate_identity("STRTOK_TO_ARRAY('a b c')")
        self.validate_identity("STRTOK_TO_ARRAY('a.b.c', '.')")
        self.validate_identity("GET(a, b)")
        self.validate_identity("INSERT INTO test VALUES (x'48FAF43B0AFCEF9B63EE3A93EE2AC2')")
        self.validate_identity("SELECT STAR(tbl, exclude := [foo])")
        self.validate_identity("SELECT CAST([1, 2, 3] AS VECTOR(FLOAT, 3))")
        self.validate_identity("SELECT CONNECT_BY_ROOT test AS test_column_alias")
        self.validate_identity("SELECT number").selects[0].assert_is(exp.Column)
        self.validate_identity("INTERVAL '4 years, 5 months, 3 hours'")
        self.validate_identity("ALTER TABLE table1 CLUSTER BY (name DESC)")
        self.validate_identity("SELECT rename, replace")
        self.validate_identity("SELECT TIMEADD(HOUR, 2, CAST('09:05:03' AS TIME))")
        self.validate_identity("SELECT CAST(OBJECT_CONSTRUCT('a', 1) AS MAP(VARCHAR, INT))")
        self.validate_identity("SELECT CAST(OBJECT_CONSTRUCT('a', 1) AS OBJECT(a CHAR NOT NULL))")
        self.validate_identity("SELECT CAST([1, 2, 3] AS ARRAY(INT))")
        self.validate_identity("SELECT CAST(obj AS OBJECT(x CHAR) RENAME FIELDS)")
        self.validate_identity("SELECT CAST(obj AS OBJECT(x CHAR, y VARCHAR) ADD FIELDS)")
        self.validate_identity("SELECT TO_TIMESTAMP(123.4)").selects[0].assert_is(exp.Anonymous)
        self.validate_identity("SELECT TO_TIMESTAMP(x) FROM t")
        self.validate_identity("SELECT TO_TIMESTAMP_NTZ(x) FROM t")
        self.validate_identity("SELECT TO_TIMESTAMP_LTZ(x) FROM t")
        self.validate_identity("SELECT TO_TIMESTAMP_TZ(x) FROM t")
        self.validate_identity("TO_DECIMAL(expr, fmt, precision, scale)")
        self.validate_identity("ALTER TABLE authors ADD CONSTRAINT c1 UNIQUE (id, email)")
        self.validate_identity("RM @parquet_stage", check_command_warning=True)
        self.validate_identity("REMOVE @parquet_stage", check_command_warning=True)
        self.validate_identity("SELECT TIMESTAMP_FROM_PARTS(d, t)")
        self.validate_identity("SELECT GET_PATH(v, 'attr[0].name') FROM vartab")
        self.validate_identity("SELECT TO_ARRAY(CAST(x AS ARRAY))")
        self.validate_identity("SELECT TO_ARRAY(CAST(['test'] AS VARIANT))")
        self.validate_identity("SELECT ARRAY_UNIQUE_AGG(x)")
        self.validate_identity("SELECT AI_AGG(review, 'Summarize the reviews')")
        self.validate_identity("SELECT AI_SUMMARIZE_AGG(review)")
        self.validate_identity("SELECT AI_CLASSIFY('text', ['travel', 'cooking'])")
        self.validate_identity("SELECT OBJECT_CONSTRUCT()")
        self.validate_identity("SELECT DAYOFMONTH(CURRENT_TIMESTAMP())")
        self.validate_identity("SELECT DAYOFYEAR(CURRENT_TIMESTAMP())")
        self.validate_identity("WEEKOFYEAR(tstamp)")
        self.validate_identity("SELECT QUARTER(CURRENT_TIMESTAMP())")
        self.validate_identity("SELECT SUM(amount) FROM mytable GROUP BY ALL")
        self.validate_identity("WITH x AS (SELECT 1 AS foo) SELECT foo FROM IDENTIFIER('x')")
        self.validate_identity("WITH x AS (SELECT 1 AS foo) SELECT IDENTIFIER('foo') FROM x")
        self.validate_identity("INITCAP('iqamqinterestedqinqthisqtopic', 'q')")
        self.validate_identity("OBJECT_CONSTRUCT(*)")
        self.validate_identity("SELECT CAST('2021-01-01' AS DATE) + INTERVAL '1 DAY'")
        self.validate_identity("SELECT HLL(*)")
        self.validate_identity("SELECT HLL(a)")
        self.validate_identity("SELECT HLL(DISTINCT t.a)")
        self.validate_identity("SELECT HLL(a, b, c)")
        self.validate_identity("SELECT HLL(DISTINCT a, b, c)")
        self.validate_identity("$x")  # parameter
        self.validate_identity("a$b")  # valid snowflake identifier
        self.validate_identity("SELECT REGEXP_LIKE(a, b, c)")
        self.validate_identity("CREATE TABLE foo (bar FLOAT AUTOINCREMENT START 0 INCREMENT 1)")
        self.validate_identity("COMMENT IF EXISTS ON TABLE foo IS 'bar'")
        self.validate_identity("SELECT CONVERT_TIMEZONE('UTC', 'America/Los_Angeles', col)")
        self.validate_identity("ALTER TABLE a SWAP WITH b")
        self.validate_identity("SELECT MATCH_CONDITION")
        self.validate_identity("1 /* /* */")
        self.validate_identity("TO_TIMESTAMP(col, fmt)")
        self.validate_identity("SELECT TO_CHAR(CAST('12:05:05' AS TIME))")
        self.validate_identity("SELECT TRIM(COALESCE(TO_CHAR(CAST(c AS TIME)), '')) FROM t")
        self.validate_identity("SELECT GET_PATH(PARSE_JSON(foo), 'bar')")
        self.validate_identity("SELECT PARSE_IP('192.168.1.1', 'INET')")
        self.validate_identity("SELECT PARSE_IP('192.168.1.1', 'INET', 0)")
        self.validate_identity("SELECT GET_PATH(foo, 'bar')")
        self.validate_identity("SELECT a, exclude, b FROM xxx")
        self.validate_identity("SELECT ARRAY_SORT(x, TRUE, FALSE)")
        self.validate_identity(
            "SELECT DATEADD(DAY, -7, DATEADD(t.m, 1, CAST('2023-01-03' AS DATE))) FROM (SELECT 'month' AS m) AS t"
        ).selects[0].this.unit.assert_is(exp.Column)
        self.validate_identity(
            "SELECT STRTOK('hello world')", "SELECT SPLIT_PART('hello world', ' ', 1)"
        )
        self.validate_identity(
            "SELECT STRTOK('hello world', ' ')", "SELECT SPLIT_PART('hello world', ' ', 1)"
        )
        self.validate_identity(
            "SELECT STRTOK('hello world', ' ', 2)", "SELECT SPLIT_PART('hello world', ' ', 2)"
        )
        self.validate_identity("SELECT FILE_URL FROM DIRECTORY(@mystage) WHERE SIZE > 100000").args[
            "from"
        ].this.this.assert_is(exp.DirectoryStage).this.assert_is(exp.Var)
        self.validate_identity(
            "SELECT AI_CLASSIFY('text', ['travel', 'cooking'], OBJECT_CONSTRUCT('output_mode', 'multi'))"
        )
        self.validate_identity(
            "SELECT * FROM table AT (TIMESTAMP => '2024-07-24') UNPIVOT(a FOR b IN (c)) AS pivot_table"
        )
        self.validate_identity(
            "SELECT * FROM quarterly_sales PIVOT(SUM(amount) FOR quarter IN ('2023_Q1', '2023_Q2', '2023_Q3', '2023_Q4', '2024_Q1') DEFAULT ON NULL (0)) ORDER BY empid"
        )
        self.validate_identity(
            "SELECT * FROM quarterly_sales PIVOT(SUM(amount) FOR quarter IN (SELECT DISTINCT quarter FROM ad_campaign_types_by_quarter WHERE television = TRUE ORDER BY quarter)) ORDER BY empid"
        )
        self.validate_identity(
            "SELECT * FROM quarterly_sales PIVOT(SUM(amount) FOR quarter IN (ANY ORDER BY quarter)) ORDER BY empid"
        )
        self.validate_identity(
            "SELECT * FROM quarterly_sales PIVOT(SUM(amount) FOR quarter IN (ANY)) ORDER BY empid"
        )
        self.validate_identity(
            "MERGE INTO my_db AS ids USING (SELECT new_id FROM my_model WHERE NOT col IS NULL) AS new_ids ON ids.type = new_ids.type AND ids.source = new_ids.source WHEN NOT MATCHED THEN INSERT VALUES (new_ids.new_id)"
        )
        self.validate_identity(
            "INSERT OVERWRITE TABLE t SELECT 1", "INSERT OVERWRITE INTO t SELECT 1"
        )
        self.validate_identity(
            'DESCRIBE TABLE "SNOWFLAKE_SAMPLE_DATA"."TPCDS_SF100TCL"."WEB_SITE" type=stage'
        )
        self.validate_identity(
            "SELECT * FROM DATA AS DATA_L ASOF JOIN DATA AS DATA_R MATCH_CONDITION (DATA_L.VAL > DATA_R.VAL) ON DATA_L.ID = DATA_R.ID"
        )
        self.validate_identity(
            """SELECT TO_TIMESTAMP('2025-01-16T14:45:30.123+0500', 'yyyy-mm-DD"T"hh24:mi:ss.ff3TZHTZM')"""
        )
        self.validate_identity(
            "UPDATE sometesttable u FROM (SELECT 5195 AS new_count, '01bee1e5-0000-d31e-0000-e80ef02b9f27' query_id ) b SET qry_hash_count = new_count WHERE u.sample_query_id  = b.query_id",
            "UPDATE sometesttable AS u SET qry_hash_count = new_count FROM (SELECT 5195 AS new_count, '01bee1e5-0000-d31e-0000-e80ef02b9f27' AS query_id) AS b WHERE u.sample_query_id = b.query_id",
        )
        self.validate_identity(
            "SELECT * REPLACE (CAST(col AS TEXT) AS scol) FROM t",
            "SELECT * REPLACE (CAST(col AS VARCHAR) AS scol) FROM t",
        )
        self.validate_identity(
            "GET(value, 'foo')::VARCHAR",
            "CAST(GET(value, 'foo') AS VARCHAR)",
        )
        self.validate_identity(
            "SELECT 1 put",
            "SELECT 1 AS put",
        )
        self.validate_identity(
            "SELECT 1 get",
            "SELECT 1 AS get",
        )
        self.validate_identity(
            "WITH t (SELECT 1 AS c) SELECT c FROM t",
            "WITH t AS (SELECT 1 AS c) SELECT c FROM t",
        )
        self.validate_identity(
            "GET_PATH(json_data, '$id')",
            """GET_PATH(json_data, '["$id"]')""",
        )
        self.validate_identity(
            "CAST(x AS GEOGRAPHY)",
            "TO_GEOGRAPHY(x)",
        )
        self.validate_identity(
            "CAST(x AS GEOMETRY)",
            "TO_GEOMETRY(x)",
        )
        self.validate_identity(
            "transform(x, a int -> a + a + 1)",
            "TRANSFORM(x, a -> CAST(a AS INT) + CAST(a AS INT) + 1)",
        )
        self.validate_identity(
            "SELECT * FROM s WHERE c NOT IN (1, 2, 3)",
            "SELECT * FROM s WHERE NOT c IN (1, 2, 3)",
        )
        self.validate_identity(
            "SELECT * FROM s WHERE c NOT IN (SELECT * FROM t)",
            "SELECT * FROM s WHERE c <> ALL (SELECT * FROM t)",
        )
        self.validate_identity(
            "SELECT * FROM t1 INNER JOIN t2 USING (t1.col)",
            "SELECT * FROM t1 INNER JOIN t2 USING (col)",
        )
        self.validate_identity(
            "CURRENT_TIMESTAMP - INTERVAL '1 w' AND (1 = 1)",
            "CURRENT_TIMESTAMP() - INTERVAL '1 WEEK' AND (1 = 1)",
        )
        self.validate_identity(
            "REGEXP_REPLACE('target', 'pattern', '\n')",
            "REGEXP_REPLACE('target', 'pattern', '\\n')",
        )
        self.validate_identity(
            "SELECT a:from::STRING, a:from || ' test' ",
            "SELECT CAST(GET_PATH(a, 'from') AS VARCHAR), GET_PATH(a, 'from') || ' test'",
        )
        self.validate_identity(
            "SELECT a:select",
            "SELECT GET_PATH(a, 'select')",
        )
        self.validate_identity("x:from", "GET_PATH(x, 'from')")
        self.validate_identity(
            "value:values::string::int",
            "CAST(CAST(GET_PATH(value, 'values') AS VARCHAR) AS INT)",
        )
        self.validate_identity(
            """SELECT GET_PATH(PARSE_JSON('{"y": [{"z": 1}]}'), 'y[0]:z')""",
            """SELECT GET_PATH(PARSE_JSON('{"y": [{"z": 1}]}'), 'y[0].z')""",
        )
        self.validate_identity(
            "SELECT p FROM t WHERE p:val NOT IN ('2')",
            "SELECT p FROM t WHERE NOT GET_PATH(p, 'val') IN ('2')",
        )
        self.validate_identity(
            """SELECT PARSE_JSON('{"x": "hello"}'):x LIKE 'hello'""",
            """SELECT GET_PATH(PARSE_JSON('{"x": "hello"}'), 'x') LIKE 'hello'""",
        )
        self.validate_identity(
            """SELECT data:x LIKE 'hello' FROM some_table""",
            """SELECT GET_PATH(data, 'x') LIKE 'hello' FROM some_table""",
        )
        self.validate_identity(
            "SELECT SUM({ fn CONVERT(123, SQL_DOUBLE) })",
            "SELECT SUM(CAST(123 AS DOUBLE))",
        )
        self.validate_identity(
            "SELECT SUM({ fn CONVERT(123, SQL_VARCHAR) })",
            "SELECT SUM(CAST(123 AS VARCHAR))",
        )
        self.validate_identity(
            "SELECT TIMESTAMPFROMPARTS(d, t)",
            "SELECT TIMESTAMP_FROM_PARTS(d, t)",
        )
        self.validate_identity(
            "SELECT v:attr[0].name FROM vartab",
            "SELECT GET_PATH(v, 'attr[0].name') FROM vartab",
        )
        self.validate_identity(
            'SELECT v:"fruit" FROM vartab',
            """SELECT GET_PATH(v, 'fruit') FROM vartab""",
        )
        self.validate_identity(
            "v:attr[0]:name",
            "GET_PATH(v, 'attr[0].name')",
        )
        self.validate_identity(
            "a.x:from.b:c.d::int",
            "CAST(GET_PATH(a.x, 'from.b.c.d') AS INT)",
        )
        self.validate_identity(
            """SELECT PARSE_JSON('{"food":{"fruit":"banana"}}'):food.fruit::VARCHAR""",
            """SELECT CAST(GET_PATH(PARSE_JSON('{"food":{"fruit":"banana"}}'), 'food.fruit') AS VARCHAR)""",
        )
        self.validate_identity(
            "SELECT * FROM t, UNNEST(x) WITH ORDINALITY",
            "SELECT * FROM t, TABLE(FLATTEN(INPUT => x)) AS _t0(seq, key, path, index, value, this)",
        )
        self.validate_identity(
            "CREATE TABLE foo (ID INT COMMENT $$some comment$$)",
            "CREATE TABLE foo (ID INT COMMENT 'some comment')",
        )
        self.validate_identity(
            "SELECT state, city, SUM(retail_price * quantity) AS gross_revenue FROM sales GROUP BY ALL"
        )
        self.validate_identity(
            "SELECT * FROM foo window",
            "SELECT * FROM foo AS window",
        )
        self.validate_identity(
            r"SELECT RLIKE(a, $$regular expression with \ characters: \d{2}-\d{3}-\d{4}$$, 'i') FROM log_source",
            r"SELECT REGEXP_LIKE(a, 'regular expression with \\ characters: \\d{2}-\\d{3}-\\d{4}', 'i') FROM log_source",
        )
        self.validate_identity(
            r"SELECT $$a ' \ \t \x21 z $ $$",
            r"SELECT 'a \' \\ \\t \\x21 z $ '",
        )
        self.validate_identity(
            "SELECT {'test': 'best'}::VARIANT",
            "SELECT CAST(OBJECT_CONSTRUCT('test', 'best') AS VARIANT)",
        )
        self.validate_identity(
            "SELECT {fn DAYNAME('2022-5-13')}",
            "SELECT DAYNAME('2022-5-13')",
        )
        self.validate_identity(
            "SELECT {fn LOG(5)}",
            "SELECT LN(5)",
        )
        self.validate_identity(
            "SELECT {fn CEILING(5.3)}",
            "SELECT CEIL(5.3)",
        )
        self.validate_identity(
            "CAST(x AS BYTEINT)",
            "CAST(x AS INT)",
        )
        self.validate_identity(
            "CAST(x AS CHAR VARYING)",
            "CAST(x AS VARCHAR)",
        )
        self.validate_identity(
            "CAST(x AS CHARACTER VARYING)",
            "CAST(x AS VARCHAR)",
        )
        self.validate_identity(
            "CAST(x AS NCHAR VARYING)",
            "CAST(x AS VARCHAR)",
        )
        self.validate_identity(
            "CREATE OR REPLACE TEMPORARY TABLE x (y NUMBER IDENTITY(0, 1))",
            "CREATE OR REPLACE TEMPORARY TABLE x (y DECIMAL(38, 0) AUTOINCREMENT START 0 INCREMENT 1)",
        )
        self.validate_identity(
            "CREATE TEMPORARY TABLE x (y NUMBER AUTOINCREMENT(0, 1))",
            "CREATE TEMPORARY TABLE x (y DECIMAL(38, 0) AUTOINCREMENT START 0 INCREMENT 1)",
        )
        self.validate_identity(
            "CREATE OR REPLACE TABLE x (y NUMBER(38, 0) NOT NULL AUTOINCREMENT START 1 INCREMENT 1 ORDER)",
            "CREATE OR REPLACE TABLE x (y DECIMAL(38, 0) NOT NULL AUTOINCREMENT START 1 INCREMENT 1 ORDER)",
        )
        self.validate_identity(
            "CREATE OR REPLACE TABLE x (y NUMBER(38, 0) NOT NULL AUTOINCREMENT START 1 INCREMENT 1 NOORDER)",
            "CREATE OR REPLACE TABLE x (y DECIMAL(38, 0) NOT NULL AUTOINCREMENT START 1 INCREMENT 1 NOORDER)",
        )
        self.validate_identity(
            "CREATE TABLE x (y NUMBER IDENTITY START 0 INCREMENT 1)",
            "CREATE TABLE x (y DECIMAL(38, 0) AUTOINCREMENT START 0 INCREMENT 1)",
        )
        self.validate_identity(
            "ALTER TABLE foo ADD COLUMN id INT identity(1, 1)",
            "ALTER TABLE foo ADD id INT AUTOINCREMENT START 1 INCREMENT 1",
        )
        self.validate_identity(
            "SELECT DAYOFWEEK('2016-01-02T23:39:20.123-07:00'::TIMESTAMP)",
            "SELECT DAYOFWEEK(CAST('2016-01-02T23:39:20.123-07:00' AS TIMESTAMP))",
        )
        self.validate_identity(
            "SELECT * FROM xxx WHERE col ilike '%Don''t%'",
            "SELECT * FROM xxx WHERE col ILIKE '%Don\\'t%'",
        )
        self.validate_identity(
            "SELECT * EXCLUDE a, b FROM xxx",
            "SELECT * EXCLUDE (a), b FROM xxx",
        )
        self.validate_identity(
            "SELECT * RENAME a AS b, c AS d FROM xxx",
            "SELECT * RENAME (a AS b), c AS d FROM xxx",
        )

        # Support for optional trailing commas after tables in from clause
        self.validate_identity(
            "SELECT * FROM xxx, yyy, zzz,",
            "SELECT * FROM xxx, yyy, zzz",
        )
        self.validate_identity(
            "SELECT * FROM xxx, yyy, zzz, WHERE foo = bar",
            "SELECT * FROM xxx, yyy, zzz WHERE foo = bar",
        )
        self.validate_identity(
            "SELECT * FROM xxx, yyy, zzz",
            "SELECT * FROM xxx, yyy, zzz",
        )

        self.validate_all(
            "SELECT value['x'] AS x FROM TABLE(FLATTEN(INPUT => [OBJECT_CONSTRUCT('x', 'x')])) AS _t0(seq, key, path, index, value, this)",
            read={
                "bigquery": "SELECT x FROM UNNEST([STRUCT('x' AS x)])",
                "snowflake": "SELECT value['x'] AS x FROM TABLE(FLATTEN(INPUT => [OBJECT_CONSTRUCT('x', 'x')])) AS _t0(seq, key, path, index, value, this)",
            },
        )
        self.validate_all(
            "SELECT value['x'] AS x, value['y'] AS y, value['z'] AS z FROM TABLE(FLATTEN(INPUT => [OBJECT_CONSTRUCT('x', 1, 'y', 2, 'z', 3)])) AS _t0(seq, key, path, index, value, this)",
            read={
                "bigquery": "SELECT x, y, z FROM UNNEST([STRUCT(1 AS x, 2 AS y, 3 AS z)])",
                "snowflake": "SELECT value['x'] AS x, value['y'] AS y, value['z'] AS z FROM TABLE(FLATTEN(INPUT => [OBJECT_CONSTRUCT('x', 1, 'y', 2, 'z', 3)])) AS _t0(seq, key, path, index, value, this)",
            },
        )
        self.validate_all(
            "SELECT u1['x'] AS x, u2['y'] AS y FROM TABLE(FLATTEN(INPUT => [OBJECT_CONSTRUCT('x', 1)])) AS _t0(seq, key, path, index, u1, this) CROSS JOIN TABLE(FLATTEN(INPUT => [OBJECT_CONSTRUCT('y', 2)])) AS _t1(seq, key, path, index, u2, this)",
            read={
                "bigquery": "SELECT u1.x, u2.y FROM UNNEST([STRUCT(1 AS x)]) AS u1, UNNEST([STRUCT(2 AS y)]) AS u2",
                "snowflake": "SELECT u1['x'] AS x, u2['y'] AS y FROM TABLE(FLATTEN(INPUT => [OBJECT_CONSTRUCT('x', 1)])) AS _t0(seq, key, path, index, u1, this) CROSS JOIN TABLE(FLATTEN(INPUT => [OBJECT_CONSTRUCT('y', 2)])) AS _t1(seq, key, path, index, u2, this)",
            },
        )
        self.validate_all(
            "SELECT t.id, value['name'] AS name, value['age'] AS age FROM t CROSS JOIN TABLE(FLATTEN(INPUT => [OBJECT_CONSTRUCT('name', 'John', 'age', 30)])) AS _t0(seq, key, path, index, value, this)",
            read={
                "bigquery": "SELECT t.id, name, age FROM t, UNNEST([STRUCT('John' AS name, 30 AS age)])",
                "snowflake": "SELECT t.id, value['name'] AS name, value['age'] AS age FROM t CROSS JOIN TABLE(FLATTEN(INPUT => [OBJECT_CONSTRUCT('name', 'John', 'age', 30)])) AS _t0(seq, key, path, index, value, this)",
            },
        )
        self.validate_all(
            "SELECT value FROM TABLE(FLATTEN(INPUT => [OBJECT_CONSTRUCT('x', 1)])) AS _t0(seq, key, path, index, value, this)",
            read={
                "bigquery": "SELECT value FROM UNNEST([STRUCT(1 AS x)]) AS value",
                "snowflake": "SELECT value FROM TABLE(FLATTEN(INPUT => [OBJECT_CONSTRUCT('x', 1)])) AS _t0(seq, key, path, index, value, this)",
            },
        )
        self.validate_all(
            "SELECT t.col1, value['field1'] AS field1, other_col, value['field2'] AS field2 FROM t CROSS JOIN TABLE(FLATTEN(INPUT => [OBJECT_CONSTRUCT('field1', 'a', 'field2', 'b')])) AS _t0(seq, key, path, index, value, this)",
            read={
                "bigquery": "SELECT t.col1, field1, other_col, field2 FROM t, UNNEST([STRUCT('a' AS field1, 'b' AS field2)])",
                "snowflake": "SELECT t.col1, value['field1'] AS field1, other_col, value['field2'] AS field2 FROM t CROSS JOIN TABLE(FLATTEN(INPUT => [OBJECT_CONSTRUCT('field1', 'a', 'field2', 'b')])) AS _t0(seq, key, path, index, value, this)",
            },
        )
        self.validate_all(
            "SELECT * FROM (SELECT value['x'] AS x FROM TABLE(FLATTEN(INPUT => [OBJECT_CONSTRUCT('x', 'value')])) AS _t0(seq, key, path, index, value, this))",
            read={
                "bigquery": "SELECT * FROM (SELECT x FROM UNNEST([STRUCT('value' AS x)]))",
                "snowflake": "SELECT * FROM (SELECT value['x'] AS x FROM TABLE(FLATTEN(INPUT => [OBJECT_CONSTRUCT('x', 'value')])) AS _t0(seq, key, path, index, value, this))",
            },
        )
        self.validate_all(
            "SELECT value FROM TABLE(FLATTEN(INPUT => [1, 2, 3])) AS _t0(seq, key, path, index, value, this)",
            read={
                "bigquery": "SELECT value FROM UNNEST([1, 2, 3]) AS value",
                "snowflake": "SELECT value FROM TABLE(FLATTEN(INPUT => [1, 2, 3])) AS _t0(seq, key, path, index, value, this)",
            },
        )
        self.validate_all(
            "SELECT * FROM t1 AS t1 CROSS JOIN t2 AS t2 LEFT JOIN t3 AS t3 ON t1.a = t3.i",
            read={
                "bigquery": "SELECT * FROM t1 AS t1, t2 AS t2 LEFT JOIN t3 AS t3 ON t1.a = t3.i",
                "snowflake": "SELECT * FROM t1 AS t1 CROSS JOIN t2 AS t2 LEFT JOIN t3 AS t3 ON t1.a = t3.i",
            },
        )
        self.validate_all(
            "SELECT value['x'] AS x, yval, zval FROM TABLE(FLATTEN(INPUT => [OBJECT_CONSTRUCT('x', 'x', 'y', ['y1', 'y2', 'y3'], 'z', ['z1', 'z2', 'z3'])])) AS _t0(seq, key, path, index, value, this) CROSS JOIN TABLE(FLATTEN(INPUT => value['y'])) AS _t1(seq, key, path, index, yval, this) CROSS JOIN TABLE(FLATTEN(INPUT => value['z'])) AS _t2(seq, key, path, index, zval, this)",
            read={
                "bigquery": "SELECT x, yval, zval FROM UNNEST([STRUCT('x' AS x, ['y1', 'y2', 'y3'] AS y, ['z1', 'z2', 'z3'] AS z)]), UNNEST(y) AS yval, UNNEST(z) AS zval",
                "snowflake": "SELECT value['x'] AS x, yval, zval FROM TABLE(FLATTEN(INPUT => [OBJECT_CONSTRUCT('x', 'x', 'y', ['y1', 'y2', 'y3'], 'z', ['z1', 'z2', 'z3'])])) AS _t0(seq, key, path, index, value, this) CROSS JOIN TABLE(FLATTEN(INPUT => value['y'])) AS _t1(seq, key, path, index, yval, this) CROSS JOIN TABLE(FLATTEN(INPUT => value['z'])) AS _t2(seq, key, path, index, zval, this)",
            },
        )
        self.validate_all(
            "SELECT _u['foo'] AS foo, bar, baz FROM TABLE(FLATTEN(INPUT => [OBJECT_CONSTRUCT('foo', 'x', 'bars', ['y', 'z'], 'bazs', ['w'])])) AS _t0(seq, key, path, index, _u, this) CROSS JOIN TABLE(FLATTEN(INPUT => _u['bars'])) AS _t1(seq, key, path, index, bar, this) CROSS JOIN TABLE(FLATTEN(INPUT => _u['bazs'])) AS _t2(seq, key, path, index, baz, this)",
            read={
                "bigquery": "SELECT _u.foo, bar, baz FROM UNNEST([struct('x' AS foo, ['y', 'z'] AS bars, ['w'] AS bazs)]) AS _u, UNNEST(_u.bars) AS bar, UNNEST(_u.bazs) AS baz",
            },
        )
        self.validate_all(
            "SELECT _u, _u['foo'] AS foo, _u['bar'] AS bar FROM TABLE(FLATTEN(INPUT => [OBJECT_CONSTRUCT('foo', 'x', 'bar', 'y')])) AS _t0(seq, key, path, index, _u, this)",
            read={
                "bigquery": "select _u, _u.foo, _u.bar from unnest([struct('x' as foo, 'y' AS bar)]) as _u",
            },
        )
        self.validate_all(
            "SELECT _u['foo'][0].bar FROM TABLE(FLATTEN(INPUT => [OBJECT_CONSTRUCT('foo', [OBJECT_CONSTRUCT('bar', 1)])])) AS _t0(seq, key, path, index, _u, this)",
            read={
                "bigquery": "select _u.foo[0].bar from unnest([struct([struct(1 as bar)] as foo)]) as _u",
            },
        )
        self.validate_all(
            "SELECT ARRAY_INTERSECTION([1, 2], [2, 3])",
            write={
                "snowflake": "SELECT ARRAY_INTERSECTION([1, 2], [2, 3])",
                "starrocks": "SELECT ARRAY_INTERSECT([1, 2], [2, 3])",
            },
        )
        self.validate_all(
            "CREATE TABLE test_table (id NUMERIC NOT NULL AUTOINCREMENT)",
            write={
                "duckdb": "CREATE TABLE test_table (id DECIMAL(38, 0) NOT NULL)",
                "snowflake": "CREATE TABLE test_table (id DECIMAL(38, 0) NOT NULL AUTOINCREMENT)",
            },
        )
        self.validate_all(
            "SELECT TO_TIMESTAMP('2025-01-16 14:45:30.123', 'yyyy-mm-DD hh24:mi:ss.ff6')",
            write={
                "": "SELECT STR_TO_TIME('2025-01-16 14:45:30.123', '%Y-%m-%d %H:%M:%S.%f')",
                "snowflake": "SELECT TO_TIMESTAMP('2025-01-16 14:45:30.123', 'yyyy-mm-DD hh24:mi:ss.ff6')",
            },
        )
        self.validate_all(
            "ARRAY_CONSTRUCT_COMPACT(1, null, 2)",
            write={
                "spark": "ARRAY_COMPACT(ARRAY(1, NULL, 2))",
                "snowflake": "ARRAY_CONSTRUCT_COMPACT(1, NULL, 2)",
            },
        )
        self.validate_all(
            "OBJECT_CONSTRUCT_KEEP_NULL('key_1', 'one', 'key_2', NULL)",
            read={
                "bigquery": "JSON_OBJECT(['key_1', 'key_2'], ['one', NULL])",
                "duckdb": "JSON_OBJECT('key_1', 'one', 'key_2', NULL)",
            },
            write={
                "bigquery": "JSON_OBJECT('key_1', 'one', 'key_2', NULL)",
                "duckdb": "JSON_OBJECT('key_1', 'one', 'key_2', NULL)",
                "snowflake": "OBJECT_CONSTRUCT_KEEP_NULL('key_1', 'one', 'key_2', NULL)",
            },
        )
        self.validate_all(
            "SELECT TIME_FROM_PARTS(12, 34, 56, 987654321)",
            write={
                "duckdb": "SELECT MAKE_TIME(12, 34, 56 + (987654321 / 1000000000.0))",
                "snowflake": "SELECT TIME_FROM_PARTS(12, 34, 56, 987654321)",
            },
        )
        self.validate_identity(
            "SELECT TIMESTAMPNTZFROMPARTS(2013, 4, 5, 12, 00, 00)",
            "SELECT TIMESTAMP_FROM_PARTS(2013, 4, 5, 12, 00, 00)",
        )
        self.validate_all(
            "SELECT TIMESTAMP_FROM_PARTS(2013, 4, 5, 12, 00, 00)",
            read={
                "duckdb": "SELECT MAKE_TIMESTAMP(2013, 4, 5, 12, 00, 00)",
                "snowflake": "SELECT TIMESTAMP_NTZ_FROM_PARTS(2013, 4, 5, 12, 00, 00)",
            },
            write={
                "duckdb": "SELECT MAKE_TIMESTAMP(2013, 4, 5, 12, 00, 00)",
                "snowflake": "SELECT TIMESTAMP_FROM_PARTS(2013, 4, 5, 12, 00, 00)",
            },
        )
        self.validate_all(
            """WITH vartab(v) AS (select parse_json('[{"attr": [{"name": "banana"}]}]')) SELECT GET_PATH(v, '[0].attr[0].name') FROM vartab""",
            write={
                "bigquery": """WITH vartab AS (SELECT PARSE_JSON('[{"attr": [{"name": "banana"}]}]') AS v) SELECT JSON_EXTRACT(v, '$[0].attr[0].name') FROM vartab""",
                "duckdb": """WITH vartab(v) AS (SELECT JSON('[{"attr": [{"name": "banana"}]}]')) SELECT v -> '$[0].attr[0].name' FROM vartab""",
                "mysql": """WITH vartab(v) AS (SELECT '[{"attr": [{"name": "banana"}]}]') SELECT JSON_EXTRACT(v, '$[0].attr[0].name') FROM vartab""",
                "presto": """WITH vartab(v) AS (SELECT JSON_PARSE('[{"attr": [{"name": "banana"}]}]')) SELECT JSON_EXTRACT(v, '$[0].attr[0].name') FROM vartab""",
                "snowflake": """WITH vartab(v) AS (SELECT PARSE_JSON('[{"attr": [{"name": "banana"}]}]')) SELECT GET_PATH(v, '[0].attr[0].name') FROM vartab""",
                "tsql": """WITH vartab(v) AS (SELECT '[{"attr": [{"name": "banana"}]}]') SELECT ISNULL(JSON_QUERY(v, '$[0].attr[0].name'), JSON_VALUE(v, '$[0].attr[0].name')) FROM vartab""",
            },
        )
        self.validate_all(
            """WITH vartab(v) AS (select parse_json('{"attr": [{"name": "banana"}]}')) SELECT GET_PATH(v, 'attr[0].name') FROM vartab""",
            write={
                "bigquery": """WITH vartab AS (SELECT PARSE_JSON('{"attr": [{"name": "banana"}]}') AS v) SELECT JSON_EXTRACT(v, '$.attr[0].name') FROM vartab""",
                "duckdb": """WITH vartab(v) AS (SELECT JSON('{"attr": [{"name": "banana"}]}')) SELECT v -> '$.attr[0].name' FROM vartab""",
                "mysql": """WITH vartab(v) AS (SELECT '{"attr": [{"name": "banana"}]}') SELECT JSON_EXTRACT(v, '$.attr[0].name') FROM vartab""",
                "presto": """WITH vartab(v) AS (SELECT JSON_PARSE('{"attr": [{"name": "banana"}]}')) SELECT JSON_EXTRACT(v, '$.attr[0].name') FROM vartab""",
                "snowflake": """WITH vartab(v) AS (SELECT PARSE_JSON('{"attr": [{"name": "banana"}]}')) SELECT GET_PATH(v, 'attr[0].name') FROM vartab""",
                "tsql": """WITH vartab(v) AS (SELECT '{"attr": [{"name": "banana"}]}') SELECT ISNULL(JSON_QUERY(v, '$.attr[0].name'), JSON_VALUE(v, '$.attr[0].name')) FROM vartab""",
            },
        )
        self.validate_all(
            """SELECT PARSE_JSON('{"fruit":"banana"}'):fruit""",
            write={
                "bigquery": """SELECT JSON_EXTRACT(PARSE_JSON('{"fruit":"banana"}'), '$.fruit')""",
                "databricks": """SELECT PARSE_JSON('{"fruit":"banana"}'):fruit""",
                "duckdb": """SELECT JSON('{"fruit":"banana"}') -> '$.fruit'""",
                "mysql": """SELECT JSON_EXTRACT('{"fruit":"banana"}', '$.fruit')""",
                "presto": """SELECT JSON_EXTRACT(JSON_PARSE('{"fruit":"banana"}'), '$.fruit')""",
                "snowflake": """SELECT GET_PATH(PARSE_JSON('{"fruit":"banana"}'), 'fruit')""",
                "spark": """SELECT GET_JSON_OBJECT('{"fruit":"banana"}', '$.fruit')""",
                "tsql": """SELECT ISNULL(JSON_QUERY('{"fruit":"banana"}', '$.fruit'), JSON_VALUE('{"fruit":"banana"}', '$.fruit'))""",
            },
        )
        self.validate_all(
            "SELECT TO_ARRAY(['test'])",
            write={
                "snowflake": "SELECT TO_ARRAY(['test'])",
                "spark": "SELECT ARRAY('test')",
            },
        )
        self.validate_all(
            "SELECT TO_ARRAY(['test'])",
            write={
                "snowflake": "SELECT TO_ARRAY(['test'])",
                "spark": "SELECT ARRAY('test')",
            },
        )
        self.validate_all(
            # We need to qualify the columns in this query because "value" would be ambiguous
            'WITH t(x, "value") AS (SELECT [1, 2, 3], 1) SELECT IFF(_u.pos = _u_2.pos_2, _u_2."value", NULL) AS "value" FROM t CROSS JOIN TABLE(FLATTEN(INPUT => ARRAY_GENERATE_RANGE(0, (GREATEST(ARRAY_SIZE(t.x)) - 1) + 1))) AS _u(seq, key, path, index, pos, this) CROSS JOIN TABLE(FLATTEN(INPUT => t.x)) AS _u_2(seq, key, path, pos_2, "value", this) WHERE _u.pos = _u_2.pos_2 OR (_u.pos > (ARRAY_SIZE(t.x) - 1) AND _u_2.pos_2 = (ARRAY_SIZE(t.x) - 1))',
            read={
                "duckdb": 'WITH t(x, "value") AS (SELECT [1,2,3], 1) SELECT UNNEST(t.x) AS "value" FROM t',
            },
        )
        self.validate_all(
            "SELECT { 'Manitoba': 'Winnipeg', 'foo': 'bar' } AS province_capital",
            write={
                "duckdb": "SELECT {'Manitoba': 'Winnipeg', 'foo': 'bar'} AS province_capital",
                "snowflake": "SELECT OBJECT_CONSTRUCT('Manitoba', 'Winnipeg', 'foo', 'bar') AS province_capital",
                "spark": "SELECT STRUCT('Winnipeg' AS Manitoba, 'bar' AS foo) AS province_capital",
            },
        )
        self.validate_all(
            "SELECT COLLATE('B', 'und:ci')",
            write={
                "bigquery": "SELECT COLLATE('B', 'und:ci')",
                "snowflake": "SELECT COLLATE('B', 'und:ci')",
            },
        )
        self.validate_all(
            "SELECT * FROM x START WITH a = b CONNECT BY c = PRIOR d",
            read={
                "oracle": "SELECT * FROM x START WITH a = b CONNECT BY c = PRIOR d",
            },
            write={
                "oracle": "SELECT * FROM x START WITH a = b CONNECT BY c = PRIOR d",
                "snowflake": "SELECT * FROM x START WITH a = b CONNECT BY c = PRIOR d",
            },
        )
        self.validate_all(
            "SELECT INSERT(a, 0, 0, 'b')",
            read={
                "mysql": "SELECT INSERT(a, 0, 0, 'b')",
                "snowflake": "SELECT INSERT(a, 0, 0, 'b')",
                "tsql": "SELECT STUFF(a, 0, 0, 'b')",
            },
            write={
                "mysql": "SELECT INSERT(a, 0, 0, 'b')",
                "snowflake": "SELECT INSERT(a, 0, 0, 'b')",
                "tsql": "SELECT STUFF(a, 0, 0, 'b')",
            },
        )
        self.validate_all(
            "ARRAY_GENERATE_RANGE(0, 3)",
            write={
                "bigquery": "GENERATE_ARRAY(0, 3 - 1)",
                "postgres": "GENERATE_SERIES(0, 3 - 1)",
                "presto": "SEQUENCE(0, 3 - 1)",
                "snowflake": "ARRAY_GENERATE_RANGE(0, (3 - 1) + 1)",
            },
        )
        self.validate_all(
            "ARRAY_GENERATE_RANGE(0, 3 + 1)",
            read={
                "bigquery": "GENERATE_ARRAY(0, 3)",
                "postgres": "GENERATE_SERIES(0, 3)",
                "presto": "SEQUENCE(0, 3)",
            },
        )
        self.validate_all(
            "SELECT DATE_PART('year', TIMESTAMP '2020-01-01')",
            write={
                "hive": "SELECT EXTRACT(year FROM CAST('2020-01-01' AS TIMESTAMP))",
                "snowflake": "SELECT DATE_PART('year', CAST('2020-01-01' AS TIMESTAMP))",
                "spark": "SELECT EXTRACT(year FROM CAST('2020-01-01' AS TIMESTAMP))",
            },
        )
        self.validate_all(
            "SELECT * FROM (VALUES (0) foo(bar))",
            write={"snowflake": "SELECT * FROM (VALUES (0)) AS foo(bar)"},
        )
        self.validate_all(
            "OBJECT_CONSTRUCT('a', b, 'c', d)",
            read={
                "": "STRUCT(b as a, d as c)",
            },
            write={
                "duckdb": "{'a': b, 'c': d}",
                "snowflake": "OBJECT_CONSTRUCT('a', b, 'c', d)",
                "": "STRUCT(b AS a, d AS c)",
            },
        )
        self.validate_identity("OBJECT_CONSTRUCT(a, b, c, d)")

        self.validate_all(
            "SELECT i, p, o FROM qt QUALIFY ROW_NUMBER() OVER (PARTITION BY p ORDER BY o) = 1",
            write={
                "": "SELECT i, p, o FROM qt QUALIFY ROW_NUMBER() OVER (PARTITION BY p ORDER BY o NULLS LAST) = 1",
                "databricks": "SELECT i, p, o FROM qt QUALIFY ROW_NUMBER() OVER (PARTITION BY p ORDER BY o NULLS LAST) = 1",
                "hive": "SELECT i, p, o FROM (SELECT i, p, o, ROW_NUMBER() OVER (PARTITION BY p ORDER BY o NULLS LAST) AS _w FROM qt) AS _t WHERE _w = 1",
                "presto": "SELECT i, p, o FROM (SELECT i, p, o, ROW_NUMBER() OVER (PARTITION BY p ORDER BY o) AS _w FROM qt) AS _t WHERE _w = 1",
                "snowflake": "SELECT i, p, o FROM qt QUALIFY ROW_NUMBER() OVER (PARTITION BY p ORDER BY o) = 1",
                "spark": "SELECT i, p, o FROM (SELECT i, p, o, ROW_NUMBER() OVER (PARTITION BY p ORDER BY o NULLS LAST) AS _w FROM qt) AS _t WHERE _w = 1",
                "sqlite": "SELECT i, p, o FROM (SELECT i, p, o, ROW_NUMBER() OVER (PARTITION BY p ORDER BY o NULLS LAST) AS _w FROM qt) AS _t WHERE _w = 1",
                "trino": "SELECT i, p, o FROM (SELECT i, p, o, ROW_NUMBER() OVER (PARTITION BY p ORDER BY o) AS _w FROM qt) AS _t WHERE _w = 1",
            },
        )
        self.validate_all(
            "SELECT BOOLOR_AGG(c1), BOOLOR_AGG(c2) FROM test",
            write={
                "": "SELECT LOGICAL_OR(c1), LOGICAL_OR(c2) FROM test",
                "duckdb": "SELECT BOOL_OR(c1), BOOL_OR(c2) FROM test",
                "oracle": "SELECT MAX(c1), MAX(c2) FROM test",
                "postgres": "SELECT BOOL_OR(c1), BOOL_OR(c2) FROM test",
                "snowflake": "SELECT BOOLOR_AGG(c1), BOOLOR_AGG(c2) FROM test",
                "spark": "SELECT BOOL_OR(c1), BOOL_OR(c2) FROM test",
                "sqlite": "SELECT MAX(c1), MAX(c2) FROM test",
            },
        )
        self.validate_all(
            "SELECT BOOLAND_AGG(c1), BOOLAND_AGG(c2) FROM test",
            write={
                "": "SELECT LOGICAL_AND(c1), LOGICAL_AND(c2) FROM test",
                "duckdb": "SELECT BOOL_AND(c1), BOOL_AND(c2) FROM test",
                "oracle": "SELECT MIN(c1), MIN(c2) FROM test",
                "postgres": "SELECT BOOL_AND(c1), BOOL_AND(c2) FROM test",
                "snowflake": "SELECT BOOLAND_AGG(c1), BOOLAND_AGG(c2) FROM test",
                "spark": "SELECT BOOL_AND(c1), BOOL_AND(c2) FROM test",
                "sqlite": "SELECT MIN(c1), MIN(c2) FROM test",
                "mysql": "SELECT MIN(c1), MIN(c2) FROM test",
            },
        )
        for suffix in (
            "",
            " OVER ()",
        ):
            self.validate_all(
                f"SELECT PERCENTILE_CONT(0.5) WITHIN GROUP (ORDER BY x){suffix}",
                read={
                    "postgres": f"SELECT PERCENTILE_CONT(0.5) WITHIN GROUP (ORDER BY x){suffix}",
                },
                write={
                    "": f"SELECT PERCENTILE_CONT(0.5) WITHIN GROUP (ORDER BY x NULLS LAST){suffix}",
                    "duckdb": f"SELECT QUANTILE_CONT(x, 0.5 ORDER BY x){suffix}",
                    "postgres": f"SELECT PERCENTILE_CONT(0.5) WITHIN GROUP (ORDER BY x){suffix}",
                    "snowflake": f"SELECT PERCENTILE_CONT(0.5) WITHIN GROUP (ORDER BY x){suffix}",
                },
            )
            for func in (
                "CORR",
                "COVAR_POP",
                "COVAR_SAMP",
            ):
                self.validate_all(
                    f"SELECT {func}(y, x){suffix}",
                    write={
                        "": f"SELECT {func}(y, x){suffix}",
                        "duckdb": f"SELECT {func}(y, x){suffix}",
                        "postgres": f"SELECT {func}(y, x){suffix}",
                        "snowflake": f"SELECT {func}(y, x){suffix}",
                    },
                )
        self.validate_all(
            "TO_CHAR(x, y)",
            read={
                "": "TO_CHAR(x, y)",
                "snowflake": "TO_CHAR(x, y)",
            },
            write={
                "": "CAST(x AS TEXT)",
                "databricks": "TO_CHAR(x, y)",
                "drill": "TO_CHAR(x, y)",
                "oracle": "TO_CHAR(x, y)",
                "postgres": "TO_CHAR(x, y)",
                "snowflake": "TO_CHAR(x, y)",
                "teradata": "TO_CHAR(x, y)",
            },
        )
        for to_func in ("TO_CHAR", "TO_VARCHAR"):
            with self.subTest(f"Testing transpilation of {to_func}"):
                self.validate_identity(
                    f"{to_func}(foo::DATE, 'yyyy')",
                    "TO_CHAR(CAST(foo AS DATE), 'yyyy')",
                )
                self.validate_all(
                    f"{to_func}(foo::TIMESTAMP, 'YYYY-MM')",
                    write={
                        "snowflake": "TO_CHAR(CAST(foo AS TIMESTAMP), 'yyyy-mm')",
                        "duckdb": "STRFTIME(CAST(foo AS TIMESTAMP), '%Y-%m')",
                    },
                )
        self.validate_all(
            "SQUARE(x)",
            write={
                "bigquery": "POWER(x, 2)",
                "clickhouse": "POWER(x, 2)",
                "databricks": "POWER(x, 2)",
                "drill": "POW(x, 2)",
                "duckdb": "POWER(x, 2)",
                "hive": "POWER(x, 2)",
                "mysql": "POWER(x, 2)",
                "oracle": "POWER(x, 2)",
                "postgres": "POWER(x, 2)",
                "presto": "POWER(x, 2)",
                "redshift": "POWER(x, 2)",
                "snowflake": "POWER(x, 2)",
                "spark": "POWER(x, 2)",
                "sqlite": "POWER(x, 2)",
                "starrocks": "POWER(x, 2)",
                "teradata": "x ** 2",
                "trino": "POWER(x, 2)",
                "tsql": "POWER(x, 2)",
            },
        )
        self.validate_all(
            "POWER(x, 2)",
            read={
                "oracle": "SQUARE(x)",
                "snowflake": "SQUARE(x)",
                "tsql": "SQUARE(x)",
            },
        )
        self.validate_all(
            "DIV0(foo, bar)",
            write={
                "snowflake": "IFF(bar = 0 AND NOT foo IS NULL, 0, foo / bar)",
                "sqlite": "IIF(bar = 0 AND NOT foo IS NULL, 0, CAST(foo AS REAL) / bar)",
                "presto": "IF(bar = 0 AND NOT foo IS NULL, 0, CAST(foo AS DOUBLE) / bar)",
                "spark": "IF(bar = 0 AND NOT foo IS NULL, 0, foo / bar)",
                "hive": "IF(bar = 0 AND NOT foo IS NULL, 0, foo / bar)",
                "duckdb": "CASE WHEN bar = 0 AND NOT foo IS NULL THEN 0 ELSE foo / bar END",
            },
        )
        self.validate_all(
            "DIV0(a - b, c - d)",
            write={
                "snowflake": "IFF((c - d) = 0 AND NOT (a - b) IS NULL, 0, (a - b) / (c - d))",
                "sqlite": "IIF((c - d) = 0 AND NOT (a - b) IS NULL, 0, CAST((a - b) AS REAL) / (c - d))",
                "presto": "IF((c - d) = 0 AND NOT (a - b) IS NULL, 0, CAST((a - b) AS DOUBLE) / (c - d))",
                "spark": "IF((c - d) = 0 AND NOT (a - b) IS NULL, 0, (a - b) / (c - d))",
                "hive": "IF((c - d) = 0 AND NOT (a - b) IS NULL, 0, (a - b) / (c - d))",
                "duckdb": "CASE WHEN (c - d) = 0 AND NOT (a - b) IS NULL THEN 0 ELSE (a - b) / (c - d) END",
            },
        )
        self.validate_all(
            "ZEROIFNULL(foo)",
            write={
                "snowflake": "IFF(foo IS NULL, 0, foo)",
                "sqlite": "IIF(foo IS NULL, 0, foo)",
                "presto": "IF(foo IS NULL, 0, foo)",
                "spark": "IF(foo IS NULL, 0, foo)",
                "hive": "IF(foo IS NULL, 0, foo)",
                "duckdb": "CASE WHEN foo IS NULL THEN 0 ELSE foo END",
            },
        )
        self.validate_all(
            "NULLIFZERO(foo)",
            write={
                "snowflake": "IFF(foo = 0, NULL, foo)",
                "sqlite": "IIF(foo = 0, NULL, foo)",
                "presto": "IF(foo = 0, NULL, foo)",
                "spark": "IF(foo = 0, NULL, foo)",
                "hive": "IF(foo = 0, NULL, foo)",
                "duckdb": "CASE WHEN foo = 0 THEN NULL ELSE foo END",
            },
        )
        self.validate_all(
            "SELECT * EXCLUDE (a, b) REPLACE (c AS d, E AS F) FROM xxx",
            read={
                "duckdb": "SELECT * EXCLUDE (a, b) REPLACE (c AS d, E AS F) FROM xxx",
            },
            write={
                "snowflake": "SELECT * EXCLUDE (a, b) REPLACE (c AS d, E AS F) FROM xxx",
                "duckdb": "SELECT * EXCLUDE (a, b) REPLACE (c AS d, E AS F) FROM xxx",
            },
        )
        self.validate_all(
            '''SELECT PARSE_JSON('{"a": {"b c": "foo"}}'):a:"b c"''',
            write={
                "duckdb": """SELECT JSON('{"a": {"b c": "foo"}}') -> '$.a."b c"'""",
                "mysql": """SELECT JSON_EXTRACT('{"a": {"b c": "foo"}}', '$.a."b c"')""",
                "snowflake": """SELECT GET_PATH(PARSE_JSON('{"a": {"b c": "foo"}}'), 'a["b c"]')""",
            },
        )
        self.validate_all(
            "SELECT a FROM test WHERE a = 1 GROUP BY a HAVING a = 2 QUALIFY z ORDER BY a LIMIT 10",
            write={
                "bigquery": "SELECT a FROM test WHERE a = 1 GROUP BY a HAVING a = 2 QUALIFY z ORDER BY a NULLS LAST LIMIT 10",
                "snowflake": "SELECT a FROM test WHERE a = 1 GROUP BY a HAVING a = 2 QUALIFY z ORDER BY a LIMIT 10",
            },
        )
        self.validate_all(
            "SELECT a FROM test AS t QUALIFY ROW_NUMBER() OVER (PARTITION BY a ORDER BY Z) = 1",
            write={
                "bigquery": "SELECT a FROM test AS t QUALIFY ROW_NUMBER() OVER (PARTITION BY a ORDER BY Z NULLS LAST) = 1",
                "snowflake": "SELECT a FROM test AS t QUALIFY ROW_NUMBER() OVER (PARTITION BY a ORDER BY Z) = 1",
            },
        )
        self.validate_all(
            "SELECT TO_TIMESTAMP(col, 'DD-MM-YYYY HH12:MI:SS') FROM t",
            write={
                "bigquery": "SELECT PARSE_TIMESTAMP('%d-%m-%Y %I:%M:%S', col) FROM t",
                "duckdb": "SELECT STRPTIME(col, '%d-%m-%Y %I:%M:%S') FROM t",
                "snowflake": "SELECT TO_TIMESTAMP(col, 'DD-mm-yyyy hh12:mi:ss') FROM t",
                "spark": "SELECT TO_TIMESTAMP(col, 'dd-MM-yyyy hh:mm:ss') FROM t",
            },
        )
        self.validate_all(
            "SELECT TO_TIMESTAMP(1659981729)",
            write={
                "bigquery": "SELECT TIMESTAMP_SECONDS(1659981729)",
                "snowflake": "SELECT TO_TIMESTAMP(1659981729)",
                "spark": "SELECT CAST(FROM_UNIXTIME(1659981729) AS TIMESTAMP)",
                "redshift": "SELECT (TIMESTAMP 'epoch' + 1659981729 * INTERVAL '1 SECOND')",
            },
        )
        self.validate_all(
            "SELECT TO_TIMESTAMP(1659981729000, 3)",
            write={
                "bigquery": "SELECT TIMESTAMP_MILLIS(1659981729000)",
                "snowflake": "SELECT TO_TIMESTAMP(1659981729000, 3)",
                "spark": "SELECT TIMESTAMP_MILLIS(1659981729000)",
                "redshift": "SELECT (TIMESTAMP 'epoch' + (1659981729000 / POWER(10, 3)) * INTERVAL '1 SECOND')",
            },
        )
        self.validate_all(
            "SELECT TO_TIMESTAMP(16599817290000, 4)",
            write={
                "bigquery": "SELECT TIMESTAMP_SECONDS(CAST(16599817290000 / POWER(10, 4) AS INT64))",
                "snowflake": "SELECT TO_TIMESTAMP(16599817290000, 4)",
                "spark": "SELECT TIMESTAMP_SECONDS(16599817290000 / POWER(10, 4))",
                "redshift": "SELECT (TIMESTAMP 'epoch' + (16599817290000 / POWER(10, 4)) * INTERVAL '1 SECOND')",
            },
        )
        self.validate_all(
            "SELECT TO_TIMESTAMP('1659981729')",
            write={
                "snowflake": "SELECT TO_TIMESTAMP('1659981729')",
                "spark": "SELECT CAST(FROM_UNIXTIME('1659981729') AS TIMESTAMP)",
            },
        )
        self.validate_all(
            "SELECT TO_TIMESTAMP(1659981729000000000, 9)",
            write={
                "bigquery": "SELECT TIMESTAMP_SECONDS(CAST(1659981729000000000 / POWER(10, 9) AS INT64))",
                "duckdb": "SELECT TO_TIMESTAMP(1659981729000000000 / POWER(10, 9))",
                "presto": "SELECT FROM_UNIXTIME(CAST(1659981729000000000 AS DOUBLE) / POW(10, 9))",
                "snowflake": "SELECT TO_TIMESTAMP(1659981729000000000, 9)",
                "spark": "SELECT TIMESTAMP_SECONDS(1659981729000000000 / POWER(10, 9))",
                "redshift": "SELECT (TIMESTAMP 'epoch' + (1659981729000000000 / POWER(10, 9)) * INTERVAL '1 SECOND')",
            },
        )
        self.validate_all(
            "SELECT TO_TIMESTAMP('2013-04-05 01:02:03')",
            write={
                "bigquery": "SELECT CAST('2013-04-05 01:02:03' AS DATETIME)",
                "snowflake": "SELECT CAST('2013-04-05 01:02:03' AS TIMESTAMP)",
                "spark": "SELECT CAST('2013-04-05 01:02:03' AS TIMESTAMP)",
            },
        )
        self.validate_all(
            "SELECT TO_TIMESTAMP('04/05/2013 01:02:03', 'mm/DD/yyyy hh24:mi:ss')",
            read={
                "bigquery": "SELECT PARSE_TIMESTAMP('%m/%d/%Y %H:%M:%S', '04/05/2013 01:02:03')",
                "duckdb": "SELECT STRPTIME('04/05/2013 01:02:03', '%m/%d/%Y %H:%M:%S')",
            },
            write={
                "bigquery": "SELECT PARSE_TIMESTAMP('%m/%d/%Y %H:%M:%S', '04/05/2013 01:02:03')",
                "snowflake": "SELECT TO_TIMESTAMP('04/05/2013 01:02:03', 'mm/DD/yyyy hh24:mi:ss')",
                "spark": "SELECT TO_TIMESTAMP('04/05/2013 01:02:03', 'MM/dd/yyyy HH:mm:ss')",
            },
        )
        self.validate_all(
            "SELECT IFF(TRUE, 'true', 'false')",
            write={
                "snowflake": "SELECT IFF(TRUE, 'true', 'false')",
                "spark": "SELECT IF(TRUE, 'true', 'false')",
            },
        )
        self.validate_all(
            "SELECT fname, lname, age FROM person ORDER BY age DESC NULLS FIRST, fname ASC NULLS LAST, lname",
            write={
                "duckdb": "SELECT fname, lname, age FROM person ORDER BY age DESC NULLS FIRST, fname ASC, lname",
                "postgres": "SELECT fname, lname, age FROM person ORDER BY age DESC, fname ASC, lname",
                "presto": "SELECT fname, lname, age FROM person ORDER BY age DESC NULLS FIRST, fname ASC, lname",
                "hive": "SELECT fname, lname, age FROM person ORDER BY age DESC NULLS FIRST, fname ASC NULLS LAST, lname NULLS LAST",
                "spark": "SELECT fname, lname, age FROM person ORDER BY age DESC NULLS FIRST, fname ASC NULLS LAST, lname NULLS LAST",
                "snowflake": "SELECT fname, lname, age FROM person ORDER BY age DESC, fname ASC, lname",
            },
        )
        self.validate_all(
            "SELECT ARRAY_AGG(DISTINCT a)",
            write={
                "spark": "SELECT COLLECT_LIST(DISTINCT a)",
                "snowflake": "SELECT ARRAY_AGG(DISTINCT a)",
                "duckdb": "SELECT ARRAY_AGG(DISTINCT a) FILTER(WHERE a IS NOT NULL)",
                "presto": "SELECT ARRAY_AGG(DISTINCT a) FILTER(WHERE a IS NOT NULL)",
            },
        )
        self.validate_all(
            "ARRAY_TO_STRING(x, '')",
            read={
                "duckdb": "ARRAY_TO_STRING(x, '')",
            },
            write={
                "spark": "ARRAY_JOIN(x, '')",
                "snowflake": "ARRAY_TO_STRING(x, '')",
                "duckdb": "ARRAY_TO_STRING(x, '')",
            },
        )
        self.validate_all(
            "TO_ARRAY(x)",
            write={
                "spark": "IF(x IS NULL, NULL, ARRAY(x))",
                "snowflake": "TO_ARRAY(x)",
            },
        )
        self.validate_all(
            "SELECT * FROM a INTERSECT ALL SELECT * FROM b",
            write={
                "snowflake": UnsupportedError,
            },
        )
        self.validate_all(
            "SELECT * FROM a EXCEPT ALL SELECT * FROM b",
            write={
                "snowflake": UnsupportedError,
            },
        )
        self.validate_all(
            "SELECT ARRAY_UNION_AGG(a)",
            write={
                "snowflake": "SELECT ARRAY_UNION_AGG(a)",
            },
        )
        self.validate_all(
            "SELECT $$a$$",
            write={
                "snowflake": "SELECT 'a'",
            },
        )
        self.validate_all(
            "SELECT RLIKE(a, b)",
            write={
                "hive": "SELECT a RLIKE b",
                "snowflake": "SELECT REGEXP_LIKE(a, b)",
                "spark": "SELECT a RLIKE b",
            },
        )
        self.validate_all(
            "'foo' REGEXP 'bar'",
            write={
                "snowflake": "REGEXP_LIKE('foo', 'bar')",
                "postgres": "'foo' ~ 'bar'",
                "mysql": "REGEXP_LIKE('foo', 'bar')",
                "bigquery": "REGEXP_CONTAINS('foo', 'bar')",
            },
        )
        self.validate_all(
            "'foo' NOT REGEXP 'bar'",
            write={
                "snowflake": "NOT REGEXP_LIKE('foo', 'bar')",
                "postgres": "NOT 'foo' ~ 'bar'",
                "mysql": "NOT REGEXP_LIKE('foo', 'bar')",
                "bigquery": "NOT REGEXP_CONTAINS('foo', 'bar')",
            },
        )
        self.validate_all(
            "SELECT a FROM test pivot",
            write={
                "snowflake": "SELECT a FROM test AS pivot",
            },
        )
        self.validate_all(
            "SELECT a FROM test unpivot",
            write={
                "snowflake": "SELECT a FROM test AS unpivot",
            },
        )
        self.validate_all(
            "trim(date_column, 'UTC')",
            write={
                "bigquery": "TRIM(date_column, 'UTC')",
                "snowflake": "TRIM(date_column, 'UTC')",
                "postgres": "TRIM('UTC' FROM date_column)",
            },
        )
        self.validate_all(
            "trim(date_column)",
            write={
                "snowflake": "TRIM(date_column)",
                "bigquery": "TRIM(date_column)",
            },
        )
        self.validate_all(
            "DECODE(x, a, b, c, d, e)",
            write={
                "duckdb": "CASE WHEN x = a OR (x IS NULL AND a IS NULL) THEN b WHEN x = c OR (x IS NULL AND c IS NULL) THEN d ELSE e END",
                "snowflake": "DECODE(x, a, b, c, d, e)",
            },
        )
        self.validate_all(
            "DECODE(TRUE, a.b = 'value', 'value')",
            write={
                "duckdb": "CASE WHEN TRUE = (a.b = 'value') OR (TRUE IS NULL AND (a.b = 'value') IS NULL) THEN 'value' END",
                "snowflake": "DECODE(TRUE, a.b = 'value', 'value')",
            },
        )
        self.validate_all(
            "SELECT APPROX_PERCENTILE(a, 0.5) FROM t",
            read={
                "trino": "SELECT APPROX_PERCENTILE(a, 1, 0.5, 0.001) FROM t",
                "presto": "SELECT APPROX_PERCENTILE(a, 1, 0.5, 0.001) FROM t",
            },
            write={
                "trino": "SELECT APPROX_PERCENTILE(a, 0.5) FROM t",
                "presto": "SELECT APPROX_PERCENTILE(a, 0.5) FROM t",
                "snowflake": "SELECT APPROX_PERCENTILE(a, 0.5) FROM t",
            },
        )

        self.validate_all(
            "SELECT OBJECT_INSERT(OBJECT_INSERT(OBJECT_INSERT(OBJECT_CONSTRUCT('key5', 'value5'), 'key1', 5), 'key2', 2.2), 'key3', 'value3')",
            write={
                "snowflake": "SELECT OBJECT_INSERT(OBJECT_INSERT(OBJECT_INSERT(OBJECT_CONSTRUCT('key5', 'value5'), 'key1', 5), 'key2', 2.2), 'key3', 'value3')",
                "duckdb": "SELECT STRUCT_INSERT(STRUCT_INSERT(STRUCT_INSERT({'key5': 'value5'}, key1 := 5), key2 := 2.2), key3 := 'value3')",
            },
        )

        self.validate_all(
            "SELECT OBJECT_INSERT(OBJECT_INSERT(OBJECT_INSERT(OBJECT_CONSTRUCT(), 'key1', 5), 'key2', 2.2), 'key3', 'value3')",
            write={
                "snowflake": "SELECT OBJECT_INSERT(OBJECT_INSERT(OBJECT_INSERT(OBJECT_CONSTRUCT(), 'key1', 5), 'key2', 2.2), 'key3', 'value3')",
                "duckdb": "SELECT STRUCT_INSERT(STRUCT_INSERT(STRUCT_PACK(key1 := 5), key2 := 2.2), key3 := 'value3')",
            },
        )

        self.validate_identity(
            """SELECT ARRAY_CONSTRUCT('foo')::VARIANT[0]""",
            """SELECT CAST(['foo'] AS VARIANT)[0]""",
        )

        self.validate_all(
            "SELECT CONVERT_TIMEZONE('America/New_York', '2024-08-06 09:10:00.000')",
            write={
                "snowflake": "SELECT CONVERT_TIMEZONE('America/New_York', '2024-08-06 09:10:00.000')",
                "spark": "SELECT CONVERT_TIMEZONE('America/New_York', '2024-08-06 09:10:00.000')",
                "databricks": "SELECT CONVERT_TIMEZONE('America/New_York', '2024-08-06 09:10:00.000')",
                "redshift": "SELECT CONVERT_TIMEZONE('America/New_York', '2024-08-06 09:10:00.000')",
            },
        )

        self.validate_all(
            "SELECT CONVERT_TIMEZONE('America/Los_Angeles', 'America/New_York', '2024-08-06 09:10:00.000')",
            write={
                "snowflake": "SELECT CONVERT_TIMEZONE('America/Los_Angeles', 'America/New_York', '2024-08-06 09:10:00.000')",
                "spark": "SELECT CONVERT_TIMEZONE('America/Los_Angeles', 'America/New_York', '2024-08-06 09:10:00.000')",
                "databricks": "SELECT CONVERT_TIMEZONE('America/Los_Angeles', 'America/New_York', '2024-08-06 09:10:00.000')",
                "redshift": "SELECT CONVERT_TIMEZONE('America/Los_Angeles', 'America/New_York', '2024-08-06 09:10:00.000')",
                "mysql": "SELECT CONVERT_TZ('2024-08-06 09:10:00.000', 'America/Los_Angeles', 'America/New_York')",
                "duckdb": "SELECT CAST('2024-08-06 09:10:00.000' AS TIMESTAMP) AT TIME ZONE 'America/Los_Angeles' AT TIME ZONE 'America/New_York'",
            },
        )

        self.validate_identity(
            "SELECT UUID_STRING(), UUID_STRING('fe971b24-9572-4005-b22f-351e9c09274d', 'foo')"
        )

        self.validate_all(
            "UUID_STRING('fe971b24-9572-4005-b22f-351e9c09274d', 'foo')",
            read={
                "snowflake": "UUID_STRING('fe971b24-9572-4005-b22f-351e9c09274d', 'foo')",
            },
            write={
                "hive": "UUID()",
                "spark2": "UUID()",
                "spark": "UUID()",
                "databricks": "UUID()",
                "duckdb": "UUID()",
                "presto": "UUID()",
                "trino": "UUID()",
                "postgres": "GEN_RANDOM_UUID()",
                "bigquery": "GENERATE_UUID()",
            },
        )
        self.validate_identity("TRY_TO_TIMESTAMP(foo)").assert_is(exp.Anonymous)
        self.validate_identity("TRY_TO_TIMESTAMP('12345')").assert_is(exp.Anonymous)
        self.validate_all(
            "SELECT TRY_TO_TIMESTAMP('2024-01-15 12:30:00.000')",
            write={
                "snowflake": "SELECT TRY_CAST('2024-01-15 12:30:00.000' AS TIMESTAMP)",
                "duckdb": "SELECT TRY_CAST('2024-01-15 12:30:00.000' AS TIMESTAMP)",
            },
        )
        self.validate_all(
            "SELECT TRY_TO_TIMESTAMP('invalid')",
            write={
                "snowflake": "SELECT TRY_CAST('invalid' AS TIMESTAMP)",
                "duckdb": "SELECT TRY_CAST('invalid' AS TIMESTAMP)",
            },
        )
        self.validate_all(
            "SELECT TRY_TO_TIMESTAMP('04/05/2013 01:02:03', 'mm/DD/yyyy hh24:mi:ss')",
            write={
                "snowflake": "SELECT TRY_TO_TIMESTAMP('04/05/2013 01:02:03', 'mm/DD/yyyy hh24:mi:ss')",
                "duckdb": "SELECT CAST(TRY_STRPTIME('04/05/2013 01:02:03', '%m/%d/%Y %H:%M:%S') AS TIMESTAMP)",
            },
        )

        self.validate_identity("EDITDISTANCE(col1, col2)")
        self.validate_all(
            "EDITDISTANCE(col1, col2, 3)",
            write={
                "bigquery": "EDIT_DISTANCE(col1, col2, max_distance => 3)",
                "postgres": "LEVENSHTEIN_LESS_EQUAL(col1, col2, 3)",
                "snowflake": "EDITDISTANCE(col1, col2, 3)",
            },
        )
        self.validate_identity("SELECT BITOR(a, b)")
        self.validate_identity("SELECT BIT_OR(a, b)", "SELECT BITOR(a, b)")
        self.validate_identity("SELECT BITOR(a, b, 'LEFT')")
        self.validate_identity("SELECT BITXOR(a, b, 'LEFT')")
        self.validate_identity("SELECT BIT_XOR(a, b)", "SELECT BITXOR(a, b)")
        self.validate_identity("SELECT BIT_XOR(a, b, 'LEFT')", "SELECT BITXOR(a, b, 'LEFT')")
        self.validate_identity("SELECT BITSHIFTLEFT(a, 1)")
        self.validate_identity("SELECT BIT_SHIFTLEFT(a, 1)", "SELECT BITSHIFTLEFT(a, 1)")
        self.validate_identity("SELECT BIT_SHIFTRIGHT(a, 1)", "SELECT BITSHIFTRIGHT(a, 1)")
        self.validate_all(
            "AS_VARCHAR(Col1)",
            write={
                "bigquery": "CAST(Col1 AS STRING)",
                "postgres": "CAST(Col1 AS VARCHAR)",
                "snowflake": "CAST(Col1 AS VARCHAR)",
                "databricks": "CAST(Col1 AS STRING)",
                "e6": "CAST(Col1 AS VARCHAR)",
            },
        )
        self.validate_all(
            "OCTET_LENGTH('A')",
            read={
                "bigquery": "BYTE_LENGTH('A')",
                "snowflake": "OCTET_LENGTH('A')",
            },
        )

        self.validate_identity("CREATE TABLE t (id INT PRIMARY KEY AUTOINCREMENT)")

        self.validate_all(
            "SELECT HEX_DECODE_BINARY('65')",
            write={
                "bigquery": "SELECT FROM_HEX('65')",
                "duckdb": "SELECT UNHEX('65')",
                "snowflake": "SELECT HEX_DECODE_BINARY('65')",
            },
        )

        self.validate_all(
            "DAYOFWEEKISO(foo)",
            read={
                "snowflake": "DAYOFWEEKISO(foo)",
                "presto": "DAY_OF_WEEK(foo)",
                "trino": "DAY_OF_WEEK(foo)",
            },
            write={
                "duckdb": "ISODOW(foo)",
            },
        )

        self.validate_all(
            "DAYOFWEEKISO(foo)",
            read={
                "presto": "DOW(foo)",
                "trino": "DOW(foo)",
            },
        )

        self.validate_all(
            "DAYOFYEAR(foo)",
            read={
                "presto": "DOY(foo)",
                "trino": "DOY(foo)",
            },
            write={
                "snowflake": "DAYOFYEAR(foo)",
            },
        )

        self.validate_identity("TO_JSON(OBJECT_CONSTRUCT('name', 'Alice'))")

        with self.assertRaises(ParseError):
            parse_one(
                "SELECT id, PRIOR name AS parent_name, name FROM tree CONNECT BY NOCYCLE PRIOR id = parent_id",
                dialect="snowflake",
            )

        self.validate_all(
            "SELECT CAST(1 AS DOUBLE), CAST(1 AS DOUBLE)",
            read={
                "bigquery": "SELECT CAST(1 AS BIGDECIMAL), CAST(1 AS BIGNUMERIC)",
            },
            write={
                "snowflake": "SELECT CAST(1 AS DOUBLE), CAST(1 AS DOUBLE)",
            },
        )

        self.validate_all(
            "SELECT DATE_PART(WEEKISO, CAST('2013-12-25' AS DATE))",
            read={
                "bigquery": "SELECT EXTRACT(ISOWEEK FROM CAST('2013-12-25' AS DATE))",
                "snowflake": "SELECT DATE_PART(WEEKISO, CAST('2013-12-25' AS DATE))",
            },
        )

        self.validate_all(
            "SELECT ST_MAKEPOINT(10, 20)",
            write={
                "snowflake": "SELECT ST_MAKEPOINT(10, 20)",
                "starrocks": "SELECT ST_POINT(10, 20)",
            },
        )

        self.validate_all(
            "SELECT ST_DISTANCE(a, b)",
            write={
                "snowflake": "SELECT ST_DISTANCE(a, b)",
                "starrocks": "SELECT ST_DISTANCE_SPHERE(ST_X(a), ST_Y(a), ST_X(b), ST_Y(b))",
            },
        )

        self.validate_all(
            "SELECT DATE_PART(DAYOFWEEKISO, foo)",
            read={
                "snowflake": "SELECT DATE_PART(WEEKDAY_ISO, foo)",
            },
            write={
                "snowflake": "SELECT DATE_PART(DAYOFWEEKISO, foo)",
                "duckdb": "SELECT EXTRACT(ISODOW FROM foo)",
            },
        )
        self.validate_identity("ALTER TABLE foo ADD col1 VARCHAR(512), col2 VARCHAR(512)")
        self.validate_identity(
            "ALTER TABLE foo ADD col1 VARCHAR NOT NULL TAG (key1='value_1'), col2 VARCHAR NOT NULL TAG (key2='value_2')"
        )
        self.validate_identity("ALTER TABLE foo ADD IF NOT EXISTS col1 INT, col2 INT")
        self.validate_identity("ALTER TABLE foo ADD IF NOT EXISTS col1 INT, IF NOT EXISTS col2 INT")
        self.validate_identity("ALTER TABLE foo ADD col1 INT, IF NOT EXISTS col2 INT")
        self.validate_identity("ALTER TABLE IF EXISTS foo ADD IF NOT EXISTS col1 INT")
        self.validate_all(
            "SELECT ADD_MONTHS('2023-01-31', 1)",
            write={
                "duckdb": "SELECT DATE_ADD(CAST('2023-01-31' AS TIMESTAMP), INTERVAL 1 MONTH)",
                "snowflake": "SELECT ADD_MONTHS('2023-01-31', 1)",
            },
        )
        self.validate_all(
            "SELECT ADD_MONTHS('2023-01-31'::date, 1)",
            write={
                "duckdb": "SELECT CAST(DATE_ADD(CAST('2023-01-31' AS DATE), INTERVAL 1 MONTH) AS DATE)",
                "snowflake": "SELECT ADD_MONTHS(CAST('2023-01-31' AS DATE), 1)",
            },
        )
        self.validate_all(
            "SELECT ADD_MONTHS('2023-01-31'::timestamptz, 1)",
            write={
                "duckdb": "SELECT CAST(DATE_ADD(CAST('2023-01-31' AS TIMESTAMPTZ), INTERVAL 1 MONTH) AS TIMESTAMPTZ)",
                "snowflake": "SELECT ADD_MONTHS(CAST('2023-01-31' AS TIMESTAMPTZ), 1)",
            },
        )
        self.validate_identity("VECTOR_L2_DISTANCE(x, y)")

        for join in ("FULL OUTER", "LEFT", "RIGHT", "LEFT OUTER", "RIGHT OUTER", "INNER"):
            with self.subTest(f"Testing transpilation of {join} from Snowflake to DuckDB"):
                self.validate_all(
                    f"SELECT * FROM t1 {join} JOIN t2",
                    read={
                        "snowflake": f"SELECT * FROM t1 {join} JOIN t2",
                    },
                    write={
                        "duckdb": "SELECT * FROM t1, t2",
                    },
                )

        self.validate_identity(
            "SELECT * EXCLUDE foo RENAME bar AS baz FROM tbl",
            "SELECT * EXCLUDE (foo) RENAME (bar AS baz) FROM tbl",
        )

        self.validate_all(
            "WITH foo AS (SELECT [1] AS arr_1) SELECT (SELECT unnested_arr FROM TABLE(FLATTEN(INPUT => arr_1)) AS _t0(seq, key, path, index, unnested_arr, this)) AS f FROM foo",
            read={
                "bigquery": "WITH foo AS (SELECT [1] AS arr_1) SELECT (SELECT unnested_arr FROM UNNEST(arr_1) AS unnested_arr) AS f FROM foo",
            },
        )

        self.validate_identity("SELECT LIKE(col, 'pattern')", "SELECT col LIKE 'pattern'")
        self.validate_identity("SELECT ILIKE(col, 'pattern')", "SELECT col ILIKE 'pattern'")
        self.validate_identity(
            "SELECT LIKE(col, 'pattern', '\\\\')", "SELECT col LIKE 'pattern' ESCAPE '\\\\'"
        )
        self.validate_identity(
            "SELECT ILIKE(col, 'pattern', '\\\\')", "SELECT col ILIKE 'pattern' ESCAPE '\\\\'"
        )
        self.validate_identity(
            "SELECT LIKE(col, 'pattern', '!')", "SELECT col LIKE 'pattern' ESCAPE '!'"
        )
        self.validate_identity(
            "SELECT ILIKE(col, 'pattern', '!')", "SELECT col ILIKE 'pattern' ESCAPE '!'"
        )

        self.validate_identity("SELECT BASE64_DECODE_BINARY('SGVsbG8=')")
        self.validate_identity(
            "SELECT BASE64_DECODE_BINARY('SGVsbG8=', 'ABCDEFGHwxyz0123456789+/')"
        )

        self.validate_identity("SELECT BASE64_DECODE_STRING('SGVsbG8gV29ybGQ=')")
        self.validate_identity(
            "SELECT BASE64_DECODE_STRING('SGVsbG8gV29ybGQ=', 'ABCDEFGHIJKLMNOPQRSTUVWXYZabcdefghijklmnopqrstuvwxyz0123456789+/')"
        )

        self.validate_identity("SELECT BASE64_ENCODE('Hello World')")
        self.validate_identity("SELECT BASE64_ENCODE('Hello World', 76)")
        self.validate_identity(
            "SELECT BASE64_ENCODE('Hello World', 76, 'ABCDEFGHIJKLMNOPQRSTUVWXYZabcdefghijklmnopqrstuvwxyz0123456789+/')"
        )

<<<<<<< HEAD
        self.validate_all(
            "AS_VARCHAR(A)",
            write={
                "databricks": "CAST(A AS STRING)",
                "trino": "CAST(A AS VARCHAR)",
                "postgres": "CAST(A AS VARCHAR)",
                "e6": "CAST(A AS VARCHAR)",
                "bigquery": "CAST(A AS STRING)",
            },
        )

=======
        self.validate_identity("SELECT TRY_BASE64_DECODE_BINARY('SGVsbG8=')")
        self.validate_identity(
            "SELECT TRY_BASE64_DECODE_BINARY('SGVsbG8=', 'ABCDEFGHIJKLMNOPQRSTUVWXYZabcdefghijklmnopqrstuvwxyz0123456789+/')"
        )

        self.validate_identity("SELECT TRY_BASE64_DECODE_STRING('SGVsbG8gV29ybGQ=')")
        self.validate_identity(
            "SELECT TRY_BASE64_DECODE_STRING('SGVsbG8gV29ybGQ=', 'ABCDEFGHIJKLMNOPQRSTUVWXYZabcdefghijklmnopqrstuvwxyz0123456789+/')"
        )

        self.validate_identity("SELECT TRY_HEX_DECODE_BINARY('48656C6C6F')")

        self.validate_identity("SELECT TRY_HEX_DECODE_STRING('48656C6C6F')")

>>>>>>> 23fd7b91
    def test_null_treatment(self):
        self.validate_all(
            r"SELECT FIRST_VALUE(TABLE1.COLUMN1) OVER (PARTITION BY RANDOM_COLUMN1, RANDOM_COLUMN2 ROWS BETWEEN UNBOUNDED PRECEDING AND UNBOUNDED FOLLOWING) AS MY_ALIAS FROM TABLE1",
            write={
                "snowflake": r"SELECT FIRST_VALUE(TABLE1.COLUMN1) OVER (PARTITION BY RANDOM_COLUMN1, RANDOM_COLUMN2 ROWS BETWEEN UNBOUNDED PRECEDING AND UNBOUNDED FOLLOWING) AS MY_ALIAS FROM TABLE1"
            },
        )
        self.validate_all(
            r"SELECT FIRST_VALUE(TABLE1.COLUMN1 RESPECT NULLS) OVER (PARTITION BY RANDOM_COLUMN1, RANDOM_COLUMN2 ROWS BETWEEN UNBOUNDED PRECEDING AND UNBOUNDED FOLLOWING) AS MY_ALIAS FROM TABLE1",
            write={
                "snowflake": r"SELECT FIRST_VALUE(TABLE1.COLUMN1) RESPECT NULLS OVER (PARTITION BY RANDOM_COLUMN1, RANDOM_COLUMN2 ROWS BETWEEN UNBOUNDED PRECEDING AND UNBOUNDED FOLLOWING) AS MY_ALIAS FROM TABLE1"
            },
        )
        self.validate_all(
            r"SELECT FIRST_VALUE(TABLE1.COLUMN1) RESPECT NULLS OVER (PARTITION BY RANDOM_COLUMN1, RANDOM_COLUMN2 ROWS BETWEEN UNBOUNDED PRECEDING AND UNBOUNDED FOLLOWING) AS MY_ALIAS FROM TABLE1",
            write={
                "snowflake": r"SELECT FIRST_VALUE(TABLE1.COLUMN1) RESPECT NULLS OVER (PARTITION BY RANDOM_COLUMN1, RANDOM_COLUMN2 ROWS BETWEEN UNBOUNDED PRECEDING AND UNBOUNDED FOLLOWING) AS MY_ALIAS FROM TABLE1"
            },
        )
        self.validate_all(
            r"SELECT FIRST_VALUE(TABLE1.COLUMN1 IGNORE NULLS) OVER (PARTITION BY RANDOM_COLUMN1, RANDOM_COLUMN2 ROWS BETWEEN UNBOUNDED PRECEDING AND UNBOUNDED FOLLOWING) AS MY_ALIAS FROM TABLE1",
            write={
                "snowflake": r"SELECT FIRST_VALUE(TABLE1.COLUMN1) IGNORE NULLS OVER (PARTITION BY RANDOM_COLUMN1, RANDOM_COLUMN2 ROWS BETWEEN UNBOUNDED PRECEDING AND UNBOUNDED FOLLOWING) AS MY_ALIAS FROM TABLE1"
            },
        )
        self.validate_all(
            r"SELECT FIRST_VALUE(TABLE1.COLUMN1) IGNORE NULLS OVER (PARTITION BY RANDOM_COLUMN1, RANDOM_COLUMN2 ROWS BETWEEN UNBOUNDED PRECEDING AND UNBOUNDED FOLLOWING) AS MY_ALIAS FROM TABLE1",
            write={
                "snowflake": r"SELECT FIRST_VALUE(TABLE1.COLUMN1) IGNORE NULLS OVER (PARTITION BY RANDOM_COLUMN1, RANDOM_COLUMN2 ROWS BETWEEN UNBOUNDED PRECEDING AND UNBOUNDED FOLLOWING) AS MY_ALIAS FROM TABLE1"
            },
        )
        self.validate_all(
            "SELECT * FROM foo WHERE 'str' IN (SELECT value FROM TABLE(FLATTEN(INPUT => vals)) AS _u(seq, key, path, index, value, this))",
            read={
                "bigquery": "SELECT * FROM foo WHERE 'str' IN UNNEST(vals)",
            },
            write={
                "snowflake": "SELECT * FROM foo WHERE 'str' IN (SELECT value FROM TABLE(FLATTEN(INPUT => vals)) AS _u(seq, key, path, index, value, this))",
            },
        )

    def test_staged_files(self):
        # Ensure we don't treat staged file paths as identifiers (i.e. they're not normalized)
        staged_file = parse_one("SELECT * FROM @foo", read="snowflake")
        self.assertEqual(
            normalize_identifiers(staged_file, dialect="snowflake").sql(dialect="snowflake"),
            staged_file.sql(dialect="snowflake"),
        )

        self.validate_identity('SELECT * FROM @"mystage"')
        self.validate_identity('SELECT * FROM @"myschema"."mystage"/file.gz')
        self.validate_identity('SELECT * FROM @"my_DB"."schEMA1".mystage/file.gz')
        self.validate_identity("SELECT metadata$filename FROM @s1/")
        self.validate_identity("SELECT * FROM @~")
        self.validate_identity("SELECT * FROM @~/some/path/to/file.csv")
        self.validate_identity("SELECT * FROM @mystage")
        self.validate_identity("SELECT * FROM '@mystage'")
        self.validate_identity("SELECT * FROM @namespace.mystage/path/to/file.json.gz")
        self.validate_identity("SELECT * FROM @namespace.%table_name/path/to/file.json.gz")
        self.validate_identity("SELECT * FROM '@external/location' (FILE_FORMAT => 'path.to.csv')")
        self.validate_identity("PUT file:///dir/tmp.csv @%table", check_command_warning=True)
        self.validate_identity("SELECT * FROM (SELECT a FROM @foo)")
        self.validate_identity(
            "SELECT * FROM (SELECT * FROM '@external/location' (FILE_FORMAT => 'path.to.csv'))"
        )
        self.validate_identity(
            "SELECT * FROM @foo/bar (FILE_FORMAT => ds_sandbox.test.my_csv_format, PATTERN => 'test') AS bla"
        )
        self.validate_identity(
            "SELECT t.$1, t.$2 FROM @mystage1 (FILE_FORMAT => 'myformat', PATTERN => '.*data.*[.]csv.gz') AS t"
        )
        self.validate_identity(
            "SELECT parse_json($1):a.b FROM @mystage2/data1.json.gz",
            "SELECT GET_PATH(PARSE_JSON($1), 'a.b') FROM @mystage2/data1.json.gz",
        )
        self.validate_identity(
            "SELECT * FROM @mystage t (c1)",
            "SELECT * FROM @mystage AS t(c1)",
        )
        self.validate_identity(
            "SELECT * FROM @foo/bar (PATTERN => 'test', FILE_FORMAT => ds_sandbox.test.my_csv_format) AS bla",
            "SELECT * FROM @foo/bar (FILE_FORMAT => ds_sandbox.test.my_csv_format, PATTERN => 'test') AS bla",
        )

        self.validate_identity(
            "SELECT * FROM @test.public.thing/location/somefile.csv( FILE_FORMAT => 'fmt' )",
            "SELECT * FROM @test.public.thing/location/somefile.csv (FILE_FORMAT => 'fmt')",
        )

    def test_sample(self):
        self.validate_identity("SELECT * FROM testtable TABLESAMPLE BERNOULLI (20.3)")
        self.validate_identity("SELECT * FROM testtable TABLESAMPLE SYSTEM (3) SEED (82)")
        self.validate_identity(
            "SELECT a FROM test PIVOT(SUM(x) FOR y IN ('z', 'q')) AS x TABLESAMPLE BERNOULLI (0.1)"
        )
        self.validate_identity(
            "SELECT i, j FROM table1 AS t1 INNER JOIN table2 AS t2 TABLESAMPLE BERNOULLI (50) WHERE t2.j = t1.i"
        )
        self.validate_identity(
            "SELECT * FROM (SELECT * FROM t1 JOIN t2 ON t1.a = t2.c) TABLESAMPLE BERNOULLI (1)"
        )
        self.validate_identity(
            "SELECT * FROM testtable TABLESAMPLE (10 ROWS)",
            "SELECT * FROM testtable TABLESAMPLE BERNOULLI (10 ROWS)",
        )
        self.validate_identity(
            "SELECT * FROM testtable TABLESAMPLE (100)",
            "SELECT * FROM testtable TABLESAMPLE BERNOULLI (100)",
        )
        self.validate_identity(
            "SELECT * FROM testtable SAMPLE (10)",
            "SELECT * FROM testtable TABLESAMPLE BERNOULLI (10)",
        )
        self.validate_identity(
            "SELECT * FROM testtable SAMPLE ROW (0)",
            "SELECT * FROM testtable TABLESAMPLE ROW (0)",
        )
        self.validate_identity(
            "SELECT a FROM test SAMPLE BLOCK (0.5) SEED (42)",
            "SELECT a FROM test TABLESAMPLE BLOCK (0.5) SEED (42)",
        )
        self.validate_identity(
            "SELECT user_id, value FROM table_name SAMPLE BERNOULLI ($s) SEED (0)",
            "SELECT user_id, value FROM table_name TABLESAMPLE BERNOULLI ($s) SEED (0)",
        )

        self.validate_all(
            "SELECT * FROM example TABLESAMPLE BERNOULLI (3) SEED (82)",
            read={
                "duckdb": "SELECT * FROM example TABLESAMPLE BERNOULLI (3 PERCENT) REPEATABLE (82)",
            },
            write={
                "databricks": "SELECT * FROM example TABLESAMPLE (3 PERCENT) REPEATABLE (82)",
                "duckdb": "SELECT * FROM example TABLESAMPLE BERNOULLI (3 PERCENT) REPEATABLE (82)",
                "snowflake": "SELECT * FROM example TABLESAMPLE BERNOULLI (3) SEED (82)",
            },
        )
        self.validate_all(
            "SELECT * FROM test AS _tmp TABLESAMPLE (5)",
            write={
                "postgres": "SELECT * FROM test AS _tmp TABLESAMPLE BERNOULLI (5)",
                "snowflake": "SELECT * FROM test AS _tmp TABLESAMPLE BERNOULLI (5)",
            },
        )
        self.validate_all(
            """
            SELECT i, j
                FROM
                     table1 AS t1 SAMPLE (25)     -- 25% of rows in table1
                         INNER JOIN
                     table2 AS t2 SAMPLE (50)     -- 50% of rows in table2
                WHERE t2.j = t1.i""",
            write={
                "snowflake": "SELECT i, j FROM table1 AS t1 TABLESAMPLE BERNOULLI (25) /* 25% of rows in table1 */ INNER JOIN table2 AS t2 TABLESAMPLE BERNOULLI (50) /* 50% of rows in table2 */ WHERE t2.j = t1.i",
            },
        )
        self.validate_all(
            "SELECT * FROM testtable SAMPLE BLOCK (0.012) REPEATABLE (99992)",
            write={
                "snowflake": "SELECT * FROM testtable TABLESAMPLE BLOCK (0.012) SEED (99992)",
            },
        )
        self.validate_all(
            "SELECT * FROM (SELECT * FROM t1 join t2 on t1.a = t2.c) SAMPLE (1)",
            write={
                "snowflake": "SELECT * FROM (SELECT * FROM t1 JOIN t2 ON t1.a = t2.c) TABLESAMPLE BERNOULLI (1)",
                "spark": "SELECT * FROM (SELECT * FROM t1 JOIN t2 ON t1.a = t2.c) TABLESAMPLE (1 PERCENT)",
            },
        )
        self.validate_all(
            "TO_DOUBLE(expr)",
            write={
                "snowflake": "TO_DOUBLE(expr)",
                "duckdb": "CAST(expr AS DOUBLE)",
            },
        )
        self.validate_all(
            "TO_DOUBLE(expr, fmt)",
            write={
                "snowflake": "TO_DOUBLE(expr, fmt)",
                "duckdb": UnsupportedError,
            },
        )

    def test_timestamps(self):
        self.validate_identity("SELECT CAST('12:00:00' AS TIME)")
        self.validate_identity("SELECT DATE_PART(month, a)")

        for data_type in (
            "TIMESTAMP",
            "TIMESTAMPLTZ",
            "TIMESTAMPNTZ",
        ):
            self.validate_identity(f"CAST(a AS {data_type})")

        self.validate_identity("CAST(a AS TIMESTAMP_NTZ)", "CAST(a AS TIMESTAMPNTZ)")
        self.validate_identity("CAST(a AS TIMESTAMP_LTZ)", "CAST(a AS TIMESTAMPLTZ)")

        self.validate_all(
            "SELECT a::TIMESTAMP_LTZ(9)",
            write={
                "snowflake": "SELECT CAST(a AS TIMESTAMPLTZ(9))",
            },
        )
        self.validate_all(
            "SELECT a::TIMESTAMPLTZ",
            write={
                "snowflake": "SELECT CAST(a AS TIMESTAMPLTZ)",
            },
        )
        self.validate_all(
            "SELECT a::TIMESTAMP WITH LOCAL TIME ZONE",
            write={
                "snowflake": "SELECT CAST(a AS TIMESTAMPLTZ)",
            },
        )
        self.validate_all(
            "SELECT EXTRACT('month', a)",
            write={
                "snowflake": "SELECT DATE_PART('month', a)",
            },
        )
        self.validate_all(
            "SELECT DATE_PART('month', a)",
            write={
                "snowflake": "SELECT DATE_PART('month', a)",
            },
        )
        self.validate_all(
            "SELECT DATE_PART(month, a::DATETIME)",
            write={
                "snowflake": "SELECT DATE_PART(month, CAST(a AS DATETIME))",
            },
        )
        self.validate_all(
            "SELECT DATE_PART(epoch_second, foo) as ddate from table_name",
            write={
                "snowflake": "SELECT EXTRACT(epoch_second FROM CAST(foo AS TIMESTAMP)) AS ddate FROM table_name",
                "presto": "SELECT TO_UNIXTIME(CAST(foo AS TIMESTAMP)) AS ddate FROM table_name",
            },
        )
        self.validate_all(
            "SELECT DATE_PART(epoch_milliseconds, foo) as ddate from table_name",
            write={
                "snowflake": "SELECT EXTRACT(epoch_second FROM CAST(foo AS TIMESTAMP)) * 1000 AS ddate FROM table_name",
                "presto": "SELECT TO_UNIXTIME(CAST(foo AS TIMESTAMP)) * 1000 AS ddate FROM table_name",
            },
        )
        self.validate_all(
            "DATEADD(DAY, 5, CAST('2008-12-25' AS DATE))",
            read={
                "snowflake": "TIMESTAMPADD(DAY, 5, CAST('2008-12-25' AS DATE))",
            },
            write={
                "bigquery": "DATE_ADD(CAST('2008-12-25' AS DATE), INTERVAL 5 DAY)",
                "snowflake": "DATEADD(DAY, 5, CAST('2008-12-25' AS DATE))",
            },
        )
        self.validate_identity(
            "DATEDIFF(DAY, CAST('2007-12-25' AS DATE), CAST('2008-12-25' AS DATE))"
        )
        self.validate_identity(
            "TIMEDIFF(DAY, CAST('2007-12-25' AS DATE), CAST('2008-12-25' AS DATE))",
            "DATEDIFF(DAY, CAST('2007-12-25' AS DATE), CAST('2008-12-25' AS DATE))",
        )
        self.validate_identity(
            "TIMESTAMPDIFF(DAY, CAST('2007-12-25' AS DATE), CAST('2008-12-25' AS DATE))",
            "DATEDIFF(DAY, CAST('2007-12-25' AS DATE), CAST('2008-12-25' AS DATE))",
        )

        self.validate_identity("DATEADD(y, 5, x)", "DATEADD(YEAR, 5, x)")
        self.validate_identity("DATEADD(y, 5, x)", "DATEADD(YEAR, 5, x)")
        self.validate_identity("DATE_PART(yyy, x)", "DATE_PART(YEAR, x)")
        self.validate_identity("DATE_TRUNC(yr, x)", "DATE_TRUNC('YEAR', x)")

        self.validate_identity("TO_DATE('12345')").assert_is(exp.Anonymous)

        self.validate_identity(
            "SELECT TO_DATE('2019-02-28') + INTERVAL '1 day, 1 year'",
            "SELECT CAST('2019-02-28' AS DATE) + INTERVAL '1 day, 1 year'",
        )

        self.validate_identity("TO_DATE(x)").assert_is(exp.TsOrDsToDate)
        self.validate_identity("TRY_TO_DATE(x)").assert_is(exp.TsOrDsToDate)

        self.validate_all(
            "DATE(x)",
            write={
                "duckdb": "CAST(x AS DATE)",
                "snowflake": "TO_DATE(x)",
            },
        )
        self.validate_all(
            "TO_DATE(x, 'MM-DD-YYYY')",
            write={
                "snowflake": "TO_DATE(x, 'mm-DD-yyyy')",
                "duckdb": "CAST(STRPTIME(x, '%m-%d-%Y') AS DATE)",
            },
        )
        self.validate_all(
            "DATE('01-01-2000', 'MM-DD-YYYY')",
            write={
                "snowflake": "TO_DATE('01-01-2000', 'mm-DD-yyyy')",
                "duckdb": "CAST(STRPTIME('01-01-2000', '%m-%d-%Y') AS DATE)",
            },
        )
        self.validate_all(
            "TO_DATE('01-01-2000', 'MM-DD-YYYY')",
            write={
                "snowflake": "TO_DATE('01-01-2000', 'mm-DD-yyyy')",
                "duckdb": "CAST(STRPTIME('01-01-2000', '%m-%d-%Y') AS DATE)",
            },
        )
        self.validate_all(
            "TRY_TO_DATE('01-01-2000', 'MM-DD-YYYY')",
            write={
                "snowflake": "TRY_TO_DATE('01-01-2000', 'mm-DD-yyyy')",
                "duckdb": "CAST(STRPTIME('01-01-2000', '%m-%d-%Y') AS DATE)",
            },
        )

        self.validate_identity("SELECT TO_TIME(x) FROM t")
        self.validate_all(
            "SELECT TO_TIME('12:05:00')",
            write={
                "bigquery": "SELECT CAST('12:05:00' AS TIME)",
                "snowflake": "SELECT CAST('12:05:00' AS TIME)",
                "duckdb": "SELECT CAST('12:05:00' AS TIME)",
            },
        )
        self.validate_all(
            "SELECT TO_TIME(CONVERT_TIMEZONE('UTC', 'US/Pacific', '2024-08-06 09:10:00.000')) AS pst_time",
            write={
                "snowflake": "SELECT TO_TIME(CONVERT_TIMEZONE('UTC', 'US/Pacific', '2024-08-06 09:10:00.000')) AS pst_time",
                "duckdb": "SELECT CAST(CAST('2024-08-06 09:10:00.000' AS TIMESTAMP) AT TIME ZONE 'UTC' AT TIME ZONE 'US/Pacific' AS TIME) AS pst_time",
            },
        )
        self.validate_all(
            "SELECT TO_TIME('11.15.00', 'hh24.mi.ss')",
            write={
                "snowflake": "SELECT TO_TIME('11.15.00', 'hh24.mi.ss')",
                "duckdb": "SELECT CAST(STRPTIME('11.15.00', '%H.%M.%S') AS TIME)",
            },
        )
        self.validate_all(
            "SELECT TRY_TO_TIME('11.15.00', 'hh24.mi.ss')",
            write={
                "snowflake": "SELECT TRY_TO_TIME('11.15.00', 'hh24.mi.ss')",
                "duckdb": "SELECT CAST(STRPTIME('11.15.00', '%H.%M.%S') AS TIME)",
            },
        )

    def test_semi_structured_types(self):
        self.validate_identity("SELECT CAST(a AS VARIANT)")
        self.validate_identity("SELECT CAST(a AS ARRAY)")

        self.validate_all(
            "SELECT a::VARIANT",
            write={
                "snowflake": "SELECT CAST(a AS VARIANT)",
                "tsql": "SELECT CAST(a AS SQL_VARIANT)",
            },
        )
        self.validate_all(
            "ARRAY_CONSTRUCT(0, 1, 2)",
            write={
                "snowflake": "[0, 1, 2]",
                "bigquery": "[0, 1, 2]",
                "duckdb": "[0, 1, 2]",
                "presto": "ARRAY[0, 1, 2]",
                "spark": "ARRAY(0, 1, 2)",
            },
        )
        self.validate_all(
            "SELECT a::OBJECT",
            write={
                "snowflake": "SELECT CAST(a AS OBJECT)",
            },
        )

    def test_historical_data(self):
        self.validate_identity("SELECT * FROM my_table AT (STATEMENT => $query_id_var)")
        self.validate_identity("SELECT * FROM my_table AT (OFFSET => -60 * 5)")
        self.validate_identity("SELECT * FROM my_table BEFORE (STATEMENT => $query_id_var)")
        self.validate_identity("SELECT * FROM my_table BEFORE (OFFSET => -60 * 5)")
        self.validate_identity("CREATE SCHEMA restored_schema CLONE my_schema AT (OFFSET => -3600)")
        self.validate_identity(
            "CREATE TABLE restored_table CLONE my_table AT (TIMESTAMP => CAST('Sat, 09 May 2015 01:01:00 +0300' AS TIMESTAMPTZ))",
        )
        self.validate_identity(
            "CREATE DATABASE restored_db CLONE my_db BEFORE (STATEMENT => '8e5d0ca9-005e-44e6-b858-a8f5b37c5726')"
        )
        self.validate_identity(
            "SELECT * FROM my_table AT (TIMESTAMP => TO_TIMESTAMP(1432669154242, 3))"
        )
        self.validate_identity(
            "SELECT * FROM my_table AT (OFFSET => -60 * 5) AS T WHERE T.flag = 'valid'"
        )
        self.validate_identity(
            "SELECT * FROM my_table AT (STATEMENT => '8e5d0ca9-005e-44e6-b858-a8f5b37c5726')"
        )
        self.validate_identity(
            "SELECT * FROM my_table BEFORE (STATEMENT => '8e5d0ca9-005e-44e6-b858-a8f5b37c5726')"
        )
        self.validate_identity(
            "SELECT * FROM my_table AT (TIMESTAMP => 'Fri, 01 May 2015 16:20:00 -0700'::timestamp)",
            "SELECT * FROM my_table AT (TIMESTAMP => CAST('Fri, 01 May 2015 16:20:00 -0700' AS TIMESTAMP))",
        )
        self.validate_identity(
            "SELECT * FROM my_table AT(TIMESTAMP => 'Fri, 01 May 2015 16:20:00 -0700'::timestamp_tz)",
            "SELECT * FROM my_table AT (TIMESTAMP => CAST('Fri, 01 May 2015 16:20:00 -0700' AS TIMESTAMPTZ))",
        )
        self.validate_identity(
            "SELECT * FROM my_table BEFORE (TIMESTAMP => 'Fri, 01 May 2015 16:20:00 -0700'::timestamp_tz);",
            "SELECT * FROM my_table BEFORE (TIMESTAMP => CAST('Fri, 01 May 2015 16:20:00 -0700' AS TIMESTAMPTZ))",
        )
        self.validate_identity(
            """
            SELECT oldt.* , newt.*
            FROM my_table BEFORE(STATEMENT => '8e5d0ca9-005e-44e6-b858-a8f5b37c5726') AS oldt
            FULL OUTER JOIN my_table AT(STATEMENT => '8e5d0ca9-005e-44e6-b858-a8f5b37c5726') AS newt
            ON oldt.id = newt.id
            WHERE oldt.id IS NULL OR newt.id IS NULL;
            """,
            "SELECT oldt.*, newt.* FROM my_table BEFORE (STATEMENT => '8e5d0ca9-005e-44e6-b858-a8f5b37c5726') AS oldt FULL OUTER JOIN my_table AT (STATEMENT => '8e5d0ca9-005e-44e6-b858-a8f5b37c5726') AS newt ON oldt.id = newt.id WHERE oldt.id IS NULL OR newt.id IS NULL",
        )

        # Make sure that the historical data keywords can still be used as aliases
        for historical_data_prefix in ("AT", "BEFORE", "END", "CHANGES"):
            for schema_suffix in ("", "(col)"):
                with self.subTest(
                    f"Testing historical data prefix alias: {historical_data_prefix}{schema_suffix}"
                ):
                    self.validate_identity(
                        f"SELECT * FROM foo {historical_data_prefix}{schema_suffix}",
                        f"SELECT * FROM foo AS {historical_data_prefix}{schema_suffix}",
                    )

    def test_ddl(self):
        for constraint_prefix in ("WITH ", ""):
            with self.subTest(f"Constraint prefix: {constraint_prefix}"):
                self.validate_identity(
                    f"CREATE TABLE t (id INT {constraint_prefix}MASKING POLICY p.q.r)",
                    "CREATE TABLE t (id INT MASKING POLICY p.q.r)",
                )
                self.validate_identity(
                    f"CREATE TABLE t (id INT {constraint_prefix}MASKING POLICY p USING (c1, c2, c3))",
                    "CREATE TABLE t (id INT MASKING POLICY p USING (c1, c2, c3))",
                )
                self.validate_identity(
                    f"CREATE TABLE t (id INT {constraint_prefix}PROJECTION POLICY p.q.r)",
                    "CREATE TABLE t (id INT PROJECTION POLICY p.q.r)",
                )
                self.validate_identity(
                    f"CREATE TABLE t (id INT {constraint_prefix}TAG (key1='value_1', key2='value_2'))",
                    "CREATE TABLE t (id INT TAG (key1='value_1', key2='value_2'))",
                )

        self.validate_identity("CREATE OR REPLACE TABLE foo COPY GRANTS USING TEMPLATE (SELECT 1)")
        self.validate_identity("USE SECONDARY ROLES ALL")
        self.validate_identity("USE SECONDARY ROLES NONE")
        self.validate_identity("USE SECONDARY ROLES a, b, c")
        self.validate_identity("CREATE SECURE VIEW table1 AS (SELECT a FROM table2)")
        self.validate_identity("CREATE OR REPLACE VIEW foo (uid) COPY GRANTS AS (SELECT 1)")
        self.validate_identity("CREATE TABLE geospatial_table (id INT, g GEOGRAPHY)")
        self.validate_identity("CREATE MATERIALIZED VIEW a COMMENT='...' AS SELECT 1 FROM x")
        self.validate_identity("CREATE DATABASE mytestdb_clone CLONE mytestdb")
        self.validate_identity("CREATE SCHEMA mytestschema_clone CLONE testschema")
        self.validate_identity("CREATE TABLE IDENTIFIER('foo') (COLUMN1 VARCHAR, COLUMN2 VARCHAR)")
        self.validate_identity("CREATE TABLE IDENTIFIER($foo) (col1 VARCHAR, col2 VARCHAR)")
        self.validate_identity("CREATE TAG cost_center ALLOWED_VALUES 'a', 'b'")
        self.validate_identity("CREATE WAREHOUSE x").this.assert_is(exp.Identifier)
        self.validate_identity("CREATE STREAMLIT x").this.assert_is(exp.Identifier)
        self.validate_identity(
            "CREATE TEMPORARY STAGE stage1 FILE_FORMAT=(TYPE=PARQUET)"
        ).this.assert_is(exp.Table)
        self.validate_identity(
            "CREATE STAGE stage1 FILE_FORMAT='format1'",
            "CREATE STAGE stage1 FILE_FORMAT=(FORMAT_NAME='format1')",
        )
        self.validate_identity("CREATE STAGE stage1 FILE_FORMAT=(FORMAT_NAME=stage1.format1)")
        self.validate_identity("CREATE STAGE stage1 FILE_FORMAT=(FORMAT_NAME='stage1.format1')")
        self.validate_identity(
            "CREATE STAGE stage1 FILE_FORMAT=schema1.format1",
            "CREATE STAGE stage1 FILE_FORMAT=(FORMAT_NAME=schema1.format1)",
        )
        with self.assertRaises(ParseError):
            self.parse_one("CREATE STAGE stage1 FILE_FORMAT=123", dialect="snowflake")
        self.validate_identity(
            "CREATE STAGE s1 URL='s3://bucket-123' FILE_FORMAT=(TYPE='JSON') CREDENTIALS=(aws_key_id='test' aws_secret_key='test')"
        )
        self.validate_identity(
            "CREATE OR REPLACE TAG IF NOT EXISTS cost_center COMMENT='cost_center tag'"
        ).this.assert_is(exp.Identifier)
        self.validate_identity(
            "CREATE TEMPORARY FILE FORMAT fileformat1 TYPE=PARQUET COMPRESSION=auto"
        ).this.assert_is(exp.Table)
        self.validate_identity(
            "CREATE DYNAMIC TABLE product (pre_tax_profit, taxes, after_tax_profit) TARGET_LAG='20 minutes' WAREHOUSE=mywh AS SELECT revenue - cost, (revenue - cost) * tax_rate, (revenue - cost) * (1.0 - tax_rate) FROM staging_table"
        )
        self.validate_identity(
            "ALTER TABLE db_name.schmaName.tblName ADD COLUMN_1 VARCHAR NOT NULL TAG (key1='value_1')"
        )
        self.validate_identity(
            "DROP FUNCTION my_udf (OBJECT(city VARCHAR, zipcode DECIMAL(38, 0), val ARRAY(BOOLEAN)))"
        )
        self.validate_identity(
            "CREATE TABLE orders_clone_restore CLONE orders AT (TIMESTAMP => TO_TIMESTAMP_TZ('04/05/2013 01:02:03', 'mm/dd/yyyy hh24:mi:ss'))"
        )
        self.validate_identity(
            "CREATE TABLE orders_clone_restore CLONE orders BEFORE (STATEMENT => '8e5d0ca9-005e-44e6-b858-a8f5b37c5726')"
        )
        self.validate_identity(
            "CREATE SCHEMA mytestschema_clone_restore CLONE testschema BEFORE (TIMESTAMP => TO_TIMESTAMP(40 * 365 * 86400))"
        )
        self.validate_identity(
            "CREATE OR REPLACE TABLE EXAMPLE_DB.DEMO.USERS (ID DECIMAL(38, 0) NOT NULL, PRIMARY KEY (ID), FOREIGN KEY (CITY_CODE) REFERENCES EXAMPLE_DB.DEMO.CITIES (CITY_CODE))"
        )
        self.validate_identity(
            "CREATE ICEBERG TABLE my_iceberg_table (amount ARRAY(INT)) CATALOG='SNOWFLAKE' EXTERNAL_VOLUME='my_external_volume' BASE_LOCATION='my/relative/path/from/extvol'"
        )
        self.validate_identity(
            """CREATE OR REPLACE FUNCTION ibis_udfs.public.object_values("obj" OBJECT) RETURNS ARRAY LANGUAGE JAVASCRIPT RETURNS NULL ON NULL INPUT AS ' return Object.values(obj) '"""
        )
        self.validate_identity(
            """CREATE OR REPLACE FUNCTION ibis_udfs.public.object_values("obj" OBJECT) RETURNS ARRAY LANGUAGE JAVASCRIPT STRICT AS ' return Object.values(obj) '"""
        )
        self.validate_identity(
            "CREATE OR REPLACE TABLE TEST (SOME_REF DECIMAL(38, 0) NOT NULL FOREIGN KEY REFERENCES SOME_OTHER_TABLE (ID))"
        )
        self.validate_identity(
            "CREATE OR REPLACE FUNCTION my_udf(location OBJECT(city VARCHAR, zipcode DECIMAL(38, 0), val ARRAY(BOOLEAN))) RETURNS VARCHAR AS $$ SELECT 'foo' $$",
            "CREATE OR REPLACE FUNCTION my_udf(location OBJECT(city VARCHAR, zipcode DECIMAL(38, 0), val ARRAY(BOOLEAN))) RETURNS VARCHAR AS ' SELECT \\'foo\\' '",
        )
        self.validate_identity(
            "CREATE OR REPLACE FUNCTION my_udtf(foo BOOLEAN) RETURNS TABLE(col1 ARRAY(INT)) AS $$ WITH t AS (SELECT CAST([1, 2, 3] AS ARRAY(INT)) AS c) SELECT c FROM t $$",
            "CREATE OR REPLACE FUNCTION my_udtf(foo BOOLEAN) RETURNS TABLE (col1 ARRAY(INT)) AS ' WITH t AS (SELECT CAST([1, 2, 3] AS ARRAY(INT)) AS c) SELECT c FROM t '",
        )
        self.validate_identity(
            "CREATE SEQUENCE seq1 WITH START=1, INCREMENT=1 ORDER",
            "CREATE SEQUENCE seq1 START WITH 1 INCREMENT BY 1 ORDER",
        )
        self.validate_identity(
            "CREATE SEQUENCE seq1 WITH START=1 INCREMENT=1 ORDER",
            "CREATE SEQUENCE seq1 START WITH 1 INCREMENT BY 1 ORDER",
        )
        self.validate_identity(
            """create external table et2(
  col1 date as (parse_json(metadata$external_table_partition):COL1::date),
  col2 varchar as (parse_json(metadata$external_table_partition):COL2::varchar),
  col3 number as (parse_json(metadata$external_table_partition):COL3::number))
  partition by (col1,col2,col3)
  location=@s2/logs/
  partition_type = user_specified
  file_format = (type = parquet compression = gzip binary_as_text = false)""",
            "CREATE EXTERNAL TABLE et2 (col1 DATE AS (CAST(GET_PATH(PARSE_JSON(metadata$external_table_partition), 'COL1') AS DATE)), col2 VARCHAR AS (CAST(GET_PATH(PARSE_JSON(metadata$external_table_partition), 'COL2') AS VARCHAR)), col3 DECIMAL(38, 0) AS (CAST(GET_PATH(PARSE_JSON(metadata$external_table_partition), 'COL3') AS DECIMAL(38, 0)))) PARTITION BY (col1, col2, col3) LOCATION=@s2/logs/ partition_type=user_specified FILE_FORMAT=(type=parquet compression=gzip binary_as_text=FALSE)",
        )

        self.validate_all(
            "CREATE TABLE orders_clone CLONE orders",
            read={
                "bigquery": "CREATE TABLE orders_clone CLONE orders",
            },
            write={
                "bigquery": "CREATE TABLE orders_clone CLONE orders",
                "snowflake": "CREATE TABLE orders_clone CLONE orders",
            },
        )
        self.validate_all(
            "CREATE OR REPLACE TRANSIENT TABLE a (id INT)",
            read={
                "postgres": "CREATE OR REPLACE TRANSIENT TABLE a (id INT)",
                "snowflake": "CREATE OR REPLACE TRANSIENT TABLE a (id INT)",
            },
            write={
                "postgres": "CREATE OR REPLACE TABLE a (id INT)",
                "mysql": "CREATE OR REPLACE TABLE a (id INT)",
                "snowflake": "CREATE OR REPLACE TRANSIENT TABLE a (id INT)",
            },
        )
        self.validate_all(
            "CREATE TABLE a (b INT)",
            read={"teradata": "CREATE MULTISET TABLE a (b INT)"},
            write={"snowflake": "CREATE TABLE a (b INT)"},
        )

        self.validate_identity("CREATE TABLE a TAG (key1='value_1', key2='value_2')")
        self.validate_all(
            "CREATE TABLE a TAG (key1='value_1')",
            read={
                "snowflake": "CREATE TABLE a WITH TAG (key1='value_1')",
            },
        )

        for action in ("SET", "DROP"):
            with self.subTest(f"ALTER COLUMN {action} NOT NULL"):
                self.validate_all(
                    f"""
                        ALTER TABLE a
                        ALTER COLUMN my_column {action} NOT NULL;
                    """,
                    write={
                        "snowflake": f"ALTER TABLE a ALTER COLUMN my_column {action} NOT NULL",
                        "duckdb": f"ALTER TABLE a ALTER COLUMN my_column {action} NOT NULL",
                        "postgres": f"ALTER TABLE a ALTER COLUMN my_column {action} NOT NULL",
                    },
                )

    def test_user_defined_functions(self):
        self.validate_all(
            "CREATE FUNCTION a(x DATE, y BIGINT) RETURNS ARRAY LANGUAGE JAVASCRIPT AS $$ SELECT 1 $$",
            write={
                "snowflake": "CREATE FUNCTION a(x DATE, y BIGINT) RETURNS ARRAY LANGUAGE JAVASCRIPT AS ' SELECT 1 '",
            },
        )
        self.validate_all(
            "CREATE FUNCTION a() RETURNS TABLE (b INT) AS 'SELECT 1'",
            write={
                "snowflake": "CREATE FUNCTION a() RETURNS TABLE (b INT) AS 'SELECT 1'",
                "bigquery": "CREATE TABLE FUNCTION a() RETURNS TABLE <b INT64> AS SELECT 1",
            },
        )
        self.validate_all(
            "CREATE FUNCTION a() RETURNS INT IMMUTABLE AS 'SELECT 1'",
            write={
                "snowflake": "CREATE FUNCTION a() RETURNS INT IMMUTABLE AS 'SELECT 1'",
            },
        )

    def test_stored_procedures(self):
        self.validate_identity("CALL a.b.c(x, y)", check_command_warning=True)
        self.validate_identity(
            "CREATE PROCEDURE a.b.c(x INT, y VARIANT) RETURNS OBJECT EXECUTE AS CALLER AS 'BEGIN SELECT 1; END;'"
        )

    def test_table_function(self):
        self.validate_identity("SELECT * FROM TABLE('MYTABLE')")
        self.validate_identity("SELECT * FROM TABLE($MYVAR)")
        self.validate_identity("SELECT * FROM TABLE(?)")
        self.validate_identity("SELECT * FROM TABLE(:BINDING)")
        self.validate_identity("SELECT * FROM TABLE($MYVAR) WHERE COL1 = 10")
        self.validate_identity("SELECT * FROM TABLE('t1') AS f")
        self.validate_identity("SELECT * FROM (TABLE('t1') CROSS JOIN TABLE('t2'))")
        self.validate_identity("SELECT * FROM TABLE('t1'), LATERAL (SELECT * FROM t2)")
        self.validate_identity("SELECT * FROM TABLE('t1') UNION ALL SELECT * FROM TABLE('t2')")
        self.validate_identity("SELECT * FROM TABLE('t1') TABLESAMPLE BERNOULLI (20.3)")
        self.validate_identity("""SELECT * FROM TABLE('MYDB."MYSCHEMA"."MYTABLE"')""")
        self.validate_identity(
            'SELECT * FROM TABLE($$MYDB. "MYSCHEMA"."MYTABLE"$$)',
            """SELECT * FROM TABLE('MYDB. "MYSCHEMA"."MYTABLE"')""",
        )

    def test_flatten(self):
        self.assertEqual(
            exp.select(exp.Explode(this=exp.column("x")).as_("y", quoted=True)).sql(
                "snowflake", pretty=True
            ),
            """SELECT
  IFF(_u.pos = _u_2.pos_2, _u_2."y", NULL) AS "y"
FROM TABLE(FLATTEN(INPUT => ARRAY_GENERATE_RANGE(0, (
  GREATEST(ARRAY_SIZE(x)) - 1
) + 1))) AS _u(seq, key, path, index, pos, this)
CROSS JOIN TABLE(FLATTEN(INPUT => x)) AS _u_2(seq, key, path, pos_2, "y", this)
WHERE
  _u.pos = _u_2.pos_2
  OR (
    _u.pos > (
      ARRAY_SIZE(x) - 1
    ) AND _u_2.pos_2 = (
      ARRAY_SIZE(x) - 1
    )
  )""",
        )

        self.validate_all(
            """
            select
              dag_report.acct_id,
              dag_report.report_date,
              dag_report.report_uuid,
              dag_report.airflow_name,
              dag_report.dag_id,
              f.value::varchar as operator
            from cs.telescope.dag_report,
            table(flatten(input=>split(operators, ','))) f
            """,
            write={
                "snowflake": """SELECT
  dag_report.acct_id,
  dag_report.report_date,
  dag_report.report_uuid,
  dag_report.airflow_name,
  dag_report.dag_id,
  CAST(f.value AS VARCHAR) AS operator
FROM cs.telescope.dag_report, TABLE(FLATTEN(input => SPLIT(operators, ','))) AS f"""
            },
            pretty=True,
        )
        self.validate_all(
            """
            SELECT
              uc.user_id,
              uc.start_ts AS ts,
              CASE
                WHEN uc.start_ts::DATE >= '2023-01-01' AND uc.country_code IN ('US') AND uc.user_id NOT IN (
                  SELECT DISTINCT
                    _id
                  FROM
                    users,
                    LATERAL FLATTEN(INPUT => PARSE_JSON(flags)) datasource
                  WHERE datasource.value:name = 'something'
                )
                  THEN 'Sample1'
                  ELSE 'Sample2'
              END AS entity
            FROM user_countries AS uc
            LEFT JOIN (
              SELECT user_id, MAX(IFF(service_entity IS NULL,1,0)) AS le_null
              FROM accepted_user_agreements
              GROUP BY 1
            ) AS aua
              ON uc.user_id = aua.user_id
            """,
            write={
                "snowflake": """SELECT
  uc.user_id,
  uc.start_ts AS ts,
  CASE
    WHEN CAST(uc.start_ts AS DATE) >= '2023-01-01'
    AND uc.country_code IN ('US')
    AND uc.user_id <> ALL (
      SELECT DISTINCT
        _id
      FROM users, LATERAL IFF(_u.pos = _u_2.pos_2, _u_2.entity, NULL) AS datasource(SEQ, KEY, PATH, INDEX, VALUE, THIS)
      WHERE
        GET_PATH(datasource.value, 'name') = 'something'
    )
    THEN 'Sample1'
    ELSE 'Sample2'
  END AS entity
FROM user_countries AS uc
LEFT JOIN (
  SELECT
    user_id,
    MAX(IFF(service_entity IS NULL, 1, 0)) AS le_null
  FROM accepted_user_agreements
  GROUP BY
    1
) AS aua
  ON uc.user_id = aua.user_id
CROSS JOIN TABLE(FLATTEN(INPUT => ARRAY_GENERATE_RANGE(0, (
  GREATEST(ARRAY_SIZE(INPUT => PARSE_JSON(flags))) - 1
) + 1))) AS _u(seq, key, path, index, pos, this)
CROSS JOIN TABLE(FLATTEN(INPUT => PARSE_JSON(flags))) AS _u_2(seq, key, path, pos_2, entity, this)
WHERE
  _u.pos = _u_2.pos_2
  OR (
    _u.pos > (
      ARRAY_SIZE(INPUT => PARSE_JSON(flags)) - 1
    )
    AND _u_2.pos_2 = (
      ARRAY_SIZE(INPUT => PARSE_JSON(flags)) - 1
    )
  )""",
            },
            pretty=True,
        )

        # All examples from https://docs.snowflake.com/en/sql-reference/functions/flatten.html#syntax
        self.validate_all(
            "SELECT * FROM TABLE(FLATTEN(input => parse_json('[1, ,77]'))) f",
            write={
                "snowflake": "SELECT * FROM TABLE(FLATTEN(input => PARSE_JSON('[1, ,77]'))) AS f"
            },
        )

        self.validate_all(
            """SELECT * FROM TABLE(FLATTEN(input => parse_json('{"a":1, "b":[77,88]}'), outer => true)) f""",
            write={
                "snowflake": """SELECT * FROM TABLE(FLATTEN(input => PARSE_JSON('{"a":1, "b":[77,88]}'), outer => TRUE)) AS f"""
            },
        )

        self.validate_all(
            """SELECT * FROM TABLE(FLATTEN(input => parse_json('{"a":1, "b":[77,88]}'), path => 'b')) f""",
            write={
                "snowflake": """SELECT * FROM TABLE(FLATTEN(input => PARSE_JSON('{"a":1, "b":[77,88]}'), path => 'b')) AS f"""
            },
        )

        self.validate_all(
            """SELECT * FROM TABLE(FLATTEN(input => parse_json('[]'))) f""",
            write={"snowflake": """SELECT * FROM TABLE(FLATTEN(input => PARSE_JSON('[]'))) AS f"""},
        )

        self.validate_all(
            """SELECT * FROM TABLE(FLATTEN(input => parse_json('[]'), outer => true)) f""",
            write={
                "snowflake": """SELECT * FROM TABLE(FLATTEN(input => PARSE_JSON('[]'), outer => TRUE)) AS f"""
            },
        )

        self.validate_all(
            """SELECT * FROM TABLE(FLATTEN(input => parse_json('{"a":1, "b":[77,88], "c": {"d":"X"}}'))) f""",
            write={
                "snowflake": """SELECT * FROM TABLE(FLATTEN(input => PARSE_JSON('{"a":1, "b":[77,88], "c": {"d":"X"}}'))) AS f"""
            },
        )

        self.validate_all(
            """SELECT * FROM TABLE(FLATTEN(input => parse_json('{"a":1, "b":[77,88], "c": {"d":"X"}}'), recursive => true)) f""",
            write={
                "snowflake": """SELECT * FROM TABLE(FLATTEN(input => PARSE_JSON('{"a":1, "b":[77,88], "c": {"d":"X"}}'), recursive => TRUE)) AS f"""
            },
        )

        self.validate_all(
            """SELECT * FROM TABLE(FLATTEN(input => parse_json('{"a":1, "b":[77,88], "c": {"d":"X"}}'), recursive => true, mode => 'object')) f""",
            write={
                "snowflake": """SELECT * FROM TABLE(FLATTEN(input => PARSE_JSON('{"a":1, "b":[77,88], "c": {"d":"X"}}'), recursive => TRUE, mode => 'object')) AS f"""
            },
        )

        self.validate_all(
            """
            SELECT id as "ID",
              f.value AS "Contact",
              f1.value:type AS "Type",
              f1.value:content AS "Details"
            FROM persons p,
              lateral flatten(input => p.c, path => 'contact') f,
              lateral flatten(input => f.value:business) f1
            """,
            write={
                "snowflake": """SELECT
  id AS "ID",
  f.value AS "Contact",
  GET_PATH(f1.value, 'type') AS "Type",
  GET_PATH(f1.value, 'content') AS "Details"
FROM persons AS p, LATERAL FLATTEN(input => p.c, path => 'contact') AS f(SEQ, KEY, PATH, INDEX, VALUE, THIS), LATERAL FLATTEN(input => GET_PATH(f.value, 'business')) AS f1(SEQ, KEY, PATH, INDEX, VALUE, THIS)""",
            },
            pretty=True,
        )

        self.validate_all(
            """
            SELECT id as "ID",
              value AS "Contact"
            FROM persons p,
              lateral flatten(input => p.c, path => 'contact')
            """,
            write={
                "snowflake": """SELECT
  id AS "ID",
  value AS "Contact"
FROM persons AS p, LATERAL FLATTEN(input => p.c, path => 'contact') AS _flattened(SEQ, KEY, PATH, INDEX, VALUE, THIS)""",
            },
            pretty=True,
        )

    def test_minus(self):
        self.validate_all(
            "SELECT 1 EXCEPT SELECT 1",
            read={
                "oracle": "SELECT 1 MINUS SELECT 1",
                "snowflake": "SELECT 1 MINUS SELECT 1",
            },
        )

    def test_values(self):
        select = exp.select("*").from_("values (map(['a'], [1]))")
        self.assertEqual(select.sql("snowflake"), "SELECT * FROM (SELECT OBJECT_CONSTRUCT('a', 1))")

        self.validate_all(
            'SELECT "c0", "c1" FROM (VALUES (1, 2), (3, 4)) AS "t0"("c0", "c1")',
            read={
                "spark": "SELECT `c0`, `c1` FROM (VALUES (1, 2), (3, 4)) AS `t0`(`c0`, `c1`)",
            },
        )
        self.validate_all(
            """SELECT $1 AS "_1" FROM VALUES ('a'), ('b')""",
            write={
                "snowflake": """SELECT $1 AS "_1" FROM (VALUES ('a'), ('b'))""",
                "spark": """SELECT ${1} AS `_1` FROM VALUES ('a'), ('b')""",
            },
        )
        self.validate_all(
            "SELECT * FROM (SELECT OBJECT_CONSTRUCT('a', 1) AS x) AS t",
            read={
                "duckdb": "SELECT * FROM (VALUES ({'a': 1})) AS t(x)",
            },
        )
        self.validate_all(
            "SELECT * FROM (SELECT OBJECT_CONSTRUCT('a', 1) AS x UNION ALL SELECT OBJECT_CONSTRUCT('a', 2)) AS t",
            read={
                "duckdb": "SELECT * FROM (VALUES ({'a': 1}), ({'a': 2})) AS t(x)",
            },
        )

    def test_describe(self):
        self.validate_identity("DESCRIBE SEMANTIC VIEW TPCDS_SEMANTIC_VIEW_SM")
        self.validate_identity(
            "DESC SEMANTIC VIEW TPCDS_SEMANTIC_VIEW_SM",
            "DESCRIBE SEMANTIC VIEW TPCDS_SEMANTIC_VIEW_SM",
        )

        self.validate_all(
            "DESCRIBE TABLE db.table",
            write={
                "snowflake": "DESCRIBE TABLE db.table",
                "spark": "DESCRIBE db.table",
            },
        )
        self.validate_all(
            "DESCRIBE db.table",
            write={
                "snowflake": "DESCRIBE TABLE db.table",
                "spark": "DESCRIBE db.table",
            },
        )
        self.validate_all(
            "DESC TABLE db.table",
            write={
                "snowflake": "DESCRIBE TABLE db.table",
                "spark": "DESCRIBE db.table",
            },
        )
        self.validate_all(
            "DESC VIEW db.table",
            write={
                "snowflake": "DESCRIBE VIEW db.table",
                "spark": "DESCRIBE db.table",
            },
        )
        self.validate_all(
            "ENDSWITH('abc', 'c')",
            read={
                "bigquery": "ENDS_WITH('abc', 'c')",
                "clickhouse": "endsWith('abc', 'c')",
                "databricks": "ENDSWITH('abc', 'c')",
                "duckdb": "ENDS_WITH('abc', 'c')",
                "presto": "ENDS_WITH('abc', 'c')",
                "spark": "ENDSWITH('abc', 'c')",
            },
            write={
                "bigquery": "ENDS_WITH('abc', 'c')",
                "clickhouse": "endsWith('abc', 'c')",
                "databricks": "ENDSWITH('abc', 'c')",
                "duckdb": "ENDS_WITH('abc', 'c')",
                "presto": "ENDS_WITH('abc', 'c')",
                "snowflake": "ENDSWITH('abc', 'c')",
                "spark": "ENDSWITH('abc', 'c')",
            },
        )

    def test_parse_like_any(self):
        for keyword in ("LIKE", "ILIKE"):
            ast = self.validate_identity(f"a {keyword} ANY FUN('foo')")

            ast.sql()  # check that this doesn't raise

    @mock.patch("sqlglot.generator.logger")
    def test_regexp_substr(self, logger):
        self.validate_all(
            "REGEXP_SUBSTR(subject, pattern, pos, occ, params, group)",
            write={
                "bigquery": "REGEXP_EXTRACT(subject, pattern, pos, occ)",
                "hive": "REGEXP_EXTRACT(subject, pattern, group)",
                "presto": 'REGEXP_EXTRACT(subject, pattern, "group")',
                "snowflake": "REGEXP_SUBSTR(subject, pattern, pos, occ, params, group)",
                "spark": "REGEXP_EXTRACT(subject, pattern, group)",
            },
        )
        self.validate_all(
            "REGEXP_SUBSTR(subject, pattern)",
            read={
                "bigquery": "REGEXP_EXTRACT(subject, pattern)",
            },
            write={
                "bigquery": "REGEXP_EXTRACT(subject, pattern)",
                "snowflake": "REGEXP_SUBSTR(subject, pattern)",
            },
        )
        self.validate_all(
            "REGEXP_SUBSTR(subject, pattern, 1, 1, 'c', 1)",
            read={
                "hive": "REGEXP_EXTRACT(subject, pattern)",
                "spark2": "REGEXP_EXTRACT(subject, pattern)",
                "spark": "REGEXP_EXTRACT(subject, pattern)",
                "databricks": "REGEXP_EXTRACT(subject, pattern)",
            },
            write={
                "hive": "REGEXP_EXTRACT(subject, pattern)",
                "spark2": "REGEXP_EXTRACT(subject, pattern)",
                "spark": "REGEXP_EXTRACT(subject, pattern)",
                "databricks": "REGEXP_EXTRACT(subject, pattern)",
                "snowflake": "REGEXP_SUBSTR(subject, pattern, 1, 1, 'c', 1)",
            },
        )
        self.validate_all(
            "REGEXP_SUBSTR(subject, pattern, 1, 1, 'c', group)",
            read={
                "duckdb": "REGEXP_EXTRACT(subject, pattern, group)",
                "hive": "REGEXP_EXTRACT(subject, pattern, group)",
                "presto": "REGEXP_EXTRACT(subject, pattern, group)",
                "snowflake": "REGEXP_SUBSTR(subject, pattern, 1, 1, 'c', group)",
                "spark": "REGEXP_EXTRACT(subject, pattern, group)",
            },
        )

        self.validate_identity(
            "REGEXP_SUBSTR_ALL(subject, pattern)",
            "REGEXP_EXTRACT_ALL(subject, pattern)",
        )

        self.validate_identity("SELECT REGEXP_COUNT('hello world', 'l')")
        self.validate_identity("SELECT REGEXP_COUNT('hello world', 'l', 1)")
        self.validate_identity("SELECT REGEXP_COUNT('hello world', 'l', 1, 'i')")

    @mock.patch("sqlglot.generator.logger")
    def test_regexp_replace(self, logger):
        self.validate_all(
            "REGEXP_REPLACE(subject, pattern)",
            write={
                "bigquery": "REGEXP_REPLACE(subject, pattern, '')",
                "duckdb": "REGEXP_REPLACE(subject, pattern, '')",
                "hive": "REGEXP_REPLACE(subject, pattern, '')",
                "snowflake": "REGEXP_REPLACE(subject, pattern, '')",
                "spark": "REGEXP_REPLACE(subject, pattern, '')",
            },
        )
        self.validate_all(
            "REGEXP_REPLACE(subject, pattern, replacement)",
            read={
                "bigquery": "REGEXP_REPLACE(subject, pattern, replacement)",
                "duckdb": "REGEXP_REPLACE(subject, pattern, replacement)",
                "hive": "REGEXP_REPLACE(subject, pattern, replacement)",
                "spark": "REGEXP_REPLACE(subject, pattern, replacement)",
            },
            write={
                "bigquery": "REGEXP_REPLACE(subject, pattern, replacement)",
                "duckdb": "REGEXP_REPLACE(subject, pattern, replacement)",
                "hive": "REGEXP_REPLACE(subject, pattern, replacement)",
                "snowflake": "REGEXP_REPLACE(subject, pattern, replacement)",
                "spark": "REGEXP_REPLACE(subject, pattern, replacement)",
            },
        )
        self.validate_all(
            "REGEXP_REPLACE(subject, pattern, replacement, position)",
            read={
                "spark": "REGEXP_REPLACE(subject, pattern, replacement, position)",
            },
            write={
                "bigquery": "REGEXP_REPLACE(subject, pattern, replacement)",
                "duckdb": "REGEXP_REPLACE(subject, pattern, replacement)",
                "hive": "REGEXP_REPLACE(subject, pattern, replacement)",
                "snowflake": "REGEXP_REPLACE(subject, pattern, replacement, position)",
                "spark": "REGEXP_REPLACE(subject, pattern, replacement, position)",
            },
        )
        self.validate_all(
            "REGEXP_REPLACE(subject, pattern, replacement, position, occurrence, parameters)",
            write={
                "bigquery": "REGEXP_REPLACE(subject, pattern, replacement)",
                "duckdb": "REGEXP_REPLACE(subject, pattern, replacement, parameters)",
                "hive": "REGEXP_REPLACE(subject, pattern, replacement)",
                "snowflake": "REGEXP_REPLACE(subject, pattern, replacement, position, occurrence, parameters)",
                "spark": "REGEXP_REPLACE(subject, pattern, replacement, position)",
            },
        )

    def test_replace(self):
        self.validate_all(
            "REPLACE(subject, pattern)",
            write={
                "bigquery": "REPLACE(subject, pattern, '')",
                "duckdb": "REPLACE(subject, pattern, '')",
                "hive": "REPLACE(subject, pattern, '')",
                "snowflake": "REPLACE(subject, pattern, '')",
                "spark": "REPLACE(subject, pattern, '')",
            },
        )
        self.validate_all(
            "REPLACE(subject, pattern, replacement)",
            read={
                "bigquery": "REPLACE(subject, pattern, replacement)",
                "duckdb": "REPLACE(subject, pattern, replacement)",
                "hive": "REPLACE(subject, pattern, replacement)",
                "spark": "REPLACE(subject, pattern, replacement)",
            },
            write={
                "bigquery": "REPLACE(subject, pattern, replacement)",
                "duckdb": "REPLACE(subject, pattern, replacement)",
                "hive": "REPLACE(subject, pattern, replacement)",
                "snowflake": "REPLACE(subject, pattern, replacement)",
                "spark": "REPLACE(subject, pattern, replacement)",
            },
        )

    def test_match_recognize(self):
        for window_frame in ("", "FINAL ", "RUNNING "):
            for row in (
                "ONE ROW PER MATCH",
                "ALL ROWS PER MATCH",
                "ALL ROWS PER MATCH SHOW EMPTY MATCHES",
                "ALL ROWS PER MATCH OMIT EMPTY MATCHES",
                "ALL ROWS PER MATCH WITH UNMATCHED ROWS",
            ):
                for after in (
                    "AFTER MATCH SKIP",
                    "AFTER MATCH SKIP PAST LAST ROW",
                    "AFTER MATCH SKIP TO NEXT ROW",
                    "AFTER MATCH SKIP TO FIRST x",
                    "AFTER MATCH SKIP TO LAST x",
                ):
                    with self.subTest(
                        f"MATCH_RECOGNIZE with window frame {window_frame}, rows {row}, after {after}: "
                    ):
                        self.validate_identity(
                            f"""SELECT
  *
FROM x
MATCH_RECOGNIZE (
  PARTITION BY a, b
  ORDER BY
    x DESC
  MEASURES
    {window_frame}y AS b
  {row}
  {after}
  PATTERN (^ S1 S2*? ( {{- S3 -}} S4 )+ | PERMUTE(S1, S2){{1,2}} $)
  DEFINE
    x AS y
)""",
                            pretty=True,
                        )

    def test_show_users(self):
        self.validate_identity("SHOW USERS")
        self.validate_identity("SHOW TERSE USERS")
        self.validate_identity("SHOW USERS LIKE '_foo%' STARTS WITH 'bar' LIMIT 5 FROM 'baz'")

    def test_show_databases(self):
        self.validate_identity("SHOW TERSE DATABASES")
        self.validate_identity(
            "SHOW TERSE DATABASES HISTORY LIKE 'foo' STARTS WITH 'bla' LIMIT 5 FROM 'bob' WITH PRIVILEGES USAGE, MODIFY"
        )

        ast = parse_one("SHOW DATABASES IN ACCOUNT", read="snowflake")
        self.assertEqual(ast.this, "DATABASES")
        self.assertEqual(ast.args.get("scope_kind"), "ACCOUNT")

    def test_show_file_formats(self):
        self.validate_identity("SHOW FILE FORMATS")
        self.validate_identity("SHOW FILE FORMATS LIKE 'foo' IN DATABASE db1")
        self.validate_identity("SHOW FILE FORMATS LIKE 'foo' IN SCHEMA db1.schema1")

        ast = parse_one("SHOW FILE FORMATS IN ACCOUNT", read="snowflake")
        self.assertEqual(ast.this, "FILE FORMATS")
        self.assertEqual(ast.args.get("scope_kind"), "ACCOUNT")

    def test_show_functions(self):
        self.validate_identity("SHOW FUNCTIONS")
        self.validate_identity("SHOW FUNCTIONS LIKE 'foo' IN CLASS bla")

        ast = parse_one("SHOW FUNCTIONS IN ACCOUNT", read="snowflake")
        self.assertEqual(ast.this, "FUNCTIONS")
        self.assertEqual(ast.args.get("scope_kind"), "ACCOUNT")

    def test_show_procedures(self):
        self.validate_identity("SHOW PROCEDURES")
        self.validate_identity("SHOW PROCEDURES LIKE 'foo' IN APPLICATION app")
        self.validate_identity("SHOW PROCEDURES LIKE 'foo' IN APPLICATION PACKAGE pkg")

        ast = parse_one("SHOW PROCEDURES IN ACCOUNT", read="snowflake")
        self.assertEqual(ast.this, "PROCEDURES")
        self.assertEqual(ast.args.get("scope_kind"), "ACCOUNT")

    def test_show_stages(self):
        self.validate_identity("SHOW STAGES")
        self.validate_identity("SHOW STAGES LIKE 'foo' IN DATABASE db1")
        self.validate_identity("SHOW STAGES LIKE 'foo' IN SCHEMA db1.schema1")

        ast = parse_one("SHOW STAGES IN ACCOUNT", read="snowflake")
        self.assertEqual(ast.this, "STAGES")
        self.assertEqual(ast.args.get("scope_kind"), "ACCOUNT")

    def test_show_warehouses(self):
        self.validate_identity("SHOW WAREHOUSES")
        self.validate_identity("SHOW WAREHOUSES LIKE 'foo' WITH PRIVILEGES USAGE, MODIFY")

        ast = parse_one("SHOW WAREHOUSES", read="snowflake")
        self.assertEqual(ast.this, "WAREHOUSES")

    def test_show_schemas(self):
        self.validate_identity(
            "show terse schemas in database db1 starts with 'a' limit 10 from 'b'",
            "SHOW TERSE SCHEMAS IN DATABASE db1 STARTS WITH 'a' LIMIT 10 FROM 'b'",
        )

        ast = parse_one("SHOW SCHEMAS IN DATABASE db1", read="snowflake")
        self.assertEqual(ast.args.get("scope_kind"), "DATABASE")
        self.assertEqual(ast.find(exp.Table).sql(dialect="snowflake"), "db1")

    def test_show_objects(self):
        self.validate_identity(
            "show terse objects in schema db1.schema1 starts with 'a' limit 10 from 'b'",
            "SHOW TERSE OBJECTS IN SCHEMA db1.schema1 STARTS WITH 'a' LIMIT 10 FROM 'b'",
        )
        self.validate_identity(
            "show terse objects in db1.schema1 starts with 'a' limit 10 from 'b'",
            "SHOW TERSE OBJECTS IN SCHEMA db1.schema1 STARTS WITH 'a' LIMIT 10 FROM 'b'",
        )

        ast = parse_one("SHOW OBJECTS IN db1.schema1", read="snowflake")
        self.assertEqual(ast.args.get("scope_kind"), "SCHEMA")
        self.assertEqual(ast.find(exp.Table).sql(dialect="snowflake"), "db1.schema1")

    def test_show_columns(self):
        self.validate_identity("SHOW COLUMNS")
        self.validate_identity("SHOW COLUMNS IN TABLE dt_test")
        self.validate_identity("SHOW COLUMNS LIKE '_foo%' IN TABLE dt_test")
        self.validate_identity("SHOW COLUMNS IN VIEW")
        self.validate_identity("SHOW COLUMNS LIKE '_foo%' IN VIEW dt_test")

        ast = parse_one("SHOW COLUMNS LIKE '_testing%' IN dt_test", read="snowflake")
        self.assertEqual(ast.find(exp.Table).sql(dialect="snowflake"), "dt_test")
        self.assertEqual(ast.find(exp.Literal).sql(dialect="snowflake"), "'_testing%'")

    def test_show_tables(self):
        self.validate_identity(
            "SHOW TABLES LIKE 'line%' IN tpch.public",
            "SHOW TABLES LIKE 'line%' IN SCHEMA tpch.public",
        )
        self.validate_identity(
            "SHOW TABLES HISTORY IN tpch.public",
            "SHOW TABLES HISTORY IN SCHEMA tpch.public",
        )
        self.validate_identity(
            "show terse tables in schema db1.schema1 starts with 'a' limit 10 from 'b'",
            "SHOW TERSE TABLES IN SCHEMA db1.schema1 STARTS WITH 'a' LIMIT 10 FROM 'b'",
        )
        self.validate_identity(
            "show terse tables in db1.schema1 starts with 'a' limit 10 from 'b'",
            "SHOW TERSE TABLES IN SCHEMA db1.schema1 STARTS WITH 'a' LIMIT 10 FROM 'b'",
        )

        ast = parse_one("SHOW TABLES IN db1.schema1", read="snowflake")
        self.assertEqual(ast.find(exp.Table).sql(dialect="snowflake"), "db1.schema1")

    def test_show_primary_keys(self):
        self.validate_identity("SHOW PRIMARY KEYS")
        self.validate_identity("SHOW PRIMARY KEYS IN ACCOUNT")
        self.validate_identity("SHOW PRIMARY KEYS IN DATABASE")
        self.validate_identity("SHOW PRIMARY KEYS IN DATABASE foo")
        self.validate_identity("SHOW PRIMARY KEYS IN TABLE")
        self.validate_identity("SHOW PRIMARY KEYS IN TABLE foo")
        self.validate_identity(
            'SHOW PRIMARY KEYS IN "TEST"."PUBLIC"."foo"',
            'SHOW PRIMARY KEYS IN TABLE "TEST"."PUBLIC"."foo"',
        )
        self.validate_identity(
            'SHOW TERSE PRIMARY KEYS IN "TEST"."PUBLIC"."foo"',
            'SHOW PRIMARY KEYS IN TABLE "TEST"."PUBLIC"."foo"',
        )

        ast = parse_one('SHOW PRIMARY KEYS IN "TEST"."PUBLIC"."foo"', read="snowflake")
        self.assertEqual(ast.find(exp.Table).sql(dialect="snowflake"), '"TEST"."PUBLIC"."foo"')

    def test_show_views(self):
        self.validate_identity("SHOW TERSE VIEWS")
        self.validate_identity("SHOW VIEWS")
        self.validate_identity("SHOW VIEWS LIKE 'foo%'")
        self.validate_identity("SHOW VIEWS IN ACCOUNT")
        self.validate_identity("SHOW VIEWS IN DATABASE")
        self.validate_identity("SHOW VIEWS IN DATABASE foo")
        self.validate_identity("SHOW VIEWS IN SCHEMA foo")
        self.validate_identity(
            "SHOW VIEWS IN foo",
            "SHOW VIEWS IN SCHEMA foo",
        )

        ast = parse_one("SHOW VIEWS IN db1.schema1", read="snowflake")
        self.assertEqual(ast.find(exp.Table).sql(dialect="snowflake"), "db1.schema1")

    def test_show_unique_keys(self):
        self.validate_identity("SHOW UNIQUE KEYS")
        self.validate_identity("SHOW UNIQUE KEYS IN ACCOUNT")
        self.validate_identity("SHOW UNIQUE KEYS IN DATABASE")
        self.validate_identity("SHOW UNIQUE KEYS IN DATABASE foo")
        self.validate_identity("SHOW UNIQUE KEYS IN TABLE")
        self.validate_identity("SHOW UNIQUE KEYS IN TABLE foo")
        self.validate_identity(
            'SHOW UNIQUE KEYS IN "TEST"."PUBLIC"."foo"',
            'SHOW UNIQUE KEYS IN SCHEMA "TEST"."PUBLIC"."foo"',
        )
        self.validate_identity(
            'SHOW TERSE UNIQUE KEYS IN "TEST"."PUBLIC"."foo"',
            'SHOW UNIQUE KEYS IN SCHEMA "TEST"."PUBLIC"."foo"',
        )

        ast = parse_one('SHOW UNIQUE KEYS IN "TEST"."PUBLIC"."foo"', read="snowflake")
        self.assertEqual(ast.find(exp.Table).sql(dialect="snowflake"), '"TEST"."PUBLIC"."foo"')

    def test_show_imported_keys(self):
        self.validate_identity("SHOW IMPORTED KEYS")
        self.validate_identity("SHOW IMPORTED KEYS IN ACCOUNT")
        self.validate_identity("SHOW IMPORTED KEYS IN DATABASE")
        self.validate_identity("SHOW IMPORTED KEYS IN DATABASE foo")
        self.validate_identity("SHOW IMPORTED KEYS IN TABLE")
        self.validate_identity("SHOW IMPORTED KEYS IN TABLE foo")
        self.validate_identity(
            'SHOW IMPORTED KEYS IN "TEST"."PUBLIC"."foo"',
            'SHOW IMPORTED KEYS IN SCHEMA "TEST"."PUBLIC"."foo"',
        )
        self.validate_identity(
            'SHOW TERSE IMPORTED KEYS IN "TEST"."PUBLIC"."foo"',
            'SHOW IMPORTED KEYS IN SCHEMA "TEST"."PUBLIC"."foo"',
        )

        ast = parse_one('SHOW IMPORTED KEYS IN "TEST"."PUBLIC"."foo"', read="snowflake")
        self.assertEqual(ast.find(exp.Table).sql(dialect="snowflake"), '"TEST"."PUBLIC"."foo"')

    def test_show_sequences(self):
        self.validate_identity("SHOW TERSE SEQUENCES")
        self.validate_identity("SHOW SEQUENCES")
        self.validate_identity("SHOW SEQUENCES LIKE '_foo%' IN ACCOUNT")
        self.validate_identity("SHOW SEQUENCES LIKE '_foo%' IN DATABASE")
        self.validate_identity("SHOW SEQUENCES LIKE '_foo%' IN DATABASE foo")
        self.validate_identity("SHOW SEQUENCES LIKE '_foo%' IN SCHEMA")
        self.validate_identity("SHOW SEQUENCES LIKE '_foo%' IN SCHEMA foo")
        self.validate_identity(
            "SHOW SEQUENCES LIKE '_foo%' IN foo",
            "SHOW SEQUENCES LIKE '_foo%' IN SCHEMA foo",
        )

        ast = parse_one("SHOW SEQUENCES IN dt_test", read="snowflake")
        self.assertEqual(ast.args.get("scope_kind"), "SCHEMA")

    def test_storage_integration(self):
        self.validate_identity(
            """CREATE STORAGE INTEGRATION s3_int
TYPE=EXTERNAL_STAGE
STORAGE_PROVIDER='S3'
STORAGE_AWS_ROLE_ARN='arn:aws:iam::001234567890:role/myrole'
ENABLED=TRUE
STORAGE_ALLOWED_LOCATIONS=('s3://mybucket1/path1/', 's3://mybucket2/path2/')""",
            pretty=True,
        ).this.assert_is(exp.Identifier)

    def test_swap(self):
        ast = parse_one("ALTER TABLE a SWAP WITH b", read="snowflake")
        assert isinstance(ast, exp.Alter)
        assert isinstance(ast.args["actions"][0], exp.SwapTable)

    def test_try_cast(self):
        self.validate_all("TRY_CAST('foo' AS VARCHAR)", read={"hive": "CAST('foo' AS STRING)"})
        self.validate_all("CAST(5 + 5 AS VARCHAR)", read={"hive": "CAST(5 + 5 AS STRING)"})
        self.validate_all(
            "CAST(TRY_CAST('2020-01-01' AS DATE) AS VARCHAR)",
            read={
                "hive": "CAST(CAST('2020-01-01' AS DATE) AS STRING)",
                "snowflake": "CAST(TRY_CAST('2020-01-01' AS DATE) AS VARCHAR)",
            },
        )
        self.validate_all(
            "TRY_CAST('val' AS VARCHAR)",
            read={
                "hive": "CAST('val' AS STRING)",
                "snowflake": "TRY_CAST('val' AS VARCHAR)",
            },
        )
        self.validate_identity("SELECT TRY_CAST(x AS DOUBLE)")
        self.validate_identity(
            "SELECT TRY_CAST(FOO() AS TEXT)", "SELECT TRY_CAST(FOO() AS VARCHAR)"
        )

        from sqlglot.optimizer.annotate_types import annotate_types

        expression = parse_one("SELECT CAST(t.x AS STRING) FROM t", read="hive")

        for value_type in ("string", "int"):
            with self.subTest(
                f"Testing Hive -> Snowflake CAST/TRY_CAST conversion for {value_type}"
            ):
                func = "TRY_CAST" if value_type == "string" else "CAST"

                expression = annotate_types(expression, schema={"t": {"x": value_type}})
                self.assertEqual(
                    expression.sql(dialect="snowflake"), f"SELECT {func}(t.x AS VARCHAR) FROM t"
                )

    def test_copy(self):
        self.validate_identity("COPY INTO test (c1) FROM (SELECT $1.c1 FROM @mystage)")
        self.validate_identity(
            """COPY INTO temp FROM @random_stage/path/ FILE_FORMAT = (TYPE=CSV FIELD_DELIMITER='|' NULL_IF=('str1', 'str2') FIELD_OPTIONALLY_ENCLOSED_BY='"' TIMESTAMP_FORMAT='TZHTZM YYYY-MM-DD HH24:MI:SS.FF9' DATE_FORMAT='TZHTZM YYYY-MM-DD HH24:MI:SS.FF9' BINARY_FORMAT=BASE64) VALIDATION_MODE = 'RETURN_3_ROWS'"""
        )
        self.validate_identity(
            """COPY INTO load1 FROM @%load1/data1/ CREDENTIALS = (AWS_KEY_ID='id' AWS_SECRET_KEY='key' AWS_TOKEN='token') FILES = ('test1.csv', 'test2.csv') FORCE = TRUE"""
        )
        self.validate_identity(
            """COPY INTO mytable FROM 'azure://myaccount.blob.core.windows.net/mycontainer/data/files' CREDENTIALS = (AZURE_SAS_TOKEN='token') ENCRYPTION = (TYPE='AZURE_CSE' MASTER_KEY='kPx...') FILE_FORMAT = (FORMAT_NAME=my_csv_format)"""
        )
        self.validate_identity(
            """COPY INTO mytable (col1, col2) FROM 's3://mybucket/data/files' STORAGE_INTEGRATION = "storage" ENCRYPTION = (TYPE='NONE' MASTER_KEY='key') FILES = ('file1', 'file2') PATTERN = 'pattern' FILE_FORMAT = (FORMAT_NAME=my_csv_format NULL_IF=('')) PARSE_HEADER = TRUE"""
        )
        self.validate_identity(
            """COPY INTO @my_stage/result/data FROM (SELECT * FROM orderstiny) FILE_FORMAT = (TYPE='csv')"""
        )
        self.validate_identity("COPY INTO mytable FILE_FORMAT = (TYPE='csv')")
        self.validate_identity(
            """COPY INTO MY_DATABASE.MY_SCHEMA.MY_TABLE FROM @MY_DATABASE.MY_SCHEMA.MY_STAGE/my_path FILE_FORMAT = (FORMAT_NAME=MY_DATABASE.MY_SCHEMA.MY_FILE_FORMAT)"""
        )
        self.validate_all(
            """COPY INTO 's3://example/data.csv'
    FROM EXTRA.EXAMPLE.TABLE
    CREDENTIALS = ()
    FILE_FORMAT = (TYPE = CSV COMPRESSION = NONE NULL_IF = ('') FIELD_OPTIONALLY_ENCLOSED_BY = '"')
    HEADER = TRUE
    OVERWRITE = TRUE
    SINGLE = TRUE
            """,
            write={
                "": """COPY INTO 's3://example/data.csv'
FROM EXTRA.EXAMPLE.TABLE
CREDENTIALS = () WITH (
  FILE_FORMAT = (TYPE=CSV COMPRESSION=NONE NULL_IF=(
    ''
  ) FIELD_OPTIONALLY_ENCLOSED_BY='"'),
  HEADER TRUE,
  OVERWRITE TRUE,
  SINGLE TRUE
)""",
                "snowflake": """COPY INTO 's3://example/data.csv'
FROM EXTRA.EXAMPLE.TABLE
CREDENTIALS = ()
FILE_FORMAT = (TYPE=CSV COMPRESSION=NONE NULL_IF=(
  ''
) FIELD_OPTIONALLY_ENCLOSED_BY='"')
HEADER = TRUE
OVERWRITE = TRUE
SINGLE = TRUE""",
            },
            pretty=True,
        )
        self.validate_all(
            """COPY INTO 's3://example/data.csv'
    FROM EXTRA.EXAMPLE.TABLE
    STORAGE_INTEGRATION = S3_INTEGRATION
    FILE_FORMAT = (TYPE=CSV COMPRESSION=NONE NULL_IF=('') FIELD_OPTIONALLY_ENCLOSED_BY='"')
    HEADER = TRUE
    OVERWRITE = TRUE
    SINGLE = TRUE
            """,
            write={
                "": """COPY INTO 's3://example/data.csv' FROM EXTRA.EXAMPLE.TABLE STORAGE_INTEGRATION = S3_INTEGRATION WITH (FILE_FORMAT = (TYPE=CSV COMPRESSION=NONE NULL_IF=('') FIELD_OPTIONALLY_ENCLOSED_BY='"'), HEADER TRUE, OVERWRITE TRUE, SINGLE TRUE)""",
                "snowflake": """COPY INTO 's3://example/data.csv' FROM EXTRA.EXAMPLE.TABLE STORAGE_INTEGRATION = S3_INTEGRATION FILE_FORMAT = (TYPE=CSV COMPRESSION=NONE NULL_IF=('') FIELD_OPTIONALLY_ENCLOSED_BY='"') HEADER = TRUE OVERWRITE = TRUE SINGLE = TRUE""",
            },
        )

        copy_ast = parse_one(
            """COPY INTO 's3://example/contacts.csv' FROM db.tbl STORAGE_INTEGRATION = PROD_S3_SIDETRADE_INTEGRATION FILE_FORMAT = (FORMAT_NAME=my_csv_format TYPE=CSV COMPRESSION=NONE NULL_IF=('') FIELD_OPTIONALLY_ENCLOSED_BY='"') MATCH_BY_COLUMN_NAME = CASE_SENSITIVE OVERWRITE = TRUE SINGLE = TRUE INCLUDE_METADATA = (col1 = METADATA$START_SCAN_TIME)""",
            read="snowflake",
        )
        self.assertEqual(
            quote_identifiers(copy_ast, dialect="snowflake").sql(dialect="snowflake"),
            """COPY INTO 's3://example/contacts.csv' FROM "db"."tbl" STORAGE_INTEGRATION = "PROD_S3_SIDETRADE_INTEGRATION" FILE_FORMAT = (FORMAT_NAME="my_csv_format" TYPE=CSV COMPRESSION=NONE NULL_IF=('') FIELD_OPTIONALLY_ENCLOSED_BY='"') MATCH_BY_COLUMN_NAME = CASE_SENSITIVE OVERWRITE = TRUE SINGLE = TRUE INCLUDE_METADATA = ("col1" = "METADATA$START_SCAN_TIME")""",
        )

    def test_put_to_stage(self):
        self.validate_identity('PUT \'file:///dir/tmp.csv\' @"my_DB"."schEMA1"."MYstage"')

        # PUT with file path and stage ref containing spaces (wrapped in single quotes)
        ast = parse_one("PUT 'file://my file.txt' '@s1/my folder'", read="snowflake")
        self.assertIsInstance(ast, exp.Put)
        self.assertEqual(ast.this, exp.Literal(this="file://my file.txt", is_string=True))
        self.assertEqual(ast.args["target"], exp.Var(this="'@s1/my folder'"))
        self.assertEqual(ast.sql("snowflake"), "PUT 'file://my file.txt' '@s1/my folder'")

        # expression with additional properties
        ast = parse_one(
            "PUT 'file:///tmp/my.txt' @stage1/folder PARALLEL = 1 AUTO_COMPRESS=false source_compression=gzip OVERWRITE=TRUE",
            read="snowflake",
        )
        self.assertIsInstance(ast, exp.Put)
        self.assertEqual(ast.this, exp.Literal(this="file:///tmp/my.txt", is_string=True))
        self.assertEqual(ast.args["target"], exp.Var(this="@stage1/folder"))
        properties = ast.args.get("properties")
        props_dict = {prop.this.this: prop.args["value"].this for prop in properties.expressions}
        self.assertEqual(
            props_dict,
            {
                "PARALLEL": "1",
                "AUTO_COMPRESS": False,
                "source_compression": "gzip",
                "OVERWRITE": True,
            },
        )

        # validate identity for different args and properties
        self.validate_identity("PUT 'file:///dir/tmp.csv' @s1/test")

        # the unquoted URI variant is not fully supported yet
        self.validate_identity("PUT file:///dir/tmp.csv @%table", check_command_warning=True)
        self.validate_identity(
            "PUT file:///dir/tmp.csv @s1/test PARALLEL=1 AUTO_COMPRESS=FALSE source_compression=gzip OVERWRITE=TRUE",
            check_command_warning=True,
        )

    def test_get_from_stage(self):
        self.validate_identity('GET @"my_DB"."schEMA1"."MYstage" \'file:///dir/tmp.csv\'')
        self.validate_identity("GET @s1/test 'file:///dir/tmp.csv'").assert_is(exp.Get)

        # GET with file path and stage ref containing spaces (wrapped in single quotes)
        ast = parse_one("GET '@s1/my folder' 'file://my file.txt'", read="snowflake")
        self.assertIsInstance(ast, exp.Get)
        self.assertEqual(ast.args["target"], exp.Var(this="'@s1/my folder'"))
        self.assertEqual(ast.this, exp.Literal(this="file://my file.txt", is_string=True))
        self.assertEqual(ast.sql("snowflake"), "GET '@s1/my folder' 'file://my file.txt'")

        # expression with additional properties
        ast = parse_one("GET @stage1/folder 'file:///tmp/my.txt' PARALLEL = 1", read="snowflake")
        self.assertIsInstance(ast, exp.Get)
        self.assertEqual(ast.args["target"], exp.Var(this="@stage1/folder"))
        self.assertEqual(ast.this, exp.Literal(this="file:///tmp/my.txt", is_string=True))
        properties = ast.args.get("properties")
        props_dict = {prop.this.this: prop.args["value"].this for prop in properties.expressions}
        self.assertEqual(props_dict, {"PARALLEL": "1"})

        # the unquoted URI variant is not fully supported yet
        self.validate_identity("GET @%table file:///dir/tmp.csv", check_command_warning=True)
        self.validate_identity(
            "GET @s1/test file:///dir/tmp.csv PARALLEL=1",
            check_command_warning=True,
        )

    def test_querying_semi_structured_data(self):
        self.validate_identity("SELECT $1")
        self.validate_identity("SELECT $1.elem")

        self.validate_identity("SELECT $1:a.b", "SELECT GET_PATH($1, 'a.b')")
        self.validate_identity("SELECT t.$23:a.b", "SELECT GET_PATH(t.$23, 'a.b')")
        self.validate_identity("SELECT t.$17:a[0].b[0].c", "SELECT GET_PATH(t.$17, 'a[0].b[0].c')")

        self.validate_all(
            """
            SELECT col:"customer's department"
            """,
            write={
                "snowflake": """SELECT GET_PATH(col, '["customer\\'s department"]')""",
                "postgres": "SELECT JSON_EXTRACT_PATH(col, 'customer''s department')",
            },
        )

    def test_alter_set_unset(self):
        self.validate_identity("ALTER TABLE tbl SET DATA_RETENTION_TIME_IN_DAYS=1")
        self.validate_identity("ALTER TABLE tbl SET DEFAULT_DDL_COLLATION='test'")
        self.validate_identity("ALTER TABLE foo SET COMMENT='bar'")
        self.validate_identity("ALTER TABLE foo SET CHANGE_TRACKING=FALSE")
        self.validate_identity("ALTER TABLE table1 SET TAG foo.bar = 'baz'")
        self.validate_identity("ALTER TABLE IF EXISTS foo SET TAG a = 'a', b = 'b', c = 'c'")
        self.validate_identity(
            """ALTER TABLE tbl SET STAGE_FILE_FORMAT = (TYPE=CSV FIELD_DELIMITER='|' NULL_IF=('') FIELD_OPTIONALLY_ENCLOSED_BY='"' TIMESTAMP_FORMAT='TZHTZM YYYY-MM-DD HH24:MI:SS.FF9' DATE_FORMAT='TZHTZM YYYY-MM-DD HH24:MI:SS.FF9' BINARY_FORMAT=BASE64)""",
        )
        self.validate_identity(
            """ALTER TABLE tbl SET STAGE_COPY_OPTIONS = (ON_ERROR=SKIP_FILE SIZE_LIMIT=5 PURGE=TRUE MATCH_BY_COLUMN_NAME=CASE_SENSITIVE)"""
        )

        self.validate_identity("ALTER TABLE foo UNSET TAG a, b, c")
        self.validate_identity("ALTER TABLE foo UNSET DATA_RETENTION_TIME_IN_DAYS, CHANGE_TRACKING")

    def test_alter_session(self):
        expr = self.validate_identity(
            "ALTER SESSION SET autocommit = FALSE, QUERY_TAG = 'qtag', JSON_INDENT = 1"
        )
        self.assertEqual(
            expr.find(exp.AlterSession),
            exp.AlterSession(
                expressions=[
                    exp.SetItem(
                        this=exp.EQ(
                            this=exp.Column(this=exp.Identifier(this="autocommit", quoted=False)),
                            expression=exp.Boolean(this=False),
                        ),
                    ),
                    exp.SetItem(
                        this=exp.EQ(
                            this=exp.Column(this=exp.Identifier(this="QUERY_TAG", quoted=False)),
                            expression=exp.Literal(this="qtag", is_string=True),
                        ),
                    ),
                    exp.SetItem(
                        this=exp.EQ(
                            this=exp.Column(this=exp.Identifier(this="JSON_INDENT", quoted=False)),
                            expression=exp.Literal(this="1", is_string=False),
                        ),
                    ),
                ],
                unset=False,
            ),
        )

        expr = self.validate_identity("ALTER SESSION UNSET autocommit, QUERY_TAG")
        self.assertEqual(
            expr.find(exp.AlterSession),
            exp.AlterSession(
                expressions=[
                    exp.SetItem(this=exp.Identifier(this="autocommit", quoted=False)),
                    exp.SetItem(this=exp.Identifier(this="QUERY_TAG", quoted=False)),
                ],
                unset=True,
            ),
        )

    def test_from_changes(self):
        self.validate_identity(
            """SELECT C1 FROM t1 CHANGES (INFORMATION => APPEND_ONLY) AT (STREAM => 's1') END (TIMESTAMP => $ts2)"""
        )
        self.validate_identity(
            """SELECT C1 FROM t1 CHANGES (INFORMATION => APPEND_ONLY) BEFORE (STATEMENT => 'STMT_ID') END (TIMESTAMP => $ts2)"""
        )
        self.validate_identity(
            """SELECT 1 FROM some_table CHANGES (INFORMATION => APPEND_ONLY) AT (TIMESTAMP => TO_TIMESTAMP_TZ('2024-07-01 00:00:00+00:00')) END (TIMESTAMP => TO_TIMESTAMP_TZ('2024-07-01 14:28:59.999999+00:00'))""",
            """SELECT 1 FROM some_table CHANGES (INFORMATION => APPEND_ONLY) AT (TIMESTAMP => CAST('2024-07-01 00:00:00+00:00' AS TIMESTAMPTZ)) END (TIMESTAMP => CAST('2024-07-01 14:28:59.999999+00:00' AS TIMESTAMPTZ))""",
        )

    def test_grant(self):
        grant_cmds = [
            "GRANT SELECT ON FUTURE TABLES IN DATABASE d1 TO ROLE r1",
            "GRANT INSERT, DELETE ON FUTURE TABLES IN SCHEMA d1.s1 TO ROLE r2",
            "GRANT SELECT ON ALL TABLES IN SCHEMA mydb.myschema to ROLE analyst",
            "GRANT SELECT, INSERT ON FUTURE TABLES IN SCHEMA mydb.myschema TO ROLE role1",
            "GRANT CREATE MATERIALIZED VIEW ON SCHEMA mydb.myschema TO DATABASE ROLE mydb.dr1",
        ]

        for sql in grant_cmds:
            with self.subTest(f"Testing Snowflake's GRANT command statement: {sql}"):
                self.validate_identity(sql, check_command_warning=True)

        self.validate_identity(
            "GRANT ALL PRIVILEGES ON FUNCTION mydb.myschema.ADD5(number) TO ROLE analyst"
        )

    def test_revoke(self):
        revoke_cmds = [
            "REVOKE SELECT ON FUTURE TABLES IN DATABASE d1 FROM ROLE r1",
            "REVOKE INSERT, DELETE ON FUTURE TABLES IN SCHEMA d1.s1 FROM ROLE r2",
            "REVOKE SELECT ON ALL TABLES IN SCHEMA mydb.myschema FROM ROLE analyst",
            "REVOKE SELECT, INSERT ON FUTURE TABLES IN SCHEMA mydb.myschema FROM ROLE role1",
            "REVOKE CREATE MATERIALIZED VIEW ON SCHEMA mydb.myschema FROM DATABASE ROLE mydb.dr1",
        ]

        for sql in revoke_cmds:
            with self.subTest(f"Testing Snowflake's REVOKE command statement: {sql}"):
                self.validate_identity(sql, check_command_warning=True)

        self.validate_identity(
            "REVOKE ALL PRIVILEGES ON FUNCTION mydb.myschema.ADD5(number) FROM ROLE analyst"
        )

    def test_window_function_arg(self):
        query = "SELECT * FROM TABLE(db.schema.FUNC(a) OVER ())"

        ast = self.parse_one(query)
        window = ast.find(exp.Window)

        self.assertEqual(ast.sql("snowflake"), query)
        self.assertEqual(len(list(ast.find_all(exp.Column))), 1)
        self.assertEqual(window.this.sql("snowflake"), "db.schema.FUNC(a)")

    def test_offset_without_limit(self):
        self.validate_all(
            "SELECT 1 ORDER BY 1 LIMIT NULL OFFSET 0",
            read={
                "trino": "SELECT 1 ORDER BY 1 OFFSET 0",
            },
        )

    def test_listagg(self):
        self.validate_identity("LISTAGG(data['some_field'], ',')")

        for distinct in ("", "DISTINCT "):
            self.validate_all(
                f"SELECT LISTAGG({distinct}col, '|SEPARATOR|') WITHIN GROUP (ORDER BY col2) FROM t",
                read={
                    "trino": f"SELECT LISTAGG({distinct}col, '|SEPARATOR|') WITHIN GROUP (ORDER BY col2) FROM t",
                    "duckdb": f"SELECT LISTAGG({distinct}col, '|SEPARATOR|' ORDER BY col2) FROM t",
                },
                write={
                    "snowflake": f"SELECT LISTAGG({distinct}col, '|SEPARATOR|') WITHIN GROUP (ORDER BY col2) FROM t",
                    "trino": f"SELECT LISTAGG({distinct}col, '|SEPARATOR|') WITHIN GROUP (ORDER BY col2) FROM t",
                    "duckdb": f"SELECT LISTAGG({distinct}col, '|SEPARATOR|' ORDER BY col2) FROM t",
                },
            )

    def test_rely_options(self):
        for option in ("NORELY", "RELY"):
            self.validate_identity(
                f"CREATE TABLE t (col1 INT PRIMARY KEY {option}, col2 INT UNIQUE {option}, col3 INT NOT NULL FOREIGN KEY REFERENCES other_t (id) {option})"
            )
            self.validate_identity(
                f"CREATE TABLE t (col1 INT, col2 INT, col3 INT, PRIMARY KEY (col1) {option}, UNIQUE (col1, col2) {option}, FOREIGN KEY (col3) REFERENCES other_t (id) {option})"
            )

    def test_parameter(self):
        expr = self.validate_identity("SELECT :1")
        self.assertEqual(expr.find(exp.Placeholder), exp.Placeholder(this="1"))
        self.validate_identity("SELECT :1, :2")
        self.validate_identity("SELECT :1 + :2")

    def test_max_by_min_by(self):
        max_by = self.validate_identity("MAX_BY(DISTINCT selected_col, filtered_col)")
        min_by = self.validate_identity("MIN_BY(DISTINCT selected_col, filtered_col)")

        for node in (max_by, min_by):
            self.assertEqual(len(node.this.expressions), 1)
            self.assertIsInstance(node.expression, exp.Column)

    def test_create_view_copy_grants(self):
        # for normal views, 'COPY GRANTS' goes *after* the column list. ref: https://docs.snowflake.com/en/sql-reference/sql/create-view#syntax
        self.validate_identity(
            "CREATE OR REPLACE VIEW FOO (A, B) COPY GRANTS AS SELECT A, B FROM TBL"
        )

        # for materialized views, 'COPY GRANTS' must go *before* the column list or an error will be thrown. ref: https://docs.snowflake.com/en/sql-reference/sql/create-materialized-view#syntax
        self.validate_identity(
            "CREATE OR REPLACE MATERIALIZED VIEW FOO COPY GRANTS (A, B) AS SELECT A, B FROM TBL"
        )

        # check that only 'COPY GRANTS' goes before the column list and other properties still go after
        self.validate_identity(
            "CREATE OR REPLACE MATERIALIZED VIEW FOO COPY GRANTS (A, B) COMMENT='foo' TAG (a='b') AS SELECT A, B FROM TBL"
        )

        # no COPY GRANTS
        self.validate_identity("CREATE OR REPLACE VIEW FOO (A, B) AS SELECT A, B FROM TBL")
        self.validate_identity(
            "CREATE OR REPLACE MATERIALIZED VIEW FOO (A, B) AS SELECT A, B FROM TBL"
        )

    def test_semantic_view(self):
        for dimensions, metrics, where in [
            (None, None, None),
            ("DATE_PART('year', a.b)", None, None),
            (None, "a.b, a.c", None),
            ("a.b, a.c", "a.b, a.c", None),
            ("a.b", "a.b, a.c", "a.c > 5"),
        ]:
            with self.subTest(
                f"Testing Snowflake's SEMANTIC_VIEW command statement: {dimensions}, {metrics}, {where}"
            ):
                dimensions_str = f" DIMENSIONS {dimensions}" if dimensions else ""
                metrics_str = f" METRICS {metrics}" if metrics else ""
                where_str = f" WHERE {where}" if where else ""

                self.validate_identity(
                    f"SELECT * FROM SEMANTIC_VIEW(tbl{metrics_str}{dimensions_str}{where_str}) ORDER BY foo"
                )
                self.validate_identity(
                    f"SELECT * FROM SEMANTIC_VIEW(tbl{dimensions_str}{metrics_str}{where_str})",
                    f"SELECT * FROM SEMANTIC_VIEW(tbl{metrics_str}{dimensions_str}{where_str})",
                )

        self.validate_identity(
            "SELECT * FROM SEMANTIC_VIEW(foo METRICS a.b, a.c DIMENSIONS a.b, a.c WHERE a.b > '1995-01-01')",
            """SELECT
  *
FROM SEMANTIC_VIEW(
  foo
  METRICS a.b, a.c
  DIMENSIONS a.b, a.c
  WHERE a.b > '1995-01-01'
)""",
            pretty=True,
        )

    def test_bitor_function(self):
        self.validate_identity("SELECT BITOR(a, b) FROM table")

    def test_bit_or_function(self):
        # BIT_OR it just alias of BITOR, so we can transpile to BITOR only

        self.validate_identity("SELECT BITOR(a, b) FROM table")

        self.validate_identity("SELECT BIT_OR(a, b) FROM table", "SELECT BITOR(a, b) FROM table")

    def test_bitnot_function(self):
        self.validate_identity("SELECT BITNOT(a) FROM table")

    def test_bit_not_function(self):
        self.validate_identity("SELECT BIT_NOT(a) FROM table", "SELECT BITNOT(a) FROM table")

    def test_bitand_function(self):
        self.validate_identity("SELECT BITAND(a, b) FROM table")

    def test_bit_and_function(self):
        self.validate_identity("SELECT BIT_AND(a, b) FROM table", "SELECT BITAND(a, b) FROM table")

    def test_array_position(self):
        self.validate_all(
            "SELECT ARRAY_POSITION(a, the_array)",
            read={
                "trino": "SELECT ARRAY_POSITION(the_array, a)",
                "e6": "SELECT ARRAY_POSITION(a, the_array)",
                "databricks": "SELECT ARRAY_POSITION(the_array, a)",
                "postgres": "SELECT ARRAY_POSITION(the_array, a)",
                "starrocks": "SELECT ARRAY_POSITION(the_array, a)",
            },
            write={
                "trino": "SELECT ARRAY_POSITION(the_array, a)",
                "snowflake": "SELECT ARRAY_POSITION(a, the_array)",
                "databricks": "SELECT ARRAY_POSITION(the_array, a)",
                "postgres": "SELECT ARRAY_POSITION(the_array, a)",
                "starrocks": "SELECT ARRAY_POSITION(the_array, a)",
                "e6": "SELECT ARRAY_POSITION(a, the_array)",
            },
        )

    def test_md5(self):
        self.validate_all(
            "MD5_BINARY(x)",
            read={"clickhouse": "MD5(x)", "presto": "MD5(x)", "trino": "MD5(x)"},
        )

    def test_get_extract(self):
        self.validate_all(
            "SELECT GET([4, 5, 6], 1)",
            write={
                "snowflake": "SELECT GET([4, 5, 6], 1)",
                "duckdb": "SELECT [4, 5, 6][2]",
            },
        )

        self.validate_all(
            "SELECT GET(col::MAP(INTEGER, VARCHAR), 1)",
            write={
                "snowflake": "SELECT GET(CAST(col AS MAP(INT, VARCHAR)), 1)",
                "duckdb": "SELECT CAST(col AS MAP(INT, TEXT))[1]",
            },
        )

        self.validate_all(
            "SELECT GET(v, 'field')",
            write={
                "snowflake": "SELECT GET(v, 'field')",
                "duckdb": "SELECT v -> '$.field'",
            },
        )

        self.validate_identity("GET(foo, bar)").assert_is(exp.GetExtract)

    def test_create_sequence(self):
        self.validate_identity(
            "CREATE SEQUENCE seq  START=5 comment = 'foo' INCREMENT=10",
            "CREATE SEQUENCE seq COMMENT='foo' START WITH 5 INCREMENT BY 10",
        )
        self.validate_all(
            "CREATE SEQUENCE seq WITH START=1 INCREMENT=1",
            write={
                "snowflake": "CREATE SEQUENCE seq START WITH 1 INCREMENT BY 1",
                "duckdb": "CREATE SEQUENCE seq START WITH 1 INCREMENT BY 1",
            },
        )

    def test_bit_aggs(self):
        bit_and_funcs = ["BITANDAGG", "BITAND_AGG", "BIT_AND_AGG", "BIT_ANDAGG"]
        bit_or_funcs = ["BITORAGG", "BITOR_AGG", "BIT_OR_AGG", "BIT_ORAGG"]
        bit_xor_funcs = ["BITXORAGG", "BITXOR_AGG", "BIT_XOR_AGG", "BIT_XORAGG"]
        for bit_func in (bit_and_funcs, bit_or_funcs, bit_xor_funcs):
            for name in bit_func:
                with self.subTest(f"Testing Snowflakes {name}"):
                    self.validate_identity(f"{name}(x)", f"{bit_func[0]}(x)")

    def test_md5_functions(self):
        self.validate_identity("MD5_HEX(col)", "MD5(col)")
        self.validate_identity("MD5(col)")
        self.validate_identity("MD5_BINARY(col)")
        self.validate_identity("MD5_NUMBER_LOWER64(col)")
        self.validate_identity("MD5_NUMBER_UPPER64(col)")

    def test_model_attribute(self):
        self.validate_identity("SELECT model!mladmin")
        self.validate_identity("SELECT model!PREDICT(1)")
        self.validate_identity("SELECT m!PREDICT(INPUT_DATA => {*}) AS p FROM tbl")
        self.validate_identity("SELECT m!PREDICT(INPUT_DATA => {tbl.*}) AS p FROM tbl")
        self.validate_identity("x.y.z!PREDICT(foo, bar, baz, bla)")
        self.validate_identity(
            "SELECT * FROM TABLE(model_trained_with_labeled_data!DETECT_ANOMALIES(INPUT_DATA => TABLE(view_with_data_to_analyze), TIMESTAMP_COLNAME => 'date', TARGET_COLNAME => 'sales', CONFIG_OBJECT => OBJECT_CONSTRUCT('prediction_interval', 0.99)))"
        )<|MERGE_RESOLUTION|>--- conflicted
+++ resolved
@@ -1422,7 +1422,6 @@
             "SELECT BASE64_ENCODE('Hello World', 76, 'ABCDEFGHIJKLMNOPQRSTUVWXYZabcdefghijklmnopqrstuvwxyz0123456789+/')"
         )
 
-<<<<<<< HEAD
         self.validate_all(
             "AS_VARCHAR(A)",
             write={
@@ -1434,7 +1433,6 @@
             },
         )
 
-=======
         self.validate_identity("SELECT TRY_BASE64_DECODE_BINARY('SGVsbG8=')")
         self.validate_identity(
             "SELECT TRY_BASE64_DECODE_BINARY('SGVsbG8=', 'ABCDEFGHIJKLMNOPQRSTUVWXYZabcdefghijklmnopqrstuvwxyz0123456789+/')"
@@ -1449,7 +1447,6 @@
 
         self.validate_identity("SELECT TRY_HEX_DECODE_STRING('48656C6C6F')")
 
->>>>>>> 23fd7b91
     def test_null_treatment(self):
         self.validate_all(
             r"SELECT FIRST_VALUE(TABLE1.COLUMN1) OVER (PARTITION BY RANDOM_COLUMN1, RANDOM_COLUMN2 ROWS BETWEEN UNBOUNDED PRECEDING AND UNBOUNDED FOLLOWING) AS MY_ALIAS FROM TABLE1",
