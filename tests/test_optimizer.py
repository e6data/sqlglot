import unittest
from concurrent.futures import ProcessPoolExecutor, as_completed
from functools import partial
from unittest.mock import patch

import duckdb
from pandas.testing import assert_frame_equal

import sqlglot
from sqlglot import exp, optimizer, parse_one
from sqlglot.errors import OptimizeError, SchemaError
from sqlglot.optimizer.annotate_types import annotate_types
from sqlglot.optimizer.normalize import normalization_distance
from sqlglot.optimizer.scope import build_scope, traverse_scope, walk_in_scope
from sqlglot.schema import MappingSchema
from tests.helpers import (
    TPCDS_SCHEMA,
    TPCH_SCHEMA,
    assert_logger_contains,
    load_sql_fixture_pairs,
    load_sql_fixtures,
    string_to_bool,
)


def parse_and_optimize(func, sql, read_dialect, **kwargs):
    return func(parse_one(sql, read=read_dialect), **kwargs)


def qualify_columns(expression, validate_qualify_columns=True, **kwargs):
    expression = optimizer.qualify.qualify(
        expression,
        infer_schema=True,
        validate_qualify_columns=validate_qualify_columns,
        identify=False,
        **kwargs,
    )
    return expression


def pushdown_projections(expression, **kwargs):
    expression = optimizer.qualify_tables.qualify_tables(expression)
    expression = optimizer.qualify_columns.qualify_columns(expression, infer_schema=True, **kwargs)
    expression = optimizer.pushdown_projections.pushdown_projections(expression, **kwargs)
    return expression


def normalize(expression, **kwargs):
    expression = optimizer.normalize.normalize(expression, dnf=False)
    return optimizer.simplify.simplify(expression)


def simplify(expression, **kwargs):
    return optimizer.simplify.simplify(
        expression, constant_propagation=True, coalesce_simplification=True, **kwargs
    )


def annotate_functions(expression, **kwargs):
    dialect = kwargs.get("dialect")
    schema = kwargs.get("schema")

    annotated = annotate_types(expression, dialect=dialect, schema=schema)

    return annotated.expressions[0]


class TestOptimizer(unittest.TestCase):
    maxDiff = None

    @classmethod
    def setUpClass(cls):
        sqlglot.schema = MappingSchema()
        cls.conn = duckdb.connect()
        cls.conn.execute(
            """
        CREATE TABLE x (a INT, b INT);
        CREATE TABLE y (b INT, c INT);
        CREATE TABLE z (b INT, c INT);
        CREATE TABLE w (d TEXT, e TEXT);

        INSERT INTO x VALUES (1, 1);
        INSERT INTO x VALUES (2, 2);
        INSERT INTO x VALUES (2, 2);
        INSERT INTO x VALUES (3, 3);
        INSERT INTO x VALUES (null, null);

        INSERT INTO y VALUES (2, 2);
        INSERT INTO y VALUES (2, 2);
        INSERT INTO y VALUES (3, 3);
        INSERT INTO y VALUES (4, 4);
        INSERT INTO y VALUES (null, null);

        INSERT INTO y VALUES (3, 3);
        INSERT INTO y VALUES (3, 3);
        INSERT INTO y VALUES (4, 4);
        INSERT INTO y VALUES (5, 5);
        INSERT INTO y VALUES (null, null);

        INSERT INTO w VALUES ('a', 'b');
        """
        )

    def setUp(self):
        self.schema = {
            "x": {
                "a": "INT",
                "b": "INT",
            },
            "y": {
                "b": "INT",
                "c": "INT",
            },
            "z": {
                "b": "INT",
                "c": "INT",
            },
            "w": {
                "d": "TEXT",
                "e": "TEXT",
            },
            "temporal": {
                "d": "DATE",
                "t": "DATETIME",
            },
            "structs": {
                "one": "STRUCT<a_1 INT, b_1 VARCHAR>",
                "nested_0": "STRUCT<a_1 INT, nested_1 STRUCT<a_2 INT, nested_2 STRUCT<a_3 INT>>>",
                "quoted": 'STRUCT<"foo bar" INT>',
            },
        }

    def check_file(
        self,
        file,
        func,
        pretty=False,
        execute=False,
        only=None,
        **kwargs,
    ):
        with ProcessPoolExecutor() as pool:
            results = {}

            for i, (meta, sql, expected) in enumerate(
                load_sql_fixture_pairs(f"optimizer/{file}.sql"), start=1
            ):
                title = meta.get("title") or f"{i}, {sql}"
                if only and title != only:
                    continue
                dialect = meta.get("dialect")
                leave_tables_isolated = meta.get("leave_tables_isolated")
                validate_qualify_columns = meta.get("validate_qualify_columns")

                func_kwargs = {**kwargs}
                if leave_tables_isolated is not None:
                    func_kwargs["leave_tables_isolated"] = string_to_bool(leave_tables_isolated)

                if validate_qualify_columns is not None:
                    func_kwargs["validate_qualify_columns"] = string_to_bool(
                        validate_qualify_columns
                    )

                if dialect:
                    func_kwargs["dialect"] = dialect

                future = pool.submit(parse_and_optimize, func, sql, dialect, **func_kwargs)
                results[future] = (
                    sql,
                    title,
                    expected,
                    dialect,
                    execute if meta.get("execute") is None else False,
                )

        for future in as_completed(results):
            sql, title, expected, dialect, execute = results[future]

            with self.subTest(title):
                optimized = future.result()
                actual = optimized.sql(pretty=pretty, dialect=dialect)
                self.assertEqual(
                    expected,
                    actual,
                )
                for expression in optimized.walk():
                    for arg_key, arg in expression.args.items():
                        if isinstance(arg, exp.Expression):
                            self.assertEqual(arg_key, arg.arg_key)
                            self.assertIs(arg.parent, expression)

                if string_to_bool(execute):
                    with self.subTest(f"(execute) {title}"):
                        df1 = self.conn.execute(
                            sqlglot.transpile(sql, read=dialect, write="duckdb")[0]
                        ).df()
                        df2 = self.conn.execute(optimized.sql(dialect="duckdb")).df()
                        assert_frame_equal(df1, df2)

    @patch("sqlglot.generator.logger")
    def test_optimize(self, logger):
        self.assertEqual(optimizer.optimize("x = 1 + 1", identify=None).sql(), "x = 2")

        schema = {
            "x": {"a": "INT", "b": "INT"},
            "y": {"b": "INT", "c": "INT"},
            "z": {"a": "INT", "c": "INT"},
            "u": {"f": "INT", "g": "INT", "h": "TEXT"},
        }

        self.check_file(
            "optimizer",
            optimizer.optimize,
            infer_schema=True,
            pretty=True,
            execute=True,
            schema=schema,
        )

    def test_isolate_table_selects(self):
        self.check_file(
            "isolate_table_selects",
            optimizer.isolate_table_selects.isolate_table_selects,
            schema=self.schema,
        )

    def test_qualify_tables(self):
        self.assertEqual(
            optimizer.qualify_tables.qualify_tables(
                parse_one(
                    "WITH cte AS (SELECT * FROM t) SELECT * FROM cte PIVOT(SUM(c) FOR v IN ('x', 'y'))"
                ),
                db="db",
                catalog="catalog",
            ).sql(),
            "WITH cte AS (SELECT * FROM catalog.db.t AS t) SELECT * FROM cte AS cte PIVOT(SUM(c) FOR v IN ('x', 'y')) AS _q_0",
        )

        self.assertEqual(
            optimizer.qualify_tables.qualify_tables(
                parse_one(
                    "WITH cte AS (SELECT * FROM t) SELECT * FROM cte PIVOT(SUM(c) FOR v IN ('x', 'y')) AS pivot_alias"
                ),
                db="db",
                catalog="catalog",
            ).sql(),
            "WITH cte AS (SELECT * FROM catalog.db.t AS t) SELECT * FROM cte AS cte PIVOT(SUM(c) FOR v IN ('x', 'y')) AS pivot_alias",
        )

        self.assertEqual(
            optimizer.qualify_tables.qualify_tables(
                parse_one("select a from b"), catalog="catalog"
            ).sql(),
            "SELECT a FROM b AS b",
        )

        self.assertEqual(
            optimizer.qualify_tables.qualify_tables(parse_one("select a from b"), db='"DB"').sql(),
            'SELECT a FROM "DB".b AS b',
        )

        self.check_file(
            "qualify_tables",
            optimizer.qualify_tables.qualify_tables,
            db="db",
            catalog="c",
        )

    def test_normalize(self):
        self.assertEqual(
            optimizer.normalize.normalize(
                parse_one("x AND (y OR z)"),
                dnf=True,
            ).sql(),
            "(x AND y) OR (x AND z)",
        )

        self.assertEqual(
            optimizer.normalize.normalize(
                parse_one("x AND (y OR z)"),
            ).sql(),
            "x AND (y OR z)",
        )

        self.check_file("normalize", normalize)

    @patch("sqlglot.generator.logger")
    def test_qualify_columns(self, logger):
        self.assertEqual(
            optimizer.qualify.qualify(
                parse_one(
                    """
                    SELECT Teams.Name, count(*)
                    FROM raw.TeamMemberships as TeamMemberships
                    join raw.Teams
                        on Teams.Id = TeamMemberships.TeamId
                    GROUP BY 1
                    """,
                    read="bigquery",
                ),
                schema={
                    "raw": {
                        "TeamMemberships": {
                            "Id": "INTEGER",
                            "UserId": "INTEGER",
                            "TeamId": "INTEGER",
                        },
                        "Teams": {
                            "Id": "INTEGER",
                            "Name": "STRING",
                        },
                    }
                },
                dialect="bigquery",
            ).sql(dialect="bigquery"),
            "SELECT `teams`.`name` AS `name`, count(*) AS `_col_1` FROM `raw`.`TeamMemberships` AS `teammemberships` JOIN `raw`.`Teams` AS `teams` ON `teams`.`id` = `teammemberships`.`teamid` GROUP BY `teams`.`name`",
        )
        self.assertEqual(
            optimizer.qualify.qualify(
                parse_one(
                    "SELECT `my_db.my_table`.`my_column` FROM `my_db.my_table`",
                    read="bigquery",
                ),
                dialect="bigquery",
            ).sql(dialect="bigquery"),
            "SELECT `my_table`.`my_column` AS `my_column` FROM `my_db.my_table` AS `my_table`",
        )

        self.assertEqual(
            optimizer.qualify_columns.qualify_columns(
                parse_one(
                    "WITH RECURSIVE t AS (SELECT 1 AS x UNION ALL SELECT x + 1 FROM t AS child WHERE x < 10) SELECT * FROM t"
                ),
                schema={},
                infer_schema=False,
            ).sql(),
            "WITH RECURSIVE t AS (SELECT 1 AS x UNION ALL SELECT child.x + 1 AS _col_0 FROM t AS child WHERE child.x < 10) SELECT t.x AS x FROM t",
        )

        self.assertEqual(
            optimizer.qualify_columns.qualify_columns(
                parse_one("WITH x AS (SELECT a FROM db.y) SELECT * FROM db.x"),
                schema={"db": {"x": {"z": "int"}, "y": {"a": "int"}}},
                expand_stars=False,
            ).sql(),
            "WITH x AS (SELECT y.a AS a FROM db.y) SELECT * FROM db.x",
        )

        self.assertEqual(
            optimizer.qualify_columns.qualify_columns(
                parse_one("WITH x AS (SELECT a FROM db.y) SELECT z FROM db.x"),
                schema={"db": {"x": {"z": "int"}, "y": {"a": "int"}}},
                infer_schema=False,
            ).sql(),
            "WITH x AS (SELECT y.a AS a FROM db.y) SELECT x.z AS z FROM db.x",
        )

        self.assertEqual(
            optimizer.qualify_columns.qualify_columns(
                parse_one("select y from x"),
                schema={},
                infer_schema=False,
            ).sql(),
            "SELECT y AS y FROM x",
        )

        self.assertEqual(
            optimizer.qualify.qualify(
                parse_one(
                    "WITH X AS (SELECT Y.A FROM DB.y CROSS JOIN a.b.INFORMATION_SCHEMA.COLUMNS) SELECT `A` FROM X",
                    read="bigquery",
                ),
                dialect="bigquery",
            ).sql(),
            'WITH "x" AS (SELECT "y"."a" AS "a" FROM "DB"."y" AS "y" CROSS JOIN "a"."b"."INFORMATION_SCHEMA.COLUMNS" AS "columns") SELECT "x"."a" AS "a" FROM "x" AS "x"',
        )

        self.assertEqual(
            optimizer.qualify.qualify(
                parse_one(
                    "CREATE FUNCTION udfs.`myTest`(`x` FLOAT64) AS (1)",
                    read="bigquery",
                ),
                dialect="bigquery",
            ).sql(dialect="bigquery"),
            "CREATE FUNCTION `udfs`.`myTest`(`x` FLOAT64) AS (1)",
        )

        self.assertEqual(
            optimizer.qualify.qualify(
                parse_one("SELECT `bar_bazfoo_$id` FROM test", read="spark"),
                schema={"test": {"bar_bazFoo_$id": "BIGINT"}},
                dialect="spark",
            ).sql(dialect="spark"),
            "SELECT `test`.`bar_bazfoo_$id` AS `bar_bazfoo_$id` FROM `test` AS `test`",
        )

        qualified = optimizer.qualify.qualify(
            parse_one("WITH t AS (SELECT 1 AS c) (SELECT c FROM t)")
        )
        self.assertIs(qualified.selects[0].parent, qualified.this)
        self.assertEqual(
            qualified.sql(),
            'WITH "t" AS (SELECT 1 AS "c") (SELECT "t"."c" AS "c" FROM "t" AS "t")',
        )

        # can't coalesce USING columns because they don't exist in every already-joined table
        self.assertEqual(
            optimizer.qualify_columns.qualify_columns(
                parse_one(
                    "SELECT id, dt, v FROM (SELECT t1.id, t1.dt, sum(coalesce(t2.v, 0)) AS v FROM t1 AS t1 LEFT JOIN lkp AS lkp USING (id) LEFT JOIN t2 AS t2 USING (other_id, dt, common) WHERE t1.id > 10 GROUP BY 1, 2) AS _q_0",
                    dialect="bigquery",
                ),
                schema=MappingSchema(
                    schema={
                        "t1": {"id": "int64", "dt": "date", "common": "int64"},
                        "lkp": {"id": "int64", "other_id": "int64", "common": "int64"},
                        "t2": {
                            "other_id": "int64",
                            "dt": "date",
                            "v": "int64",
                            "common": "int64",
                        },
                    },
                    dialect="bigquery",
                ),
            ).sql(dialect="bigquery"),
            "SELECT _q_0.id AS id, _q_0.dt AS dt, _q_0.v AS v FROM (SELECT t1.id AS id, t1.dt AS dt, sum(coalesce(t2.v, 0)) AS v FROM t1 AS t1 LEFT JOIN lkp AS lkp ON t1.id = lkp.id LEFT JOIN t2 AS t2 ON lkp.other_id = t2.other_id AND t1.dt = t2.dt AND COALESCE(t1.common, lkp.common) = t2.common WHERE t1.id > 10 GROUP BY t1.id, t1.dt) AS _q_0",
        )

        # Detection of correlation where columns are referenced in derived tables nested within subqueries
        self.assertEqual(
            optimizer.qualify.qualify(
                parse_one(
                    "SELECT a.g FROM a WHERE a.e < (SELECT MAX(u) FROM (SELECT SUM(c.b) AS u FROM c WHERE  c.d = f GROUP BY c.e) w)"
                ),
                schema={
                    "a": {"g": "INT", "e": "INT", "f": "INT"},
                    "c": {"d": "INT", "e": "INT", "b": "INT"},
                },
                quote_identifiers=False,
            ).sql(),
            "SELECT a.g AS g FROM a AS a WHERE a.e < (SELECT MAX(w.u) AS _col_0 FROM (SELECT SUM(c.b) AS u FROM c AS c WHERE c.d = a.f GROUP BY c.e) AS w)",
        )

        # Detection of correlation where columns are referenced in derived tables nested within lateral joins
        self.assertEqual(
            optimizer.qualify.qualify(
                parse_one(
                    "SELECT u.user_id, l.log_date FROM users AS u CROSS JOIN LATERAL (SELECT l1.log_date FROM (SELECT l.log_date FROM logs AS l WHERE l.user_id = u.user_id AND l.log_date <= 100 ORDER BY l.log_date LIMIT 1) AS l1) AS l",
                    dialect="postgres",
                ),
                schema={
                    "users": {"user_id": "text", "log_date": "date"},
                    "logs": {"user_id": "text", "log_date": "date"},
                },
                quote_identifiers=False,
            ).sql("postgres"),
            "SELECT u.user_id AS user_id, l.log_date AS log_date FROM users AS u CROSS JOIN LATERAL (SELECT l1.log_date AS log_date FROM (SELECT l.log_date AS log_date FROM logs AS l WHERE l.user_id = u.user_id AND l.log_date <= 100 ORDER BY l.log_date LIMIT 1) AS l1) AS l",
        )

        self.assertEqual(
            optimizer.qualify.qualify(
                parse_one(
                    "SELECT A.b_id FROM A JOIN B ON A.b_id=B.b_id JOIN C USING(c_id)",
                    dialect="postgres",
                ),
                schema={
                    "A": {"b_id": "int"},
                    "B": {"b_id": "int", "c_id": "int"},
                    "C": {"c_id": "int"},
                },
                quote_identifiers=False,
            ).sql("postgres"),
            "SELECT a.b_id AS b_id FROM a AS a JOIN b AS b ON a.b_id = b.b_id JOIN c AS c ON b.c_id = c.c_id",
        )
        self.assertEqual(
            optimizer.qualify.qualify(
                parse_one(
                    "SELECT A.b_id FROM A JOIN B ON A.b_id=B.b_id JOIN C ON B.b_id = C.b_id JOIN D USING(d_id)",
                    dialect="postgres",
                ),
                schema={
                    "A": {"b_id": "int"},
                    "B": {"b_id": "int", "d_id": "int"},
                    "C": {"b_id": "int"},
                    "D": {"d_id": "int"},
                },
                quote_identifiers=False,
            ).sql("postgres"),
            "SELECT a.b_id AS b_id FROM a AS a JOIN b AS b ON a.b_id = b.b_id JOIN c AS c ON b.b_id = c.b_id JOIN d AS d ON b.d_id = d.d_id",
        )

        self.check_file(
            "qualify_columns",
            qualify_columns,
            execute=True,
            schema=self.schema,
        )
        self.check_file("qualify_columns_ddl", qualify_columns, schema=self.schema)

    def test_qualify_columns__with_invisible(self):
        schema = MappingSchema(self.schema, {"x": {"a"}, "y": {"b"}, "z": {"b"}})
        self.check_file("qualify_columns__with_invisible", qualify_columns, schema=schema)

    def test_pushdown_cte_alias_columns(self):
        self.check_file(
            "pushdown_cte_alias_columns",
            optimizer.qualify_columns.pushdown_cte_alias_columns,
        )

    def test_qualify_columns__invalid(self):
        for sql in load_sql_fixtures("optimizer/qualify_columns__invalid.sql"):
            with self.subTest(sql):
                with self.assertRaises((OptimizeError, SchemaError)):
                    expression = optimizer.qualify_columns.qualify_columns(
                        parse_one(sql), schema=self.schema
                    )
                    optimizer.qualify_columns.validate_qualify_columns(expression)

    def test_normalize_identifiers(self):
        self.check_file(
            "normalize_identifiers",
            optimizer.normalize_identifiers.normalize_identifiers,
        )

        self.assertEqual(optimizer.normalize_identifiers.normalize_identifiers("a%").sql(), '"a%"')

    def test_quote_identifiers(self):
        self.check_file(
            "quote_identifiers",
            optimizer.qualify_columns.quote_identifiers,
        )

    def test_pushdown_projection(self):
        self.check_file("pushdown_projections", pushdown_projections, schema=self.schema)

    def test_simplify(self):
        self.check_file("simplify", simplify)

        # Stress test with huge union query
        union_sql = "SELECT 1 UNION ALL " * 1000 + "SELECT 1"
        expression = parse_one(union_sql)
        self.assertEqual(simplify(expression).sql(), union_sql)

        # Ensure simplify mutates the AST properly
        expression = parse_one("SELECT 1 + 2")
        simplify(expression.selects[0])
        self.assertEqual(expression.sql(), "SELECT 3")

        expression = parse_one("SELECT a, c, b FROM table1 WHERE 1 = 1")
        self.assertEqual(simplify(simplify(expression.find(exp.Where))).sql(), "WHERE TRUE")

        expression = parse_one("TRUE AND TRUE AND TRUE")
        self.assertEqual(exp.true(), optimizer.simplify.simplify(expression))
        self.assertEqual(exp.true(), optimizer.simplify.simplify(expression.this))

        # CONCAT in (e.g.) Presto is parsed as Concat instead of SafeConcat which is the default type
        # This test checks that simplify_concat preserves the corresponding expression types.
        concat = parse_one("CONCAT('a', x, 'b', 'c')", read="presto")
        simplified_concat = optimizer.simplify.simplify(concat)

        safe_concat = parse_one("CONCAT('a', x, 'b', 'c')")
        simplified_safe_concat = optimizer.simplify.simplify(safe_concat)

        self.assertEqual(simplified_concat.args["safe"], False)
        self.assertEqual(simplified_safe_concat.args["safe"], True)

        self.assertEqual("CONCAT('a', x, 'bc')", simplified_concat.sql(dialect="presto"))
        self.assertEqual("CONCAT('a', x, 'bc')", simplified_safe_concat.sql())

        anon_unquoted_str = parse_one("anonymous(x, y)")
        self.assertEqual(optimizer.simplify.gen(anon_unquoted_str), "ANONYMOUS(x,y)")

        query = parse_one("SELECT x FROM t")
        self.assertEqual(optimizer.simplify.gen(query), optimizer.simplify.gen(query.copy()))

        anon_unquoted_identifier = exp.Anonymous(
            this=exp.to_identifier("anonymous"),
            expressions=[exp.column("x"), exp.column("y")],
        )
        self.assertEqual(optimizer.simplify.gen(anon_unquoted_identifier), "ANONYMOUS(x,y)")

        anon_quoted = parse_one('"anonymous"(x, y)')
        self.assertEqual(optimizer.simplify.gen(anon_quoted), '"anonymous"(x,y)')

        with self.assertRaises(ValueError) as e:
            anon_invalid = exp.Anonymous(this=5)
            optimizer.simplify.gen(anon_invalid)

        self.assertIn(
            "Anonymous.this expects a str or an Identifier, got 'int'.",
            str(e.exception),
        )

        sql = parse_one(
            """
        WITH cte AS (select 1 union select 2), cte2 AS (
            SELECT ROW() OVER (PARTITION BY y) FROM (
                (select 1) limit 10
            )
        )
        SELECT
          *,
          a + 1,
          a div 1,
          filter("B", (x, y) -> x + y)
          FROM (z AS z CROSS JOIN z) AS f(a) LEFT JOIN a.b.c.d.e.f.g USING(n) ORDER BY 1
        """
        )
        self.assertEqual(
            optimizer.simplify.gen(sql),
            """
SELECT :with,WITH :expressions,CTE :this,UNION :this,SELECT :expressions,1,:expression,SELECT :expressions,2,:distinct,True,:alias, AS cte,CTE :this,SELECT :expressions,WINDOW :this,ROW(),:partition_by,y,:over,OVER,:from,FROM ((SELECT :expressions,1):limit,LIMIT :expression,10),:alias, AS cte2,:expressions,STAR,a + 1,a DIV 1,FILTER("B",LAMBDA :this,x + y,:expressions,x,y),:from,FROM (z AS z:joins,JOIN :this,z,:kind,CROSS) AS f(a),:joins,JOIN :this,a.b.c.d.e.f.g,:side,LEFT,:using,n,:order,ORDER :expressions,ORDERED :this,1,:nulls_first,True
""".strip(),
        )
        self.assertEqual(
            optimizer.simplify.gen(parse_one("select item_id /* description */"), comments=True),
            "SELECT :expressions,item_id /* description */",
        )

    def test_unnest_subqueries(self):
        self.check_file("unnest_subqueries", optimizer.unnest_subqueries.unnest_subqueries)

    def test_pushdown_predicates(self):
        self.check_file("pushdown_predicates", optimizer.pushdown_predicates.pushdown_predicates)

    def test_expand_alias_refs(self):
        # check negative integer literal as group by column
        self.assertEqual(
            optimizer.optimize("SELECT -99 AS e GROUP BY e").sql(),
            'SELECT -99 AS "e" GROUP BY 1',
        )

        # check order of lateral expansion with no schema
        self.assertEqual(
            optimizer.optimize("SELECT a + 1 AS d, d + 1 AS e FROM x WHERE e > 1 GROUP BY e").sql(),
            'SELECT "x"."a" + 1 AS "d", "x"."a" + 1 + 1 AS "e" FROM "x" AS "x" WHERE ("x"."a" + 2) > 1 GROUP BY "x"."a" + 1 + 1',
        )

        unused_schema = {"l": {"c": "int"}}
        self.assertEqual(
            optimizer.qualify_columns.qualify_columns(
                parse_one("SELECT CAST(x AS INT) AS y FROM z AS z"),
                schema=unused_schema,
                infer_schema=False,
            ).sql(),
            "SELECT CAST(x AS INT) AS y FROM z AS z",
        )

        # BigQuery expands overlapping alias only for GROUP BY + HAVING
        sql = "WITH data AS (SELECT 1 AS id, 2 AS my_id, 'a' AS name, 'b' AS full_name) SELECT id AS my_id, CONCAT(id, name) AS full_name FROM data WHERE my_id = 1 GROUP BY my_id, full_name HAVING my_id = 1"
        self.assertEqual(
            optimizer.qualify_columns.qualify_columns(
                parse_one(sql, dialect="bigquery"),
                schema=MappingSchema(schema=unused_schema, dialect="bigquery"),
            ).sql(),
            "WITH data AS (SELECT 1 AS id, 2 AS my_id, 'a' AS name, 'b' AS full_name) SELECT data.id AS my_id, CONCAT(data.id, data.name) AS full_name FROM data WHERE data.my_id = 1 GROUP BY data.id, CONCAT(data.id, data.name) HAVING data.id = 1",
        )

        # Clickhouse expands overlapping alias across the entire query
        self.assertEqual(
            optimizer.qualify_columns.qualify_columns(
                parse_one(sql, dialect="clickhouse"),
                schema=MappingSchema(schema=unused_schema, dialect="clickhouse"),
            ).sql(),
            "WITH data AS (SELECT 1 AS id, 2 AS my_id, 'a' AS name, 'b' AS full_name) SELECT data.id AS my_id, CONCAT(data.id, data.name) AS full_name FROM data WHERE data.id = 1 GROUP BY data.id, CONCAT(data.id, data.name) HAVING data.id = 1",
        )

        # Edge case: BigQuery shouldn't expand aliases in complex expressions
        sql = "WITH data AS (SELECT 1 AS id) SELECT FUNC(id) AS id FROM data GROUP BY FUNC(id)"
        self.assertEqual(
            optimizer.qualify_columns.qualify_columns(
                parse_one(sql, dialect="bigquery"),
                schema=MappingSchema(schema=unused_schema, dialect="bigquery"),
            ).sql(),
            "WITH data AS (SELECT 1 AS id) SELECT FUNC(data.id) AS id FROM data GROUP BY FUNC(data.id)",
        )

        sql = "SELECT x.a, max(x.b) as x FROM x AS x GROUP BY 1 HAVING x > 1"
        self.assertEqual(
            optimizer.qualify_columns.qualify_columns(
                parse_one(sql, dialect="bigquery"),
                schema=MappingSchema(schema=unused_schema, dialect="bigquery"),
            ).sql(),
            "SELECT x.a AS a, MAX(x.b) AS x FROM x AS x GROUP BY 1 HAVING x > 1",
        )

    def test_optimize_joins(self):
        self.check_file(
            "optimize_joins",
            optimizer.optimize_joins.optimize_joins,
        )

    def test_eliminate_joins(self):
        self.check_file(
            "eliminate_joins",
            optimizer.eliminate_joins.eliminate_joins,
            pretty=True,
        )

    def test_eliminate_ctes(self):
        self.check_file(
            "eliminate_ctes",
            optimizer.eliminate_ctes.eliminate_ctes,
            pretty=True,
        )

    @patch("sqlglot.generator.logger")
    def test_merge_subqueries(self, logger):
        optimize = partial(
            optimizer.optimize,
            rules=[
                optimizer.qualify_tables.qualify_tables,
                optimizer.qualify_columns.qualify_columns,
                optimizer.merge_subqueries.merge_subqueries,
            ],
        )

        self.check_file("merge_subqueries", optimize, execute=True, schema=self.schema)

    def test_eliminate_subqueries(self):
        self.check_file("eliminate_subqueries", optimizer.eliminate_subqueries.eliminate_subqueries)

    def test_canonicalize(self):
        optimize = partial(
            optimizer.optimize,
            rules=[
                optimizer.qualify.qualify,
                optimizer.qualify_columns.quote_identifiers,
                annotate_types,
                optimizer.canonicalize.canonicalize,
            ],
        )
        self.check_file("canonicalize", optimize, schema=self.schema)

    def test_tpch(self):
        self.check_file("tpc-h/tpc-h", optimizer.optimize, schema=TPCH_SCHEMA, pretty=True)

    def test_tpcds(self):
        self.check_file("tpc-ds/tpc-ds", optimizer.optimize, schema=TPCDS_SCHEMA, pretty=True)

    def test_file_schema(self):
        expression = parse_one(
            """
            SELECT *
            FROM READ_CSV('tests/fixtures/optimizer/tpc-h/nation.csv.gz', 'delimiter', '|')
            """
        )
        self.assertEqual(
            """
SELECT
  "_q_0"."n_nationkey" AS "n_nationkey",
  "_q_0"."n_name" AS "n_name",
  "_q_0"."n_regionkey" AS "n_regionkey",
  "_q_0"."n_comment" AS "n_comment"
FROM READ_CSV('tests/fixtures/optimizer/tpc-h/nation.csv.gz', 'delimiter', '|') AS "_q_0"
""".strip(),
            optimizer.optimize(expression, infer_csv_schemas=True).sql(pretty=True),
        )

    def test_scope(self):
        ast = parse_one("SELECT IF(a IN UNNEST(b), 1, 0) AS c FROM t", dialect="bigquery")
        self.assertEqual(build_scope(ast).columns, [exp.column("a"), exp.column("b")])

        many_unions = parse_one(" UNION ALL ".join(["SELECT x FROM t"] * 10000))
        scopes_using_traverse = list(build_scope(many_unions).traverse())
        scopes_using_traverse_scope = traverse_scope(many_unions)
        self.assertEqual(len(scopes_using_traverse), len(scopes_using_traverse_scope))
        assert all(
            x.expression is y.expression
            for x, y in zip(scopes_using_traverse, scopes_using_traverse_scope)
        )

        sql = """
        WITH q AS (
          SELECT x.b FROM x
        ), r AS (
          SELECT y.b FROM y
        ), z as (
          SELECT cola, colb FROM (VALUES(1, 'test')) AS tab(cola, colb)
        )
        SELECT
          r.b,
          s.b
        FROM r
        JOIN (
          SELECT y.c AS b FROM y
        ) s
        ON s.b = r.b
        WHERE s.b > (SELECT MAX(x.a) FROM x WHERE x.b = s.b)
        """
        expression = parse_one(sql)
        for scopes in (
            traverse_scope(expression),
            list(build_scope(expression).traverse()),
        ):
            self.assertEqual(len(scopes), 7)
            self.assertEqual(scopes[0].expression.sql(), "SELECT x.b FROM x")
            self.assertEqual(scopes[1].expression.sql(), "SELECT y.b FROM y")
            self.assertEqual(scopes[2].expression.sql(), "(VALUES (1, 'test')) AS tab(cola, colb)")
            self.assertEqual(
                scopes[3].expression.sql(),
                "SELECT cola, colb FROM (VALUES (1, 'test')) AS tab(cola, colb)",
            )
            self.assertEqual(scopes[4].expression.sql(), "SELECT y.c AS b FROM y")
            self.assertEqual(scopes[5].expression.sql(), "SELECT MAX(x.a) FROM x WHERE x.b = s.b")
            self.assertEqual(scopes[6].expression.sql(), parse_one(sql).sql())

            self.assertEqual(set(scopes[6].sources), {"q", "z", "r", "s"})
            self.assertEqual(len(scopes[6].columns), 6)
            self.assertEqual({c.table for c in scopes[6].columns}, {"r", "s"})
            self.assertEqual(scopes[6].source_columns("q"), [])
            self.assertEqual(len(scopes[6].source_columns("r")), 2)
            self.assertEqual({c.table for c in scopes[6].source_columns("r")}, {"r"})

            self.assertEqual({c.sql() for c in scopes[-1].find_all(exp.Column)}, {"r.b", "s.b"})
            self.assertEqual(scopes[-1].find(exp.Column).sql(), "r.b")
            self.assertEqual({c.sql() for c in scopes[0].find_all(exp.Column)}, {"x.b"})

        # Check that we can walk in scope from an arbitrary node
        self.assertEqual(
            {
                node.sql()
                for node in walk_in_scope(expression.find(exp.Where))
                if isinstance(node, exp.Column)
            },
            {"s.b"},
        )

        # Check that parentheses don't introduce a new scope unless an alias is attached
        sql = "SELECT * FROM (((SELECT * FROM (t1 JOIN t2) AS t3) JOIN (SELECT * FROM t4)))"
        expression = parse_one(sql)
        for scopes in (
            traverse_scope(expression),
            list(build_scope(expression).traverse()),
        ):
            self.assertEqual(len(scopes), 4)

            self.assertEqual(scopes[0].expression.sql(), "t1, t2")
            self.assertEqual(set(scopes[0].sources), {"t1", "t2"})

            self.assertEqual(scopes[1].expression.sql(), "SELECT * FROM (t1, t2) AS t3")
            self.assertEqual(set(scopes[1].sources), {"t3"})

            self.assertEqual(scopes[2].expression.sql(), "SELECT * FROM t4")
            self.assertEqual(set(scopes[2].sources), {"t4"})

            self.assertEqual(
                scopes[3].expression.sql(),
                "SELECT * FROM (((SELECT * FROM (t1, t2) AS t3), (SELECT * FROM t4)))",
            )
            self.assertEqual(set(scopes[3].sources), {""})

        inner_query = "SELECT bar FROM baz"
        for udtf in (f"UNNEST(({inner_query}))", f"LATERAL ({inner_query})"):
            sql = f"SELECT a FROM foo CROSS JOIN {udtf}"
            expression = parse_one(sql)

            for scopes in (
                traverse_scope(expression),
                list(build_scope(expression).traverse()),
            ):
                self.assertEqual(len(scopes), 3)

                self.assertEqual(scopes[0].expression.sql(), inner_query)
                self.assertEqual(set(scopes[0].sources), {"baz"})

                self.assertEqual(scopes[1].expression.sql(), udtf)
                self.assertEqual(set(scopes[1].sources), {"", "foo"})  # foo is a lateral source

                self.assertEqual(scopes[2].expression.sql(), f"SELECT a FROM foo CROSS JOIN {udtf}")
                self.assertEqual(set(scopes[2].sources), {"", "foo"})

        # Check DML statement scopes
        sql = (
            "UPDATE customers SET total_spent = (SELECT 1 FROM t1) WHERE EXISTS (SELECT 1 FROM t2)"
        )
        self.assertEqual(len(traverse_scope(parse_one(sql))), 3)

        sql = "UPDATE tbl1 SET col = 1 WHERE EXISTS (SELECT 1 FROM tbl2 WHERE tbl1.id = tbl2.id)"
        self.assertEqual(len(traverse_scope(parse_one(sql))), 1)

        sql = "UPDATE tbl1 SET col = 0"
        self.assertEqual(len(traverse_scope(parse_one(sql))), 0)

        sql = "SELECT * FROM t LEFT JOIN UNNEST(a) AS a1 LEFT JOIN UNNEST(a1.a) AS a2"
        scope = build_scope(parse_one(sql, read="bigquery"))
        self.assertEqual(set(scope.selected_sources), {"t", "a1", "a2"})

    @patch("sqlglot.optimizer.scope.logger")
    def test_scope_warning(self, logger):
        self.assertEqual(len(traverse_scope(parse_one("WITH q AS (@y) SELECT * FROM q"))), 1)
        assert_logger_contains(
            "Cannot traverse scope %s with type '%s'",
            logger,
            level="warning",
        )

    def test_annotate_types(self):
        for i, (meta, sql, expected) in enumerate(
            load_sql_fixture_pairs("optimizer/annotate_types.sql"), start=1
        ):
            title = meta.get("title") or f"{i}, {sql}"
            dialect = meta.get("dialect")
            result = parse_and_optimize(annotate_types, sql, dialect, dialect=dialect)

            with self.subTest(title):
                self.assertEqual(result.type.sql(), exp.DataType.build(expected).sql())

    def test_annotate_funcs(self):
        test_schema = {
            "tbl": {
                "bin_col": "BINARY",
                "str_col": "STRING",
                "bignum_col": "BIGNUMERIC",
                "date_col": "DATE",
                "timestamp_col": "TIMESTAMP",
                "double_col": "DOUBLE",
                "bigint_col": "BIGINT",
                "bool_col": "BOOLEAN",
                "bytes_col": "BYTES",
                "interval_col": "INTERVAL",
                "array_col": "ARRAY<STRING>",
            }
        }

        for i, (meta, sql, expected) in enumerate(
            load_sql_fixture_pairs("optimizer/annotate_functions.sql"), start=1
        ):
            title = meta.get("title") or f"{i}, {sql}"
            dialect = meta.get("dialect") or ""
            sql = f"SELECT {sql} FROM tbl"

            for dialect in dialect.split(", "):
                result = parse_and_optimize(
                    annotate_functions,
                    sql,
                    dialect,
                    schema=test_schema,
                    dialect=dialect,
                )

                with self.subTest(title):
                    self.assertEqual(
                        result.type.sql(dialect),
<<<<<<< HEAD
                        exp.DataType.build(expected).sql(dialect),
=======
                        exp.DataType.build(expected, dialect=dialect).sql(dialect),
>>>>>>> cb9338ad
                    )

    def test_cast_type_annotation(self):
        expression = annotate_types(parse_one("CAST('2020-01-01' AS TIMESTAMPTZ(9))"))
        self.assertEqual(expression.type.this, exp.DataType.Type.TIMESTAMPTZ)
        self.assertEqual(expression.this.type.this, exp.DataType.Type.VARCHAR)
        self.assertEqual(expression.args["to"].type.this, exp.DataType.Type.TIMESTAMPTZ)
        self.assertEqual(expression.args["to"].expressions[0].this.type.this, exp.DataType.Type.INT)

        expression = annotate_types(parse_one("ARRAY(1)::ARRAY<INT>"))
        self.assertEqual(expression.type, parse_one("ARRAY<INT>", into=exp.DataType))

        expression = annotate_types(parse_one("CAST(x AS INTERVAL)"))
        self.assertEqual(expression.type.this, exp.DataType.Type.INTERVAL)
        self.assertEqual(expression.this.type.this, exp.DataType.Type.UNKNOWN)
        self.assertEqual(expression.args["to"].type.this, exp.DataType.Type.INTERVAL)

    def test_cache_annotation(self):
        expression = annotate_types(
            parse_one("CACHE LAZY TABLE x OPTIONS('storageLevel' = 'value') AS SELECT 1")
        )
        self.assertEqual(expression.expression.expressions[0].type.this, exp.DataType.Type.INT)

    def test_binary_annotation(self):
        expression = annotate_types(parse_one("SELECT 0.0 + (2 + 3)")).expressions[0]

        self.assertEqual(expression.type.this, exp.DataType.Type.DOUBLE)
        self.assertEqual(expression.left.type.this, exp.DataType.Type.DOUBLE)
        self.assertEqual(expression.right.type.this, exp.DataType.Type.INT)
        self.assertEqual(expression.right.this.type.this, exp.DataType.Type.INT)
        self.assertEqual(expression.right.this.left.type.this, exp.DataType.Type.INT)
        self.assertEqual(expression.right.this.right.type.this, exp.DataType.Type.INT)

        for numeric_type in ("BIGINT", "DOUBLE", "INT"):
            query = f"SELECT '1' + CAST(x AS {numeric_type})"
            expression = annotate_types(parse_one(query)).expressions[0]
            self.assertEqual(expression.type, exp.DataType.build(numeric_type))

    def test_typeddiv_annotation(self):
        expressions = annotate_types(
            parse_one("SELECT 2 / 3, 2 / 3.0", dialect="presto")
        ).expressions

        self.assertEqual(expressions[0].type.this, exp.DataType.Type.BIGINT)
        self.assertEqual(expressions[1].type.this, exp.DataType.Type.DOUBLE)

        expressions = annotate_types(
            parse_one("SELECT SUM(2 / 3), CAST(2 AS DECIMAL) / 3", dialect="mysql")
        ).expressions

        self.assertEqual(expressions[0].type.this, exp.DataType.Type.DOUBLE)
        self.assertEqual(expressions[0].this.type.this, exp.DataType.Type.DOUBLE)
        self.assertEqual(expressions[1].type.this, exp.DataType.Type.DECIMAL)

    def test_bracket_annotation(self):
        expression = annotate_types(parse_one("SELECT A[:]")).expressions[0]

        self.assertEqual(expression.type.this, exp.DataType.Type.UNKNOWN)
        self.assertEqual(expression.expressions[0].type.this, exp.DataType.Type.UNKNOWN)

        expression = annotate_types(parse_one("SELECT ARRAY[1, 2, 3][1]")).expressions[0]
        self.assertEqual(expression.this.type.sql(), "ARRAY<INT>")
        self.assertEqual(expression.type.this, exp.DataType.Type.INT)

        expression = annotate_types(parse_one("SELECT ARRAY[1, 2, 3][1 : 2]")).expressions[0]
        self.assertEqual(expression.this.type.sql(), "ARRAY<INT>")
        self.assertEqual(expression.type.sql(), "ARRAY<INT>")

        expression = annotate_types(
            parse_one("SELECT ARRAY[ARRAY[1], ARRAY[2], ARRAY[3]][1][2]")
        ).expressions[0]
        self.assertEqual(expression.this.this.type.sql(), "ARRAY<ARRAY<INT>>")
        self.assertEqual(expression.this.type.sql(), "ARRAY<INT>")
        self.assertEqual(expression.type.this, exp.DataType.Type.INT)

        expression = annotate_types(
            parse_one("SELECT ARRAY[ARRAY[1], ARRAY[2], ARRAY[3]][1:2]")
        ).expressions[0]
        self.assertEqual(expression.type.sql(), "ARRAY<ARRAY<INT>>")

        expression = annotate_types(parse_one("MAP(1.0, 2, '2', 3.0)['2']", read="spark"))
        self.assertEqual(expression.type.this, exp.DataType.Type.DOUBLE)

        expression = annotate_types(parse_one("MAP(1.0, 2, x, 3.0)[2]", read="spark"))
        self.assertEqual(expression.type.this, exp.DataType.Type.UNKNOWN)

        expression = annotate_types(parse_one("MAP(ARRAY(1.0, x), ARRAY(2, 3.0))[x]"))
        self.assertEqual(expression.type.this, exp.DataType.Type.DOUBLE)

        expression = annotate_types(
            parse_one("SELECT MAP(1.0, 2, 2, t.y)[2] FROM t", read="spark"),
            schema={"t": {"y": "int"}},
        ).expressions[0]
        self.assertEqual(expression.type.this, exp.DataType.Type.INT)

    def test_interval_math_annotation(self):
        schema = {
            "x": {
                "a": "DATE",
                "b": "DATETIME",
            }
        }
        for sql, expected_type in [
            (
                "SELECT '2023-01-01' + INTERVAL '1' DAY",
                exp.DataType.Type.DATE,
            ),
            (
                "SELECT '2023-01-01' + INTERVAL '1' HOUR",
                exp.DataType.Type.DATETIME,
            ),
            (
                "SELECT '2023-01-01 00:00:01' + INTERVAL '1' HOUR",
                exp.DataType.Type.DATETIME,
            ),
            ("SELECT 'nonsense' + INTERVAL '1' DAY", exp.DataType.Type.UNKNOWN),
            ("SELECT x.a + INTERVAL '1' DAY FROM x AS x", exp.DataType.Type.DATE),
            (
                "SELECT x.a + INTERVAL '1' HOUR FROM x AS x",
                exp.DataType.Type.DATETIME,
            ),
            ("SELECT x.b + INTERVAL '1' DAY FROM x AS x", exp.DataType.Type.DATETIME),
            ("SELECT x.b + INTERVAL '1' HOUR FROM x AS x", exp.DataType.Type.DATETIME),
            (
                "SELECT DATE_ADD('2023-01-01', 1, 'DAY')",
                exp.DataType.Type.DATE,
            ),
            (
                "SELECT DATE_ADD('2023-01-01 00:00:00', 1, 'DAY')",
                exp.DataType.Type.DATETIME,
            ),
            ("SELECT DATE_ADD(x.a, 1, 'DAY') FROM x AS x", exp.DataType.Type.DATE),
            (
                "SELECT DATE_ADD(x.a, 1, 'HOUR') FROM x AS x",
                exp.DataType.Type.DATETIME,
            ),
            ("SELECT DATE_ADD(x.b, 1, 'DAY') FROM x AS x", exp.DataType.Type.DATETIME),
            ("SELECT DATE_TRUNC('DAY', x.a) FROM x AS x", exp.DataType.Type.DATE),
            ("SELECT DATE_TRUNC('DAY', x.b) FROM x AS x", exp.DataType.Type.DATETIME),
            (
                "SELECT DATE_TRUNC('SECOND', x.a) FROM x AS x",
                exp.DataType.Type.DATETIME,
            ),
            (
                "SELECT DATE_TRUNC('DAY', '2023-01-01') FROM x AS x",
                exp.DataType.Type.DATE,
            ),
            (
                "SELECT DATEDIFF('2023-01-01', '2023-01-02', DAY) FROM x AS x",
                exp.DataType.Type.INT,
            ),
        ]:
            with self.subTest(sql):
                expression = annotate_types(parse_one(sql), schema=schema)
                self.assertEqual(expected_type, expression.expressions[0].type.this)
                self.assertEqual(sql, expression.sql())

    def test_lateral_annotation(self):
        expression = optimizer.optimize(
            parse_one("SELECT c FROM (select 1 a) as x LATERAL VIEW EXPLODE (a) AS c")
        ).expressions[0]
        self.assertEqual(expression.type.this, exp.DataType.Type.INT)

    def test_derived_tables_column_annotation(self):
        schema = {"x": {"cola": "INT"}, "y": {"cola": "FLOAT"}}
        sql = """
            SELECT a.cola AS cola
            FROM (
                SELECT x.cola + y.cola AS cola
                FROM (
                    SELECT x.cola AS cola
                    FROM x AS x
                ) AS x
                JOIN (
                    SELECT y.cola AS cola
                    FROM y AS y
                ) AS y
            ) AS a
        """

        expression = annotate_types(parse_one(sql), schema=schema)
        self.assertEqual(
            expression.expressions[0].type.this, exp.DataType.Type.FLOAT
        )  # a.cola AS cola

        addition_alias = expression.args["from"].this.this.expressions[0]
        self.assertEqual(
            addition_alias.type.this, exp.DataType.Type.FLOAT
        )  # x.cola + y.cola AS cola

        addition = addition_alias.this
        self.assertEqual(addition.type.this, exp.DataType.Type.FLOAT)
        self.assertEqual(addition.this.type.this, exp.DataType.Type.INT)
        self.assertEqual(addition.expression.type.this, exp.DataType.Type.FLOAT)

    def test_cte_column_annotation(self):
        schema = {"x": {"cola": "CHAR"}, "y": {"colb": "TEXT", "colc": "BOOLEAN"}}
        sql = """
            WITH tbl AS (
                SELECT x.cola + 'bla' AS cola, y.colb AS colb, y.colc AS colc
                FROM (
                    SELECT x.cola AS cola
                    FROM x AS x
                ) AS x
                JOIN (
                    SELECT y.colb AS colb, y.colc AS colc
                    FROM y AS y
                ) AS y
            )
            SELECT tbl.cola + tbl.colb + 'foo' AS col
            FROM tbl AS tbl
            WHERE tbl.colc = True
        """

        expression = annotate_types(parse_one(sql), schema=schema)
        self.assertEqual(
            expression.expressions[0].type.this, exp.DataType.Type.TEXT
        )  # tbl.cola + tbl.colb + 'foo' AS col

        outer_addition = expression.expressions[0].this  # (tbl.cola + tbl.colb) + 'foo'
        self.assertEqual(outer_addition.type.this, exp.DataType.Type.TEXT)
        self.assertEqual(outer_addition.left.type.this, exp.DataType.Type.TEXT)
        self.assertEqual(outer_addition.right.type.this, exp.DataType.Type.VARCHAR)

        inner_addition = expression.expressions[0].this.left  # tbl.cola + tbl.colb
        self.assertEqual(inner_addition.left.type.this, exp.DataType.Type.VARCHAR)
        self.assertEqual(inner_addition.right.type.this, exp.DataType.Type.TEXT)

        # WHERE tbl.colc = True
        self.assertEqual(expression.args["where"].this.type.this, exp.DataType.Type.BOOLEAN)

        cte_select = expression.args["with"].expressions[0].this
        self.assertEqual(
            cte_select.expressions[0].type.this, exp.DataType.Type.VARCHAR
        )  # x.cola + 'bla' AS cola
        self.assertEqual(
            cte_select.expressions[1].type.this, exp.DataType.Type.TEXT
        )  # y.colb AS colb
        self.assertEqual(
            cte_select.expressions[2].type.this, exp.DataType.Type.BOOLEAN
        )  # y.colc AS colc

        cte_select_addition = cte_select.expressions[0].this  # x.cola + 'bla'
        self.assertEqual(cte_select_addition.type.this, exp.DataType.Type.VARCHAR)
        self.assertEqual(cte_select_addition.left.type.this, exp.DataType.Type.CHAR)
        self.assertEqual(cte_select_addition.right.type.this, exp.DataType.Type.VARCHAR)

        # Check that x.cola AS cola and y.colb AS colb have types CHAR and TEXT, respectively
        for d, t in zip(
            cte_select.find_all(exp.Subquery),
            [exp.DataType.Type.CHAR, exp.DataType.Type.TEXT],
        ):
            self.assertEqual(d.this.expressions[0].this.type.this, t)

    def test_function_annotation(self):
        schema = {"x": {"cola": "VARCHAR", "colb": "CHAR"}}
        sql = (
            "SELECT x.cola || TRIM(x.colb) AS col, DATE(x.colb), DATEFROMPARTS(y, m, d) FROM x AS x"
        )

        expression = annotate_types(parse_one(sql), schema=schema)
        concat_expr_alias = expression.expressions[0]
        self.assertEqual(concat_expr_alias.type.this, exp.DataType.Type.VARCHAR)

        concat_expr = concat_expr_alias.this
        self.assertEqual(concat_expr.type.this, exp.DataType.Type.VARCHAR)
        self.assertEqual(concat_expr.left.type.this, exp.DataType.Type.VARCHAR)  # x.cola
        self.assertEqual(concat_expr.right.type.this, exp.DataType.Type.VARCHAR)  # TRIM(x.colb)
        self.assertEqual(concat_expr.right.this.type.this, exp.DataType.Type.CHAR)  # x.colb

        date_expr = expression.expressions[1]
        self.assertEqual(date_expr.type.this, exp.DataType.Type.DATE)

        date_expr = expression.expressions[2]
        self.assertEqual(date_expr.type.this, exp.DataType.Type.DATE)

        sql = "SELECT CASE WHEN 1=1 THEN x.cola ELSE x.colb END AS col FROM x AS x"

        case_expr_alias = annotate_types(parse_one(sql), schema=schema).expressions[0]
        self.assertEqual(case_expr_alias.type.this, exp.DataType.Type.VARCHAR)

        case_expr = case_expr_alias.this
        self.assertEqual(case_expr.type.this, exp.DataType.Type.VARCHAR)
        self.assertEqual(case_expr.args["default"].type.this, exp.DataType.Type.CHAR)

        case_ifs_expr = case_expr.args["ifs"][0]
        self.assertEqual(case_ifs_expr.type.this, exp.DataType.Type.VARCHAR)
        self.assertEqual(case_ifs_expr.args["true"].type.this, exp.DataType.Type.VARCHAR)

        timestamp = annotate_types(parse_one("TIMESTAMP(x)"))
        self.assertEqual(timestamp.type.this, exp.DataType.Type.TIMESTAMP)

        timestamptz = annotate_types(parse_one("TIMESTAMP(x)", read="bigquery"))
        self.assertEqual(timestamptz.type.this, exp.DataType.Type.TIMESTAMPTZ)

    def test_unknown_annotation(self):
        schema = {"x": {"cola": "VARCHAR"}}
        sql = "SELECT x.cola + SOME_ANONYMOUS_FUNC(x.cola) AS col FROM x AS x"

        concat_expr_alias = annotate_types(parse_one(sql), schema=schema).expressions[0]
        self.assertEqual(concat_expr_alias.type.this, exp.DataType.Type.UNKNOWN)

        concat_expr = concat_expr_alias.this
        self.assertEqual(concat_expr.type.this, exp.DataType.Type.UNKNOWN)
        self.assertEqual(concat_expr.left.type.this, exp.DataType.Type.VARCHAR)  # x.cola
        self.assertEqual(
            concat_expr.right.type.this, exp.DataType.Type.UNKNOWN
        )  # SOME_ANONYMOUS_FUNC(x.cola)
        self.assertEqual(
            concat_expr.right.expressions[0].type.this, exp.DataType.Type.VARCHAR
        )  # x.cola (arg)

        # Ensures we don't raise if there are unqualified columns
        annotate_types(parse_one("select x from y lateral view explode(y) as x")).expressions[0]

        # NULL <op> UNKNOWN should yield UNKNOWN
        self.assertEqual(
            annotate_types(parse_one("SELECT NULL + ANONYMOUS_FUNC()")).expressions[0].type.this,
            exp.DataType.Type.UNKNOWN,
        )

    def test_predicate_annotation(self):
        expression = annotate_types(parse_one("x BETWEEN a AND b"))
        self.assertEqual(expression.type.this, exp.DataType.Type.BOOLEAN)

        expression = annotate_types(parse_one("x IN (a, b, c, d)"))
        self.assertEqual(expression.type.this, exp.DataType.Type.BOOLEAN)

    def test_aggfunc_annotation(self):
        schema = {"x": {"cola": "SMALLINT", "colb": "FLOAT", "colc": "TEXT", "cold": "DATE"}}

        tests = {
            ("AVG", "cola"): exp.DataType.Type.DOUBLE,
            ("SUM", "cola"): exp.DataType.Type.BIGINT,
            ("SUM", "colb"): exp.DataType.Type.DOUBLE,
            ("MIN", "cola"): exp.DataType.Type.SMALLINT,
            ("MIN", "colb"): exp.DataType.Type.FLOAT,
            ("MAX", "colc"): exp.DataType.Type.TEXT,
            ("MAX", "cold"): exp.DataType.Type.DATE,
            ("COUNT", "colb"): exp.DataType.Type.BIGINT,
            ("STDDEV", "cola"): exp.DataType.Type.DOUBLE,
            ("ABS", "cola"): exp.DataType.Type.SMALLINT,
            ("ABS", "colb"): exp.DataType.Type.FLOAT,
        }

        for (func, col), target_type in tests.items():
            expression = annotate_types(
                parse_one(f"SELECT {func}(x.{col}) AS _col_0 FROM x AS x"),
                schema=schema,
            )
            self.assertEqual(expression.expressions[0].type.this, target_type)

    def test_concat_annotation(self):
        expression = annotate_types(parse_one("CONCAT('A', 'B')"))
        self.assertEqual(expression.type.this, exp.DataType.Type.VARCHAR)

    def test_root_subquery_annotation(self):
        expression = annotate_types(parse_one("(SELECT 1, 2 FROM x) LIMIT 0"))
        self.assertIsInstance(expression, exp.Subquery)
        self.assertEqual(exp.DataType.Type.INT, expression.selects[0].type.this)
        self.assertEqual(exp.DataType.Type.INT, expression.selects[1].type.this)

    def test_nested_type_annotation(self):
        schema = {
            "order": {
                "customer_id": "bigint",
                "item_id": "bigint",
                "item_price": "numeric",
            }
        }
        sql = """
            SELECT ARRAY_AGG(DISTINCT order.item_id) FILTER (WHERE order.item_price > 10) AS items,
            FROM order AS order
            GROUP BY order.customer_id
        """
        expression = annotate_types(parse_one(sql), schema=schema)

        self.assertEqual(exp.DataType.Type.ARRAY, expression.selects[0].type.this)
        self.assertEqual(expression.selects[0].type.sql(), "ARRAY<BIGINT>")

        expression = annotate_types(
            parse_one("SELECT ARRAY_CAT(ARRAY[1,2,3], ARRAY[4,5])", read="postgres")
        )
        self.assertEqual(exp.DataType.Type.ARRAY, expression.selects[0].type.this)
        self.assertEqual(expression.selects[0].type.sql(), "ARRAY<INT>")

        schema = MappingSchema({"t": {"c": "STRUCT<`f` STRING>"}}, dialect="bigquery")
        expression = annotate_types(parse_one("SELECT t.c, [t.c] FROM t"), schema=schema)

        self.assertEqual(expression.selects[0].type.sql(dialect="bigquery"), "STRUCT<`f` STRING>")
        self.assertEqual(
            expression.selects[1].type.sql(dialect="bigquery"),
            "ARRAY<STRUCT<`f` STRING>>",
        )

        expression = annotate_types(
            parse_one("SELECT unnest(t.x) FROM t AS t", dialect="postgres"),
            schema={"t": {"x": "array<int>"}},
        )
        self.assertTrue(expression.selects[0].is_type("int"))

    def test_type_annotation_cache(self):
        sql = "SELECT 1 + 1"
        expression = annotate_types(parse_one(sql))

        self.assertEqual(exp.DataType.Type.INT, expression.selects[0].type.this)

        expression.selects[0].this.replace(parse_one("1.2"))
        expression = annotate_types(expression)

        self.assertEqual(exp.DataType.Type.DOUBLE, expression.selects[0].type.this)

    def test_user_defined_type_annotation(self):
        schema = MappingSchema({"t": {"x": "int"}}, dialect="postgres")
        expression = annotate_types(parse_one("SELECT CAST(x AS IPADDRESS) FROM t"), schema=schema)

        self.assertEqual(exp.DataType.Type.USERDEFINED, expression.selects[0].type.this)
        self.assertEqual(expression.selects[0].type.sql(dialect="postgres"), "IPADDRESS")

    def test_unnest_annotation(self):
        expression = annotate_types(
            optimizer.qualify.qualify(
                parse_one(
                    """
                SELECT a, a.b, a.b.c FROM x, UNNEST(x.a) AS a
                """,
                    read="bigquery",
                )
            ),
            schema={"x": {"a": "ARRAY<STRUCT<b STRUCT<c int>>>"}},
        )
        self.assertEqual(expression.selects[0].type, exp.DataType.build("STRUCT<b STRUCT<c int>>"))
        self.assertEqual(expression.selects[1].type, exp.DataType.build("STRUCT<c int>"))
        self.assertEqual(expression.selects[2].type, exp.DataType.build("int"))

        self.assertEqual(
            annotate_types(
                optimizer.qualify.qualify(
                    parse_one(
                        "SELECT x FROM UNNEST(GENERATE_DATE_ARRAY('2021-01-01', current_date(), interval 1 day)) AS x"
                    )
                )
            )
            .selects[0]
            .type,
            exp.DataType.build("date"),
        )

        self.assertEqual(
            annotate_types(
                optimizer.qualify.qualify(
                    parse_one(
                        "SELECT x FROM UNNEST(GENERATE_TIMESTAMP_ARRAY('2016-10-05 00:00:00', '2016-10-06 02:00:00', interval 1 day)) AS x"
                    )
                )
            )
            .selects[0]
            .type,
            exp.DataType.build("timestamp"),
        )

    def test_map_annotation(self):
        # ToMap annotation
        expression = annotate_types(parse_one("SELECT MAP {'x': 1}", read="duckdb"))
        self.assertEqual(expression.selects[0].type, exp.DataType.build("MAP(VARCHAR, INT)"))

        # Map annotation
        expression = annotate_types(
            parse_one("SELECT MAP(['key1', 'key2', 'key3'], [10, 20, 30])", read="duckdb")
        )
        self.assertEqual(expression.selects[0].type, exp.DataType.build("MAP(VARCHAR, INT)"))

        # VarMap annotation
        expression = annotate_types(parse_one("SELECT MAP('a', 'b')", read="spark"))
        self.assertEqual(expression.selects[0].type, exp.DataType.build("MAP(VARCHAR, VARCHAR)"))

    def test_union_annotation(self):
        for left, right, expected_type in (
            ("SELECT 1::INT AS c", "SELECT 2::BIGINT AS c", "BIGINT"),
            ("SELECT 1 AS c", "SELECT NULL AS c", "INT"),
            ("SELECT FOO() AS c", "SELECT 1 AS c", "UNKNOWN"),
            ("SELECT FOO() AS c", "SELECT BAR() AS c", "UNKNOWN"),
        ):
            with self.subTest(f"left: {left}, right: {right}, expected: {expected_type}"):
                lr = annotate_types(parse_one(f"SELECT t.c FROM ({left} UNION ALL {right}) t(c)"))
                rl = annotate_types(parse_one(f"SELECT t.c FROM ({right} UNION ALL {left}) t(c)"))
                assert lr.selects[0].type == rl.selects[0].type == exp.DataType.build(expected_type)

        union_by_name = annotate_types(
            parse_one(
                "SELECT t.a, t.d FROM (SELECT 1 a, 3 d, UNION ALL BY NAME SELECT 7.0 d, 8::BIGINT a) AS t(a, d)"
            )
        )
        self.assertEqual(union_by_name.selects[0].type.this, exp.DataType.Type.BIGINT)
        self.assertEqual(union_by_name.selects[1].type.this, exp.DataType.Type.DOUBLE)

        # Test chained UNIONs
        sql = """
            WITH t AS
            (
                SELECT NULL AS col
                UNION
                SELECT NULL AS col
                UNION
                SELECT 'a' AS col
                UNION
                SELECT NULL AS col
                UNION
                SELECT NULL AS col
            )
            SELECT col FROM t;
        """
        self.assertEqual(optimizer.optimize(sql).selects[0].type.this, exp.DataType.Type.VARCHAR)

        # Test UNIONs with nested subqueries
        sql = """
            WITH t AS
            (
                SELECT NULL AS col
                UNION
                (SELECT NULL AS col UNION ALL SELECT 'a' AS col)
            )
            SELECT col FROM t;
        """
        self.assertEqual(optimizer.optimize(sql).selects[0].type.this, exp.DataType.Type.VARCHAR)

        sql = """
            WITH t AS
            (
                (SELECT NULL AS col UNION ALL SELECT 'a' AS col)
                UNION
                SELECT NULL AS col
            )
            SELECT col FROM t;
        """
        self.assertEqual(optimizer.optimize(sql).selects[0].type.this, exp.DataType.Type.VARCHAR)

    def test_udtf_annotation(self):
        table_udtf = parse_one(
            "SELECT * FROM TABLE(GENERATOR(ROWCOUNT => 100000))",
            read="snowflake",
        )
        self.assertEqual(
            annotate_types(table_udtf, dialect="snowflake").sql("snowflake"),
            "SELECT * FROM TABLE(GENERATOR(ROWCOUNT => 100000))",
        )

    def test_recursive_cte(self):
        query = parse_one(
            """
            with recursive t(n) AS
            (
              select 1
              union all
              select n + 1
              FROM t
              where n < 3
            ), y AS (
              select n
              FROM t
              union all
              select n + 1
              FROM y
              where n < 2
            )
            select * from y
            """
        )

        scope_t, scope_y = build_scope(query).cte_scopes
        self.assertEqual(set(scope_t.cte_sources), {"t"})
        self.assertEqual(set(scope_y.cte_sources), {"t", "y"})

    def test_schema_with_spaces(self):
        schema = {
            "a": {
                "b c": "text",
                '"d e"': "text",
            }
        }

        self.assertEqual(
            optimizer.optimize(parse_one("SELECT * FROM a"), schema=schema),
            parse_one('SELECT "a"."b c" AS "b c", "a"."d e" AS "d e" FROM "a" AS "a"'),
        )

    def test_quotes(self):
        schema = {
            "example": {
                '"source"': {
                    "id": "text",
                    '"name"': "text",
                    '"payload"': "text",
                }
            }
        }

        expected = parse_one(
            """
            SELECT
             "source"."ID" AS "ID",
             "source"."name" AS "name",
             "source"."payload" AS "payload"
            FROM "EXAMPLE"."source" AS "source"
            """,
            read="snowflake",
        ).sql(pretty=True, dialect="snowflake")

        for func in (optimizer.qualify.qualify, optimizer.optimize):
            source_query = parse_one('SELECT * FROM example."source" AS "source"', read="snowflake")
            transformed = func(source_query, dialect="snowflake", schema=schema)
            self.assertEqual(transformed.sql(pretty=True, dialect="snowflake"), expected)

    def test_no_pseudocolumn_expansion(self):
        schema = {
            "a": {
                "a": "text",
                "b": "text",
                "_PARTITIONDATE": "date",
                "_PARTITIONTIME": "timestamp",
            }
        }

        self.assertEqual(
            optimizer.optimize(
                parse_one("SELECT * FROM a"),
                schema=MappingSchema(schema, dialect="bigquery"),
            ),
            parse_one('SELECT "a"."a" AS "a", "a"."b" AS "b" FROM "a" AS "a"'),
        )

    def test_semistructured(self):
        query = parse_one("select a.b:c from d", read="snowflake")
        qualified = optimizer.qualify.qualify(query)
        self.assertEqual(qualified.expressions[0].alias, "c")

    def test_gen(self):
        for func in exp.ALL_FUNCTIONS:
            self.assertIsInstance(optimizer.simplify.gen(func()), str)

    def test_normalization_distance(self):
        def gen_expr(depth: int) -> exp.Expression:
            return parse_one(" OR ".join("a AND b" for _ in range(depth)))

        self.assertEqual(4, normalization_distance(gen_expr(2), max_=100))
        self.assertEqual(18, normalization_distance(gen_expr(3), max_=100))
        self.assertEqual(110, normalization_distance(gen_expr(10), max_=100))

    def test_manually_annotate_snowflake(self):
        dialect = "snowflake"
        schema = {
            "SCHEMA": {
                "TBL": {"COL": "INT", "col2": "VARCHAR"},
            }
        }
        example_query = 'SELECT * FROM "SCHEMA"."TBL"'

        expression = parse_one(example_query, dialect=dialect)
        qual = optimizer.qualify.qualify(expression, schema=schema, dialect=dialect)
        annotated = optimizer.annotate_types.annotate_types(qual, schema=schema, dialect=dialect)

        self.assertTrue(annotated.selects[0].is_type("INT"))
        self.assertTrue(annotated.selects[1].is_type("VARCHAR"))

    def test_annotate_table_as_struct_bigquery(self):
        dialect = "bigquery"
        schema = {"d": {"s": {"t": {"c1": "int64", "c2": "struct<f1 int64, f2 string>"}}}}

        def _annotate(query: str) -> exp.Expression:
            expression = parse_one(query, dialect=dialect)
            qual = optimizer.qualify.qualify(expression, schema=schema, dialect=dialect)
            return optimizer.annotate_types.annotate_types(qual, schema=schema, dialect=dialect)

        example_query = "SELECT t FROM d.s.t"
        annotated = _annotate(example_query)

        self.assertIsInstance(annotated.selects[0].this, exp.TableColumn)
        self.assertEqual(
            annotated.sql("bigquery"), "SELECT `t` AS `_col_0` FROM `d`.`s`.`t` AS `t`"
        )
        self.assertTrue(
            annotated.selects[0].is_type("STRUCT<c1 BIGINT, c2 STRUCT<f1 BIGINT, f2 TEXT>>")
        )

        example_query = "SELECT subq FROM (SELECT * from d.s.t) subq"
        annotated = _annotate(example_query)

        self.assertTrue(
            annotated.selects[0].is_type("STRUCT<c1 BIGINT, c2 STRUCT<f1 BIGINT, f2 TEXT>>")
        )

        example_query = "WITH t AS (SELECT 1 AS c) SELECT t FROM t"
        annotated = _annotate(example_query)

        self.assertTrue(annotated.selects[0].is_type("STRUCT<c INT>"))

        example_query = "WITH t AS (SELECT FOO() AS c) SELECT t FROM t"
        annotated = _annotate(example_query)

        self.assertTrue(annotated.selects[0].is_type("UNKNOWN"))

        for query in ("SELECT 'foo'", "(SELECT 'foo')"):
            query = f"SELECT ARRAY({query})"
            with self.subTest(f"Annotating '{query}' in BigQuery"):
                self.assertTrue(_annotate(query).selects[0].is_type("ARRAY<VARCHAR>"))

    def test_semi_anti_join(self):
        # - Do not remove semi/anti join
        # - Do not remove CTEs/subqueries that participate in anti/semi joins, even though they do not count as selected sources
        for join_kind in ("LEFT ANTI", "ANTI", "SEMI"):
            query = f"WITH x AS (SELECT 1 AS b UNION ALL SELECT 2 AS b) SELECT x.b FROM x {join_kind} JOIN (SELECT 1 AS b) AS sub ON x.b = sub.b"

            self.assertEqual(
                optimizer.optimize(query).sql(),
                f'WITH "x" AS (SELECT 1 AS "b" UNION ALL SELECT 2 AS "b"), "sub" AS (SELECT 1 AS "b") SELECT "x"."b" AS "b" FROM "x" AS "x" {join_kind} JOIN "sub" AS "sub" ON "sub"."b" = "x"."b"',
            )

    def test_qualify_group_by_conflict_bigquery(self):
        dialect = "bigquery"
        schema = {"custom_fields": {"id": "int", "col": "struct<fld string>"}}

        query = "SELECT id, ARRAY_AGG(col) AS custom_fields FROM custom_fields AS custom_fields GROUP BY id HAVING id >= 1"
        qual = optimizer.qualify.qualify(
            parse_one(query, dialect=dialect),
            schema=schema,
            dialect=dialect,
        )

        sql = qual.sql(dialect=dialect)
        self.assertEqual(
            sql,
            "SELECT `custom_fields`.`id` AS `id`, ARRAY_AGG(`custom_fields`.`col`) AS `custom_fields` FROM `custom_fields` AS `custom_fields` GROUP BY `id` HAVING `id` >= 1",
        )

    def test_struct_annotation_bigquery(self):
        sql = """
        WITH t1 AS (SELECT 'foo' AS c),
             t2 AS (SELECT ARRAY_AGG(STRUCT(c)) AS arr FROM t1)
        SELECT arr[0].c FROM t2
        """

        query = parse_one(sql, dialect="bigquery")
        qualified = optimizer.qualify.qualify(query, dialect="bigquery")
        annotated = optimizer.annotate_types.annotate_types(qualified, dialect="bigquery")

        assert annotated.selects[0].type == exp.DataType.build("VARCHAR")

    def test_annotate_object_construct(self):
        sql = "SELECT OBJECT_CONSTRUCT('foo', 'bar', 'a b', 'c d') AS c"

        query = parse_one(sql, dialect="snowflake")
        annotated = optimizer.annotate_types.annotate_types(query, dialect="snowflake")

        self.assertEqual(
            annotated.selects[0].type.sql("snowflake"), 'OBJECT("foo" VARCHAR, "a b" VARCHAR)'
        )<|MERGE_RESOLUTION|>--- conflicted
+++ resolved
@@ -944,11 +944,7 @@
                 with self.subTest(title):
                     self.assertEqual(
                         result.type.sql(dialect),
-<<<<<<< HEAD
-                        exp.DataType.build(expected).sql(dialect),
-=======
                         exp.DataType.build(expected, dialect=dialect).sql(dialect),
->>>>>>> cb9338ad
                     )
 
     def test_cast_type_annotation(self):
