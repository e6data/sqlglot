"""
## Expressions

Every AST node in SQLGlot is represented by a subclass of `Expression`.

This module contains the implementation of all supported `Expression` types. Additionally,
it exposes a number of helper functions, which are mainly used to programmatically build
SQL expressions, such as `sqlglot.expressions.select`.

----
"""

from __future__ import annotations

import datetime
import math
import numbers
import re
import textwrap
import typing as t
from collections import deque
from copy import deepcopy
from decimal import Decimal
from enum import auto
from functools import reduce

from sqlglot.errors import ErrorLevel, ParseError
from sqlglot.helper import (
    AutoName,
    camel_to_snake_case,
    ensure_collection,
    ensure_list,
    seq_get,
    split_num_words,
    subclasses,
    to_bool,
)
from sqlglot.tokens import Token, TokenError

if t.TYPE_CHECKING:
    from typing_extensions import Self

    from sqlglot._typing import E, Lit
    from sqlglot.dialects.dialect import DialectType

    Q = t.TypeVar("Q", bound="Query")
    S = t.TypeVar("S", bound="SetOperation")


class _Expression(type):
    def __new__(cls, clsname, bases, attrs):
        klass = super().__new__(cls, clsname, bases, attrs)

        # When an Expression class is created, its key is automatically set
        # to be the lowercase version of the class' name.
        klass.key = clsname.lower()

        # This is so that docstrings are not inherited in pdoc
        klass.__doc__ = klass.__doc__ or ""

        return klass


SQLGLOT_META = "sqlglot.meta"
SQLGLOT_ANONYMOUS = "sqlglot.anonymous"
TABLE_PARTS = ("this", "db", "catalog")
COLUMN_PARTS = ("this", "table", "db", "catalog")
POSITION_META_KEYS = ("line", "col", "start", "end")


class Expression(metaclass=_Expression):
    """
    The base class for all expressions in a syntax tree. Each Expression encapsulates any necessary
    context, such as its child expressions, their names (arg keys), and whether a given child expression
    is optional or not.

    Attributes:
        key: a unique key for each class in the Expression hierarchy. This is useful for hashing
            and representing expressions as strings.
        arg_types: determines the arguments (child nodes) supported by an expression. It maps
            arg keys to booleans that indicate whether the corresponding args are optional.
        parent: a reference to the parent expression (or None, in case of root expressions).
        arg_key: the arg key an expression is associated with, i.e. the name its parent expression
            uses to refer to it.
        index: the index of an expression if it is inside of a list argument in its parent.
        comments: a list of comments that are associated with a given expression. This is used in
            order to preserve comments when transpiling SQL code.
        type: the `sqlglot.expressions.DataType` type of an expression. This is inferred by the
            optimizer, in order to enable some transformations that require type information.
        meta: a dictionary that can be used to store useful metadata for a given expression.

    Example:
        >>> class Foo(Expression):
        ...     arg_types = {"this": True, "expression": False}

        The above definition informs us that Foo is an Expression that requires an argument called
        "this" and may also optionally receive an argument called "expression".

    Args:
        args: a mapping used for retrieving the arguments of an expression, given their arg keys.
    """

    key = "expression"
    arg_types = {"this": True}
    __slots__ = (
        "args",
        "parent",
        "arg_key",
        "index",
        "comments",
        "_type",
        "_meta",
        "_hash",
    )

    def __init__(self, **args: t.Any):
        self.args: t.Dict[str, t.Any] = args
        self.parent: t.Optional[Expression] = None
        self.arg_key: t.Optional[str] = None
        self.index: t.Optional[int] = None
        self.comments: t.Optional[t.List[str]] = None
        self._type: t.Optional[DataType] = None
        self._meta: t.Optional[t.Dict[str, t.Any]] = None
        self._hash: t.Optional[int] = None

        for arg_key, value in self.args.items():
            self._set_parent(arg_key, value)

    def __eq__(self, other) -> bool:
        return type(self) is type(other) and hash(self) == hash(other)

    def __hash__(self) -> int:
        if self._hash is None:
            nodes = []
            queue = deque([self])

            while queue:
                node = queue.popleft()
                nodes.append(node)

                for v in node.iter_expressions():
                    if v._hash is None:
                        queue.append(v)

            for node in reversed(nodes):
                hash_ = hash(node.key)
                t = type(node)

                if t is Literal or t is Identifier:
                    for k, v in sorted(node.args.items()):
                        if v:
                            hash_ = hash((hash_, k, v))
                else:
                    for k, v in sorted(node.args.items()):
                        t = type(v)

                        if t is list:
                            for x in v:
                                if x is not None and x is not False:
                                    hash_ = hash((hash_, k, x.lower() if isinstance(x, str) else x))
                                else:
                                    hash_ = hash((hash_, k))
                        elif v is not None and v is not False:
                            if isinstance(v, str):
                                hash_ = hash((hash_, k, v.lower()))
                            else:
                                hash_ = hash((hash_, k, v))

                node._hash = hash_
        assert self._hash
        return self._hash

    def __reduce__(self) -> t.Tuple[t.Callable, t.Tuple[t.List[t.Dict[str, t.Any]]]]:
        from sqlglot.serde import dump, load

        return (load, (dump(self),))

    @property
    def this(self) -> t.Any:
        """
        Retrieves the argument with key "this".
        """
        return self.args.get("this")

    @property
    def expression(self) -> t.Any:
        """
        Retrieves the argument with key "expression".
        """
        return self.args.get("expression")

    @property
    def expressions(self) -> t.List[t.Any]:
        """
        Retrieves the argument with key "expressions".
        """
        return self.args.get("expressions") or []

    def text(self, key) -> str:
        """
        Returns a textual representation of the argument corresponding to "key". This can only be used
        for args that are strings or leaf Expression instances, such as identifiers and literals.
        """
        field = self.args.get(key)
        if isinstance(field, str):
            return field
        if isinstance(field, (Identifier, Literal, Var)):
            return field.this
        if isinstance(field, (Star, Null)):
            return field.name
        return ""

    @property
    def is_string(self) -> bool:
        """
        Checks whether a Literal expression is a string.
        """
        return isinstance(self, Literal) and self.args["is_string"]

    @property
    def is_number(self) -> bool:
        """
        Checks whether a Literal expression is a number.
        """
        return (isinstance(self, Literal) and not self.args["is_string"]) or (
            isinstance(self, Neg) and self.this.is_number
        )

    def to_py(self) -> t.Any:
        """
        Returns a Python object equivalent of the SQL node.
        """
        raise ValueError(f"{self} cannot be converted to a Python object.")

    @property
    def is_int(self) -> bool:
        """
        Checks whether an expression is an integer.
        """
        return self.is_number and isinstance(self.to_py(), int)

    @property
    def is_star(self) -> bool:
        """Checks whether an expression is a star."""
        return isinstance(self, Star) or (isinstance(self, Column) and isinstance(self.this, Star))

    @property
    def alias(self) -> str:
        """
        Returns the alias of the expression, or an empty string if it's not aliased.
        """
        if isinstance(self.args.get("alias"), TableAlias):
            return self.args["alias"].name
        return self.text("alias")

    @property
    def alias_column_names(self) -> t.List[str]:
        table_alias = self.args.get("alias")
        if not table_alias:
            return []
        return [c.name for c in table_alias.args.get("columns") or []]

    @property
    def name(self) -> str:
        return self.text("this")

    @property
    def alias_or_name(self) -> str:
        return self.alias or self.name

    @property
    def output_name(self) -> str:
        """
        Name of the output column if this expression is a selection.

        If the Expression has no output name, an empty string is returned.

        Example:
            >>> from sqlglot import parse_one
            >>> parse_one("SELECT a").expressions[0].output_name
            'a'
            >>> parse_one("SELECT b AS c").expressions[0].output_name
            'c'
            >>> parse_one("SELECT 1 + 2").expressions[0].output_name
            ''
        """
        return ""

    @property
    def type(self) -> t.Optional[DataType]:
        return self._type

    @type.setter
    def type(self, dtype: t.Optional[DataType | DataType.Type | str]) -> None:
        if dtype and not isinstance(dtype, DataType):
            dtype = DataType.build(dtype)
        self._type = dtype  # type: ignore

    def is_type(self, *dtypes) -> bool:
        return self.type is not None and self.type.is_type(*dtypes)

    def is_leaf(self) -> bool:
        return not any(isinstance(v, (Expression, list)) and v for v in self.args.values())

    @property
    def meta(self) -> t.Dict[str, t.Any]:
        if self._meta is None:
            self._meta = {}
        return self._meta

    def __deepcopy__(self, memo):
        root = self.__class__()
        stack = [(self, root)]

        while stack:
            node, copy = stack.pop()

            if node.comments is not None:
                copy.comments = deepcopy(node.comments)
            if node._type is not None:
                copy._type = deepcopy(node._type)
            if node._meta is not None:
                copy._meta = deepcopy(node._meta)
            if node._hash is not None:
                copy._hash = node._hash

            for k, vs in node.args.items():
                if hasattr(vs, "parent"):
                    stack.append((vs, vs.__class__()))
                    copy.set(k, stack[-1][-1])
                elif type(vs) is list:
                    copy.args[k] = []

                    for v in vs:
                        if hasattr(v, "parent"):
                            stack.append((v, v.__class__()))
                            copy.append(k, stack[-1][-1])
                        else:
                            copy.append(k, v)
                else:
                    copy.args[k] = vs

        return root

    def copy(self) -> Self:
        """
        Returns a deep copy of the expression.
        """
        return deepcopy(self)

    def add_comments(self, comments: t.Optional[t.List[str]] = None, prepend: bool = False) -> None:
        if self.comments is None:
            self.comments = []

        if comments:
            for comment in comments:
                _, *meta = comment.split(SQLGLOT_META)
                if meta:
                    for kv in "".join(meta).split(","):
                        k, *v = kv.split("=")
                        value = v[0].strip() if v else True
                        self.meta[k.strip()] = to_bool(value)

                if not prepend:
                    self.comments.append(comment)

            if prepend:
                self.comments = comments + self.comments

    def pop_comments(self) -> t.List[str]:
        comments = self.comments or []
        self.comments = None
        return comments

    def append(self, arg_key: str, value: t.Any) -> None:
        """
        Appends value to arg_key if it's a list or sets it as a new list.

        Args:
            arg_key (str): name of the list expression arg
            value (Any): value to append to the list
        """
        if type(self.args.get(arg_key)) is not list:
            self.args[arg_key] = []
        self._set_parent(arg_key, value)
        values = self.args[arg_key]
        if hasattr(value, "parent"):
            value.index = len(values)
        values.append(value)

    def set(
        self,
        arg_key: str,
        value: t.Any,
        index: t.Optional[int] = None,
        overwrite: bool = True,
    ) -> None:
        """
        Sets arg_key to value.

        Args:
            arg_key: name of the expression arg.
            value: value to set the arg to.
            index: if the arg is a list, this specifies what position to add the value in it.
            overwrite: assuming an index is given, this determines whether to overwrite the
                list entry instead of only inserting a new value (i.e., like list.insert).
        """
        expression: t.Optional[Expression] = self

        while expression and expression._hash is not None:
            expression._hash = None
            expression = expression.parent

        if index is not None:
            expressions = self.args.get(arg_key) or []

            if seq_get(expressions, index) is None:
                return
            if value is None:
                expressions.pop(index)
                for v in expressions[index:]:
                    v.index = v.index - 1
                return

            if isinstance(value, list):
                expressions.pop(index)
                expressions[index:index] = value
            elif overwrite:
                expressions[index] = value
            else:
                expressions.insert(index, value)

            value = expressions
        elif value is None:
            self.args.pop(arg_key, None)
            return

        self.args[arg_key] = value
        self._set_parent(arg_key, value, index)

    def _set_parent(self, arg_key: str, value: t.Any, index: t.Optional[int] = None) -> None:
        if hasattr(value, "parent"):
            value.parent = self
            value.arg_key = arg_key
            value.index = index
        elif type(value) is list:
            for index, v in enumerate(value):
                if hasattr(v, "parent"):
                    v.parent = self
                    v.arg_key = arg_key
                    v.index = index

    @property
    def depth(self) -> int:
        """
        Returns the depth of this tree.
        """
        if self.parent:
            return self.parent.depth + 1
        return 0

    def iter_expressions(self, reverse: bool = False) -> t.Iterator[Expression]:
        """Yields the key and expression for all arguments, exploding list args."""
        for vs in reversed(self.args.values()) if reverse else self.args.values():  # type: ignore
            if type(vs) is list:
                for v in reversed(vs) if reverse else vs:  # type: ignore
                    if hasattr(v, "parent"):
                        yield v
            elif hasattr(vs, "parent"):
                yield vs

    def find(self, *expression_types: t.Type[E], bfs: bool = True) -> t.Optional[E]:
        """
        Returns the first node in this tree which matches at least one of
        the specified types.

        Args:
            expression_types: the expression type(s) to match.
            bfs: whether to search the AST using the BFS algorithm (DFS is used if false).

        Returns:
            The node which matches the criteria or None if no such node was found.
        """
        return next(self.find_all(*expression_types, bfs=bfs), None)

    def find_all(self, *expression_types: t.Type[E], bfs: bool = True) -> t.Iterator[E]:
        """
        Returns a generator object which visits all nodes in this tree and only
        yields those that match at least one of the specified expression types.

        Args:
            expression_types: the expression type(s) to match.
            bfs: whether to search the AST using the BFS algorithm (DFS is used if false).

        Returns:
            The generator object.
        """
        for expression in self.walk(bfs=bfs):
            if isinstance(expression, expression_types):
                yield expression

    def find_ancestor(self, *expression_types: t.Type[E]) -> t.Optional[E]:
        """
        Returns a nearest parent matching expression_types.

        Args:
            expression_types: the expression type(s) to match.

        Returns:
            The parent node.
        """
        ancestor = self.parent
        while ancestor and not isinstance(ancestor, expression_types):
            ancestor = ancestor.parent
        return ancestor  # type: ignore

    @property
    def parent_select(self) -> t.Optional[Select]:
        """
        Returns the parent select statement.
        """
        return self.find_ancestor(Select)

    @property
    def same_parent(self) -> bool:
        """Returns if the parent is the same class as itself."""
        return type(self.parent) is self.__class__

    def root(self) -> Expression:
        """
        Returns the root expression of this tree.
        """
        expression = self
        while expression.parent:
            expression = expression.parent
        return expression

    def walk(
        self, bfs: bool = True, prune: t.Optional[t.Callable[[Expression], bool]] = None
    ) -> t.Iterator[Expression]:
        """
        Returns a generator object which visits all nodes in this tree.

        Args:
            bfs: if set to True the BFS traversal order will be applied,
                otherwise the DFS traversal will be used instead.
            prune: callable that returns True if the generator should stop traversing
                this branch of the tree.

        Returns:
            the generator object.
        """
        if bfs:
            yield from self.bfs(prune=prune)
        else:
            yield from self.dfs(prune=prune)

    def dfs(
        self, prune: t.Optional[t.Callable[[Expression], bool]] = None
    ) -> t.Iterator[Expression]:
        """
        Returns a generator object which visits all nodes in this tree in
        the DFS (Depth-first) order.

        Returns:
            The generator object.
        """
        stack = [self]

        while stack:
            node = stack.pop()

            yield node

            if prune and prune(node):
                continue

            for v in node.iter_expressions(reverse=True):
                stack.append(v)

    def bfs(
        self, prune: t.Optional[t.Callable[[Expression], bool]] = None
    ) -> t.Iterator[Expression]:
        """
        Returns a generator object which visits all nodes in this tree in
        the BFS (Breadth-first) order.

        Returns:
            The generator object.
        """
        queue = deque([self])

        while queue:
            node = queue.popleft()

            yield node

            if prune and prune(node):
                continue

            for v in node.iter_expressions():
                queue.append(v)

    def unnest(self):
        """
        Returns the first non parenthesis child or self.
        """
        expression = self
        while type(expression) is Paren:
            expression = expression.this
        return expression

    def unalias(self):
        """
        Returns the inner expression if this is an Alias.
        """
        if isinstance(self, Alias):
            return self.this
        return self

    def unnest_operands(self):
        """
        Returns unnested operands as a tuple.
        """
        return tuple(arg.unnest() for arg in self.iter_expressions())

    def flatten(self, unnest=True):
        """
        Returns a generator which yields child nodes whose parents are the same class.

        A AND B AND C -> [A, B, C]
        """
        for node in self.dfs(prune=lambda n: n.parent and type(n) is not self.__class__):
            if type(node) is not self.__class__:
                yield (node.unnest() if unnest and not isinstance(node, Subquery) else node)

    def __str__(self) -> str:
        return self.sql()

    def __repr__(self) -> str:
        return _to_s(self)

    def to_s(self) -> str:
        """
        Same as __repr__, but includes additional information which can be useful
        for debugging, like empty or missing args and the AST nodes' object IDs.
        """
        return _to_s(self, verbose=True)

    def sql(self, dialect: DialectType = None, **opts) -> str:
        """
        Returns SQL string representation of this tree.

        Args:
            dialect: the dialect of the output SQL string (eg. "spark", "hive", "presto", "mysql").
            opts: other `sqlglot.generator.Generator` options.

        Returns:
            The SQL string.
        """
        from sqlglot.dialects import Dialect

        return Dialect.get_or_raise(dialect).generate(self, **opts)

    def transform(self, fun: t.Callable, *args: t.Any, copy: bool = True, **kwargs) -> Expression:
        """
        Visits all tree nodes (excluding already transformed ones)
        and applies the given transformation function to each node.

        Args:
            fun: a function which takes a node as an argument and returns a
                new transformed node or the same node without modifications. If the function
                returns None, then the corresponding node will be removed from the syntax tree.
            copy: if set to True a new tree instance is constructed, otherwise the tree is
                modified in place.

        Returns:
            The transformed tree.
        """
        root = None
        new_node = None

        for node in (self.copy() if copy else self).dfs(prune=lambda n: n is not new_node):
            parent, arg_key, index = node.parent, node.arg_key, node.index
            new_node = fun(node, *args, **kwargs)

            if not root:
                root = new_node
            elif parent and arg_key and new_node is not node:
                parent.set(arg_key, new_node, index)

        assert root
        return root.assert_is(Expression)

    @t.overload
    def replace(self, expression: E) -> E: ...

    @t.overload
    def replace(self, expression: None) -> None: ...

    def replace(self, expression):
        """
        Swap out this expression with a new expression.

        For example::

            >>> tree = Select().select("x").from_("tbl")
            >>> tree.find(Column).replace(column("y"))
            Column(
              this=Identifier(this=y, quoted=False))
            >>> tree.sql()
            'SELECT y FROM tbl'

        Args:
            expression: new node

        Returns:
            The new expression or expressions.
        """
        parent = self.parent

        if not parent or parent is expression:
            return expression

        key = self.arg_key
        value = parent.args.get(key)

        if type(expression) is list and isinstance(value, Expression):
            # We are trying to replace an Expression with a list, so it's assumed that
            # the intention was to really replace the parent of this expression.
            value.parent.replace(expression)
        else:
            parent.set(key, expression, self.index)

        if expression is not self:
            self.parent = None
            self.arg_key = None
            self.index = None

        return expression

    def pop(self: E) -> E:
        """
        Remove this expression from its AST.

        Returns:
            The popped expression.
        """
        self.replace(None)
        return self

    def assert_is(self, type_: t.Type[E]) -> E:
        """
        Assert that this `Expression` is an instance of `type_`.

        If it is NOT an instance of `type_`, this raises an assertion error.
        Otherwise, this returns this expression.

        Examples:
            This is useful for type security in chained expressions:

            >>> import sqlglot
            >>> sqlglot.parse_one("SELECT x from y").assert_is(Select).select("z").sql()
            'SELECT x, z FROM y'
        """
        if not isinstance(self, type_):
            raise AssertionError(f"{self} is not {type_}.")
        return self

    def error_messages(self, args: t.Optional[t.Sequence] = None) -> t.List[str]:
        """
        Checks if this expression is valid (e.g. all mandatory args are set).

        Args:
            args: a sequence of values that were used to instantiate a Func expression. This is used
                to check that the provided arguments don't exceed the function argument limit.

        Returns:
            A list of error messages for all possible errors that were found.
        """
        errors: t.List[str] = []

        for k in self.args:
            if k not in self.arg_types:
                errors.append(f"Unexpected keyword: '{k}' for {self.__class__}")
        for k, mandatory in self.arg_types.items():
            v = self.args.get(k)
            if mandatory and (v is None or (isinstance(v, list) and not v)):
                errors.append(f"Required keyword: '{k}' missing for {self.__class__}")

        if (
            args
            and isinstance(self, Func)
            and len(args) > len(self.arg_types)
            and not self.is_var_len_args
        ):
            errors.append(
                f"The number of provided arguments ({len(args)}) is greater than "
                f"the maximum number of supported arguments ({len(self.arg_types)})"
            )

        return errors

    def dump(self):
        """
        Dump this Expression to a JSON-serializable dict.
        """
        from sqlglot.serde import dump

        return dump(self)

    @classmethod
    def load(cls, obj):
        """
        Load a dict (as returned by `Expression.dump`) into an Expression instance.
        """
        from sqlglot.serde import load

        return load(obj)

    def and_(
        self,
        *expressions: t.Optional[ExpOrStr],
        dialect: DialectType = None,
        copy: bool = True,
        wrap: bool = True,
        **opts,
    ) -> Condition:
        """
        AND this condition with one or multiple expressions.

        Example:
            >>> condition("x=1").and_("y=1").sql()
            'x = 1 AND y = 1'

        Args:
            *expressions: the SQL code strings to parse.
                If an `Expression` instance is passed, it will be used as-is.
            dialect: the dialect used to parse the input expression.
            copy: whether to copy the involved expressions (only applies to Expressions).
            wrap: whether to wrap the operands in `Paren`s. This is true by default to avoid
                precedence issues, but can be turned off when the produced AST is too deep and
                causes recursion-related issues.
            opts: other options to use to parse the input expressions.

        Returns:
            The new And condition.
        """
        return and_(self, *expressions, dialect=dialect, copy=copy, wrap=wrap, **opts)

    def or_(
        self,
        *expressions: t.Optional[ExpOrStr],
        dialect: DialectType = None,
        copy: bool = True,
        wrap: bool = True,
        **opts,
    ) -> Condition:
        """
        OR this condition with one or multiple expressions.

        Example:
            >>> condition("x=1").or_("y=1").sql()
            'x = 1 OR y = 1'

        Args:
            *expressions: the SQL code strings to parse.
                If an `Expression` instance is passed, it will be used as-is.
            dialect: the dialect used to parse the input expression.
            copy: whether to copy the involved expressions (only applies to Expressions).
            wrap: whether to wrap the operands in `Paren`s. This is true by default to avoid
                precedence issues, but can be turned off when the produced AST is too deep and
                causes recursion-related issues.
            opts: other options to use to parse the input expressions.

        Returns:
            The new Or condition.
        """
        return or_(self, *expressions, dialect=dialect, copy=copy, wrap=wrap, **opts)

    def not_(self, copy: bool = True):
        """
        Wrap this condition with NOT.

        Example:
            >>> condition("x=1").not_().sql()
            'NOT x = 1'

        Args:
            copy: whether to copy this object.

        Returns:
            The new Not instance.
        """
        return not_(self, copy=copy)

    def update_positions(
        self: E, other: t.Optional[Token | Expression] = None, **kwargs: t.Any
    ) -> E:
        """
        Update this expression with positions from a token or other expression.

        Args:
            other: a token or expression to update this expression with.

        Returns:
            The updated expression.
        """
        if isinstance(other, Expression):
            self.meta.update({k: v for k, v in other.meta.items() if k in POSITION_META_KEYS})
        elif other is not None:
            self.meta.update(
                {
                    "line": other.line,
                    "col": other.col,
                    "start": other.start,
                    "end": other.end,
                }
            )
        self.meta.update({k: v for k, v in kwargs.items() if k in POSITION_META_KEYS})
        return self

    def as_(
        self,
        alias: str | Identifier,
        quoted: t.Optional[bool] = None,
        dialect: DialectType = None,
        copy: bool = True,
        **opts,
    ) -> Alias:
        return alias_(self, alias, quoted=quoted, dialect=dialect, copy=copy, **opts)

    def _binop(self, klass: t.Type[E], other: t.Any, reverse: bool = False) -> E:
        this = self.copy()
        other = convert(other, copy=True)
        if not isinstance(this, klass) and not isinstance(other, klass):
            this = _wrap(this, Binary)
            other = _wrap(other, Binary)
        if reverse:
            return klass(this=other, expression=this)
        return klass(this=this, expression=other)

    def __getitem__(self, other: ExpOrStr | t.Tuple[ExpOrStr]) -> Bracket:
        return Bracket(
            this=self.copy(),
            expressions=[convert(e, copy=True) for e in ensure_list(other)],
        )

    def __iter__(self) -> t.Iterator:
        if "expressions" in self.arg_types:
            return iter(self.args.get("expressions") or [])
        # We define this because __getitem__ converts Expression into an iterable, which is
        # problematic because one can hit infinite loops if they do "for x in some_expr: ..."
        # See: https://peps.python.org/pep-0234/
        raise TypeError(f"'{self.__class__.__name__}' object is not iterable")

    def isin(
        self,
        *expressions: t.Any,
        query: t.Optional[ExpOrStr] = None,
        unnest: t.Optional[ExpOrStr] | t.Collection[ExpOrStr] = None,
        copy: bool = True,
        **opts,
    ) -> In:
        subquery = maybe_parse(query, copy=copy, **opts) if query else None
        if subquery and not isinstance(subquery, Subquery):
            subquery = subquery.subquery(copy=False)

        return In(
            this=maybe_copy(self, copy),
            expressions=[convert(e, copy=copy) for e in expressions],
            query=subquery,
            unnest=(
                Unnest(
                    expressions=[
                        maybe_parse(t.cast(ExpOrStr, e), copy=copy, **opts)
                        for e in ensure_list(unnest)
                    ]
                )
                if unnest
                else None
            ),
        )

    def between(
        self,
        low: t.Any,
        high: t.Any,
        copy: bool = True,
        symmetric: t.Optional[bool] = None,
        **opts,
    ) -> Between:
        between = Between(
            this=maybe_copy(self, copy),
            low=convert(low, copy=copy, **opts),
            high=convert(high, copy=copy, **opts),
        )
        if symmetric is not None:
            between.set("symmetric", symmetric)

        return between

    def is_(self, other: ExpOrStr) -> Is:
        return self._binop(Is, other)

    def like(self, other: ExpOrStr) -> Like:
        return self._binop(Like, other)

    def ilike(self, other: ExpOrStr) -> ILike:
        return self._binop(ILike, other)

    def eq(self, other: t.Any) -> EQ:
        return self._binop(EQ, other)

    def neq(self, other: t.Any) -> NEQ:
        return self._binop(NEQ, other)

    def rlike(self, other: ExpOrStr) -> RegexpLike:
        return self._binop(RegexpLike, other)

    def div(self, other: ExpOrStr, typed: bool = False, safe: bool = False) -> Div:
        div = self._binop(Div, other)
        div.set("typed", typed)
        div.set("safe", safe)
        return div

    def asc(self, nulls_first: bool = True) -> Ordered:
        return Ordered(this=self.copy(), nulls_first=nulls_first)

    def desc(self, nulls_first: bool = False) -> Ordered:
        return Ordered(this=self.copy(), desc=True, nulls_first=nulls_first)

    def __lt__(self, other: t.Any) -> LT:
        return self._binop(LT, other)

    def __le__(self, other: t.Any) -> LTE:
        return self._binop(LTE, other)

    def __gt__(self, other: t.Any) -> GT:
        return self._binop(GT, other)

    def __ge__(self, other: t.Any) -> GTE:
        return self._binop(GTE, other)

    def __add__(self, other: t.Any) -> Add:
        return self._binop(Add, other)

    def __radd__(self, other: t.Any) -> Add:
        return self._binop(Add, other, reverse=True)

    def __sub__(self, other: t.Any) -> Sub:
        return self._binop(Sub, other)

    def __rsub__(self, other: t.Any) -> Sub:
        return self._binop(Sub, other, reverse=True)

    def __mul__(self, other: t.Any) -> Mul:
        return self._binop(Mul, other)

    def __rmul__(self, other: t.Any) -> Mul:
        return self._binop(Mul, other, reverse=True)

    def __truediv__(self, other: t.Any) -> Div:
        return self._binop(Div, other)

    def __rtruediv__(self, other: t.Any) -> Div:
        return self._binop(Div, other, reverse=True)

    def __floordiv__(self, other: t.Any) -> IntDiv:
        return self._binop(IntDiv, other)

    def __rfloordiv__(self, other: t.Any) -> IntDiv:
        return self._binop(IntDiv, other, reverse=True)

    def __mod__(self, other: t.Any) -> Mod:
        return self._binop(Mod, other)

    def __rmod__(self, other: t.Any) -> Mod:
        return self._binop(Mod, other, reverse=True)

    def __pow__(self, other: t.Any) -> Pow:
        return self._binop(Pow, other)

    def __rpow__(self, other: t.Any) -> Pow:
        return self._binop(Pow, other, reverse=True)

    def __and__(self, other: t.Any) -> And:
        return self._binop(And, other)

    def __rand__(self, other: t.Any) -> And:
        return self._binop(And, other, reverse=True)

    def __or__(self, other: t.Any) -> Or:
        return self._binop(Or, other)

    def __ror__(self, other: t.Any) -> Or:
        return self._binop(Or, other, reverse=True)

    def __neg__(self) -> Neg:
        return Neg(this=_wrap(self.copy(), Binary))

    def __invert__(self) -> Not:
        return not_(self.copy())


IntoType = t.Union[
    str,
    t.Type[Expression],
    t.Collection[t.Union[str, t.Type[Expression]]],
]
ExpOrStr = t.Union[str, Expression]


class Condition(Expression):
    """Logical conditions like x AND y, or simply x"""


class Predicate(Condition):
    """Relationships like x = y, x > 1, x >= y."""


class DerivedTable(Expression):
    @property
    def selects(self) -> t.List[Expression]:
        return self.this.selects if isinstance(self.this, Query) else []

    @property
    def named_selects(self) -> t.List[str]:
        return [select.output_name for select in self.selects]


class Query(Expression):
    def subquery(self, alias: t.Optional[ExpOrStr] = None, copy: bool = True) -> Subquery:
        """
        Returns a `Subquery` that wraps around this query.

        Example:
            >>> subquery = Select().select("x").from_("tbl").subquery()
            >>> Select().select("x").from_(subquery).sql()
            'SELECT x FROM (SELECT x FROM tbl)'

        Args:
            alias: an optional alias for the subquery.
            copy: if `False`, modify this expression instance in-place.
        """
        instance = maybe_copy(self, copy)
        if not isinstance(alias, Expression):
            alias = TableAlias(this=to_identifier(alias)) if alias else None

        return Subquery(this=instance, alias=alias)

    def limit(
        self: Q,
        expression: ExpOrStr | int,
        dialect: DialectType = None,
        copy: bool = True,
        **opts,
    ) -> Q:
        """
        Adds a LIMIT clause to this query.

        Example:
            >>> select("1").union(select("1")).limit(1).sql()
            'SELECT 1 UNION SELECT 1 LIMIT 1'

        Args:
            expression: the SQL code string to parse.
                This can also be an integer.
                If a `Limit` instance is passed, it will be used as-is.
                If another `Expression` instance is passed, it will be wrapped in a `Limit`.
            dialect: the dialect used to parse the input expression.
            copy: if `False`, modify this expression instance in-place.
            opts: other options to use to parse the input expressions.

        Returns:
            A limited Select expression.
        """
        return _apply_builder(
            expression=expression,
            instance=self,
            arg="limit",
            into=Limit,
            prefix="LIMIT",
            dialect=dialect,
            copy=copy,
            into_arg="expression",
            **opts,
        )

    def offset(
        self: Q,
        expression: ExpOrStr | int,
        dialect: DialectType = None,
        copy: bool = True,
        **opts,
    ) -> Q:
        """
        Set the OFFSET expression.

        Example:
            >>> Select().from_("tbl").select("x").offset(10).sql()
            'SELECT x FROM tbl OFFSET 10'

        Args:
            expression: the SQL code string to parse.
                This can also be an integer.
                If a `Offset` instance is passed, this is used as-is.
                If another `Expression` instance is passed, it will be wrapped in a `Offset`.
            dialect: the dialect used to parse the input expression.
            copy: if `False`, modify this expression instance in-place.
            opts: other options to use to parse the input expressions.

        Returns:
            The modified Select expression.
        """
        return _apply_builder(
            expression=expression,
            instance=self,
            arg="offset",
            into=Offset,
            prefix="OFFSET",
            dialect=dialect,
            copy=copy,
            into_arg="expression",
            **opts,
        )

    def order_by(
        self: Q,
        *expressions: t.Optional[ExpOrStr],
        append: bool = True,
        dialect: DialectType = None,
        copy: bool = True,
        **opts,
    ) -> Q:
        """
        Set the ORDER BY expression.

        Example:
            >>> Select().from_("tbl").select("x").order_by("x DESC").sql()
            'SELECT x FROM tbl ORDER BY x DESC'

        Args:
            *expressions: the SQL code strings to parse.
                If a `Group` instance is passed, this is used as-is.
                If another `Expression` instance is passed, it will be wrapped in a `Order`.
            append: if `True`, add to any existing expressions.
                Otherwise, this flattens all the `Order` expression into a single expression.
            dialect: the dialect used to parse the input expression.
            copy: if `False`, modify this expression instance in-place.
            opts: other options to use to parse the input expressions.

        Returns:
            The modified Select expression.
        """
        return _apply_child_list_builder(
            *expressions,
            instance=self,
            arg="order",
            append=append,
            copy=copy,
            prefix="ORDER BY",
            into=Order,
            dialect=dialect,
            **opts,
        )

    @property
    def ctes(self) -> t.List[CTE]:
        """Returns a list of all the CTEs attached to this query."""
        with_ = self.args.get("with")
        return with_.expressions if with_ else []

    @property
    def selects(self) -> t.List[Expression]:
        """Returns the query's projections."""
        raise NotImplementedError("Query objects must implement `selects`")

    @property
    def named_selects(self) -> t.List[str]:
        """Returns the output names of the query's projections."""
        raise NotImplementedError("Query objects must implement `named_selects`")

    def select(
        self: Q,
        *expressions: t.Optional[ExpOrStr],
        append: bool = True,
        dialect: DialectType = None,
        copy: bool = True,
        **opts,
    ) -> Q:
        """
        Append to or set the SELECT expressions.

        Example:
            >>> Select().select("x", "y").sql()
            'SELECT x, y'

        Args:
            *expressions: the SQL code strings to parse.
                If an `Expression` instance is passed, it will be used as-is.
            append: if `True`, add to any existing expressions.
                Otherwise, this resets the expressions.
            dialect: the dialect used to parse the input expressions.
            copy: if `False`, modify this expression instance in-place.
            opts: other options to use to parse the input expressions.

        Returns:
            The modified Query expression.
        """
        raise NotImplementedError("Query objects must implement `select`")

    def where(
        self: Q,
        *expressions: t.Optional[ExpOrStr],
        append: bool = True,
        dialect: DialectType = None,
        copy: bool = True,
        **opts,
    ) -> Q:
        """
        Append to or set the WHERE expressions.

        Examples:
            >>> Select().select("x").from_("tbl").where("x = 'a' OR x < 'b'").sql()
            "SELECT x FROM tbl WHERE x = 'a' OR x < 'b'"

        Args:
            *expressions: the SQL code strings to parse.
                If an `Expression` instance is passed, it will be used as-is.
                Multiple expressions are combined with an AND operator.
            append: if `True`, AND the new expressions to any existing expression.
                Otherwise, this resets the expression.
            dialect: the dialect used to parse the input expressions.
            copy: if `False`, modify this expression instance in-place.
            opts: other options to use to parse the input expressions.

        Returns:
            The modified expression.
        """
        return _apply_conjunction_builder(
            *[expr.this if isinstance(expr, Where) else expr for expr in expressions],
            instance=self,
            arg="where",
            append=append,
            into=Where,
            dialect=dialect,
            copy=copy,
            **opts,
        )

    def with_(
        self: Q,
        alias: ExpOrStr,
        as_: ExpOrStr,
        recursive: t.Optional[bool] = None,
        materialized: t.Optional[bool] = None,
        append: bool = True,
        dialect: DialectType = None,
        copy: bool = True,
        scalar: bool = False,
        **opts,
    ) -> Q:
        """
        Append to or set the common table expressions.

        Example:
            >>> Select().with_("tbl2", as_="SELECT * FROM tbl").select("x").from_("tbl2").sql()
            'WITH tbl2 AS (SELECT * FROM tbl) SELECT x FROM tbl2'

        Args:
            alias: the SQL code string to parse as the table name.
                If an `Expression` instance is passed, this is used as-is.
            as_: the SQL code string to parse as the table expression.
                If an `Expression` instance is passed, it will be used as-is.
            recursive: set the RECURSIVE part of the expression. Defaults to `False`.
            materialized: set the MATERIALIZED part of the expression.
            append: if `True`, add to any existing expressions.
                Otherwise, this resets the expressions.
            dialect: the dialect used to parse the input expression.
            copy: if `False`, modify this expression instance in-place.
            scalar: if `True`, this is a scalar common table expression.
            opts: other options to use to parse the input expressions.

        Returns:
            The modified expression.
        """
        return _apply_cte_builder(
            self,
            alias,
            as_,
            recursive=recursive,
            materialized=materialized,
            append=append,
            dialect=dialect,
            copy=copy,
            scalar=scalar,
            **opts,
        )

    def union(
        self,
        *expressions: ExpOrStr,
        distinct: bool = True,
        dialect: DialectType = None,
        **opts,
    ) -> Union:
        """
        Builds a UNION expression.

        Example:
            >>> import sqlglot
            >>> sqlglot.parse_one("SELECT * FROM foo").union("SELECT * FROM bla").sql()
            'SELECT * FROM foo UNION SELECT * FROM bla'

        Args:
            expressions: the SQL code strings.
                If `Expression` instances are passed, they will be used as-is.
            distinct: set the DISTINCT flag if and only if this is true.
            dialect: the dialect used to parse the input expression.
            opts: other options to use to parse the input expressions.

        Returns:
            The new Union expression.
        """
        return union(self, *expressions, distinct=distinct, dialect=dialect, **opts)

    def intersect(
        self,
        *expressions: ExpOrStr,
        distinct: bool = True,
        dialect: DialectType = None,
        **opts,
    ) -> Intersect:
        """
        Builds an INTERSECT expression.

        Example:
            >>> import sqlglot
            >>> sqlglot.parse_one("SELECT * FROM foo").intersect("SELECT * FROM bla").sql()
            'SELECT * FROM foo INTERSECT SELECT * FROM bla'

        Args:
            expressions: the SQL code strings.
                If `Expression` instances are passed, they will be used as-is.
            distinct: set the DISTINCT flag if and only if this is true.
            dialect: the dialect used to parse the input expression.
            opts: other options to use to parse the input expressions.

        Returns:
            The new Intersect expression.
        """
        return intersect(self, *expressions, distinct=distinct, dialect=dialect, **opts)

    def except_(
        self,
        *expressions: ExpOrStr,
        distinct: bool = True,
        dialect: DialectType = None,
        **opts,
    ) -> Except:
        """
        Builds an EXCEPT expression.

        Example:
            >>> import sqlglot
            >>> sqlglot.parse_one("SELECT * FROM foo").except_("SELECT * FROM bla").sql()
            'SELECT * FROM foo EXCEPT SELECT * FROM bla'

        Args:
            expressions: the SQL code strings.
                If `Expression` instance are passed, they will be used as-is.
            distinct: set the DISTINCT flag if and only if this is true.
            dialect: the dialect used to parse the input expression.
            opts: other options to use to parse the input expressions.

        Returns:
            The new Except expression.
        """
        return except_(self, *expressions, distinct=distinct, dialect=dialect, **opts)


class UDTF(DerivedTable):
    @property
    def selects(self) -> t.List[Expression]:
        alias = self.args.get("alias")
        return alias.columns if alias else []


class Cache(Expression):
    arg_types = {
        "this": True,
        "lazy": False,
        "options": False,
        "expression": False,
    }


class Uncache(Expression):
    arg_types = {"this": True, "exists": False}


class Refresh(Expression):
    pass


class DDL(Expression):
    @property
    def ctes(self) -> t.List[CTE]:
        """Returns a list of all the CTEs attached to this statement."""
        with_ = self.args.get("with")
        return with_.expressions if with_ else []

    @property
    def selects(self) -> t.List[Expression]:
        """If this statement contains a query (e.g. a CTAS), this returns the query's projections."""
        return self.expression.selects if isinstance(self.expression, Query) else []

    @property
    def named_selects(self) -> t.List[str]:
        """
        If this statement contains a query (e.g. a CTAS), this returns the output
        names of the query's projections.
        """
        return self.expression.named_selects if isinstance(self.expression, Query) else []


# https://docs.teradata.com/r/Enterprise_IntelliFlex_VMware/SQL-Data-Manipulation-Language/Statement-Syntax/LOCKING-Request-Modifier/LOCKING-Request-Modifier-Syntax
class LockingStatement(Expression):
    arg_types = {"this": True, "expression": True}


class DML(Expression):
    def returning(
        self,
        expression: ExpOrStr,
        dialect: DialectType = None,
        copy: bool = True,
        **opts,
    ) -> "Self":
        """
        Set the RETURNING expression. Not supported by all dialects.

        Example:
            >>> delete("tbl").returning("*", dialect="postgres").sql()
            'DELETE FROM tbl RETURNING *'

        Args:
            expression: the SQL code strings to parse.
                If an `Expression` instance is passed, it will be used as-is.
            dialect: the dialect used to parse the input expressions.
            copy: if `False`, modify this expression instance in-place.
            opts: other options to use to parse the input expressions.

        Returns:
            Delete: the modified expression.
        """
        return _apply_builder(
            expression=expression,
            instance=self,
            arg="returning",
            prefix="RETURNING",
            dialect=dialect,
            copy=copy,
            into=Returning,
            **opts,
        )


class Create(DDL):
    arg_types = {
        "with": False,
        "this": True,
        "kind": True,
        "expression": False,
        "exists": False,
        "properties": False,
        "replace": False,
        "refresh": False,
        "unique": False,
        "indexes": False,
        "no_schema_binding": False,
        "begin": False,
        "end": False,
        "clone": False,
        "concurrently": False,
        "clustered": False,
    }

    @property
    def kind(self) -> t.Optional[str]:
        kind = self.args.get("kind")
        return kind and kind.upper()


class SequenceProperties(Expression):
    arg_types = {
        "increment": False,
        "minvalue": False,
        "maxvalue": False,
        "cache": False,
        "start": False,
        "owned": False,
        "options": False,
    }


class TruncateTable(Expression):
    arg_types = {
        "expressions": True,
        "is_database": False,
        "exists": False,
        "only": False,
        "cluster": False,
        "identity": False,
        "option": False,
        "partition": False,
    }


# https://docs.snowflake.com/en/sql-reference/sql/create-clone
# https://cloud.google.com/bigquery/docs/reference/standard-sql/data-definition-language#create_table_clone_statement
# https://cloud.google.com/bigquery/docs/reference/standard-sql/data-definition-language#create_table_copy
class Clone(Expression):
    arg_types = {"this": True, "shallow": False, "copy": False}


class Describe(Expression):
    arg_types = {
        "this": True,
        "style": False,
        "kind": False,
        "expressions": False,
        "partition": False,
        "format": False,
    }


# https://duckdb.org/docs/sql/statements/attach.html#attach
class Attach(Expression):
    arg_types = {"this": True, "exists": False, "expressions": False}


# https://duckdb.org/docs/sql/statements/attach.html#detach
class Detach(Expression):
    arg_types = {"this": True, "exists": False}


# https://duckdb.org/docs/sql/statements/load_and_install.html
class Install(Expression):
    arg_types = {"this": True, "from": False, "force": False}


# https://duckdb.org/docs/guides/meta/summarize.html
class Summarize(Expression):
    arg_types = {"this": True, "table": False}


class Kill(Expression):
    arg_types = {"this": True, "kind": False}


class Pragma(Expression):
    pass


class Declare(Expression):
    arg_types = {"expressions": True}


class DeclareItem(Expression):
    arg_types = {"this": True, "kind": False, "default": False}


class Set(Expression):
    arg_types = {"expressions": False, "unset": False, "tag": False}


class Heredoc(Expression):
    arg_types = {"this": True, "tag": False}


class SetItem(Expression):
    arg_types = {
        "this": False,
        "expressions": False,
        "kind": False,
        "collate": False,  # MySQL SET NAMES statement
        "global": False,
    }


class QueryBand(Expression):
    arg_types = {"this": True, "scope": False, "update": False}


class Show(Expression):
    arg_types = {
        "this": True,
        "history": False,
        "terse": False,
        "target": False,
        "offset": False,
        "starts_with": False,
        "limit": False,
        "from": False,
        "like": False,
        "where": False,
        "db": False,
        "scope": False,
        "scope_kind": False,
        "full": False,
        "mutex": False,
        "query": False,
        "channel": False,
        "global": False,
        "log": False,
        "position": False,
        "types": False,
        "privileges": False,
        "for_table": False,
        "for_group": False,
        "for_user": False,
        "for_role": False,
        "into_outfile": False,
        "json": False,
    }


class UserDefinedFunction(Expression):
    arg_types = {"this": True, "expressions": False, "wrapped": False}


class CharacterSet(Expression):
    arg_types = {"this": True, "default": False}


class RecursiveWithSearch(Expression):
    arg_types = {"kind": True, "this": True, "expression": True, "using": False}


class With(Expression):
    arg_types = {"expressions": True, "recursive": False, "search": False}

    @property
    def recursive(self) -> bool:
        return bool(self.args.get("recursive"))


class WithinGroup(Expression):
    arg_types = {"this": True, "expression": False}


# clickhouse supports scalar ctes
# https://clickhouse.com/docs/en/sql-reference/statements/select/with
class CTE(DerivedTable):
    arg_types = {
        "this": True,
        "alias": True,
        "scalar": False,
        "materialized": False,
        "key_expressions": False,
    }


class ProjectionDef(Expression):
    arg_types = {"this": True, "expression": True}


class TableAlias(Expression):
    arg_types = {"this": False, "columns": False}

    @property
    def columns(self):
        return self.args.get("columns") or []


class BitString(Condition):
    pass


class HexString(Condition):
    arg_types = {"this": True, "is_integer": False}


class ByteString(Condition):
    pass


class RawString(Condition):
    pass


class UnicodeString(Condition):
    arg_types = {"this": True, "escape": False}


class Column(Condition):
    arg_types = {
        "this": True,
        "table": False,
        "db": False,
        "catalog": False,
        "join_mark": False,
    }

    @property
    def table(self) -> str:
        return self.text("table")

    @property
    def db(self) -> str:
        return self.text("db")

    @property
    def catalog(self) -> str:
        return self.text("catalog")

    @property
    def output_name(self) -> str:
        return self.name

    @property
    def parts(self) -> t.List[Identifier]:
        """Return the parts of a column in order catalog, db, table, name."""
        return [
            t.cast(Identifier, self.args[part])
            for part in ("catalog", "db", "table", "this")
            if self.args.get(part)
        ]

    def to_dot(self, include_dots: bool = True) -> Dot | Identifier:
        """Converts the column into a dot expression."""
        parts = self.parts
        parent = self.parent

        if include_dots:
            while isinstance(parent, Dot):
                parts.append(parent.expression)
                parent = parent.parent

        return Dot.build(deepcopy(parts)) if len(parts) > 1 else parts[0]


class ColumnPosition(Expression):
    arg_types = {"this": False, "position": True}


class ColumnDef(Expression):
    arg_types = {
        "this": True,
        "kind": False,
        "constraints": False,
        "exists": False,
        "position": False,
        "default": False,
        "output": False,
    }

    @property
    def constraints(self) -> t.List[ColumnConstraint]:
        return self.args.get("constraints") or []

    @property
    def kind(self) -> t.Optional[DataType]:
        return self.args.get("kind")


class AlterColumn(Expression):
    arg_types = {
        "this": True,
        "dtype": False,
        "collate": False,
        "using": False,
        "default": False,
        "drop": False,
        "comment": False,
        "allow_null": False,
        "visible": False,
        "rename_to": False,
    }


# https://dev.mysql.com/doc/refman/8.0/en/invisible-indexes.html
class AlterIndex(Expression):
    arg_types = {"this": True, "visible": True}


# https://docs.aws.amazon.com/redshift/latest/dg/r_ALTER_TABLE.html
class AlterDistStyle(Expression):
    pass


class AlterSortKey(Expression):
    arg_types = {"this": False, "expressions": False, "compound": False}


class AlterSet(Expression):
    arg_types = {
        "expressions": False,
        "option": False,
        "tablespace": False,
        "access_method": False,
        "file_format": False,
        "copy_options": False,
        "tag": False,
        "location": False,
        "serde": False,
    }


class RenameColumn(Expression):
    arg_types = {"this": True, "to": True, "exists": False}


class AlterRename(Expression):
    pass


class SwapTable(Expression):
    pass


class Comment(Expression):
    arg_types = {
        "this": True,
        "kind": True,
        "expression": True,
        "exists": False,
        "materialized": False,
    }


class Comprehension(Expression):
    arg_types = {
        "this": True,
        "expression": True,
        "position": False,
        "iterator": True,
        "condition": False,
    }


# https://clickhouse.com/docs/en/engines/table-engines/mergetree-family/mergetree#mergetree-table-ttl
class MergeTreeTTLAction(Expression):
    arg_types = {
        "this": True,
        "delete": False,
        "recompress": False,
        "to_disk": False,
        "to_volume": False,
    }


# https://clickhouse.com/docs/en/engines/table-engines/mergetree-family/mergetree#mergetree-table-ttl
class MergeTreeTTL(Expression):
    arg_types = {
        "expressions": True,
        "where": False,
        "group": False,
        "aggregates": False,
    }


# https://dev.mysql.com/doc/refman/8.0/en/create-table.html
class IndexConstraintOption(Expression):
    arg_types = {
        "key_block_size": False,
        "using": False,
        "parser": False,
        "comment": False,
        "visible": False,
        "engine_attr": False,
        "secondary_engine_attr": False,
    }


class ColumnConstraint(Expression):
    arg_types = {"this": False, "kind": True}

    @property
    def kind(self) -> ColumnConstraintKind:
        return self.args["kind"]


class ColumnConstraintKind(Expression):
    pass


class AutoIncrementColumnConstraint(ColumnConstraintKind):
    pass


class PeriodForSystemTimeConstraint(ColumnConstraintKind):
    arg_types = {"this": True, "expression": True}


class CaseSpecificColumnConstraint(ColumnConstraintKind):
    arg_types = {"not_": True}


class CharacterSetColumnConstraint(ColumnConstraintKind):
    arg_types = {"this": True}


class CheckColumnConstraint(ColumnConstraintKind):
    arg_types = {"this": True, "enforced": False}


class ClusteredColumnConstraint(ColumnConstraintKind):
    pass


class CollateColumnConstraint(ColumnConstraintKind):
    pass


class CommentColumnConstraint(ColumnConstraintKind):
    pass


class CompressColumnConstraint(ColumnConstraintKind):
    arg_types = {"this": False}


class DateFormatColumnConstraint(ColumnConstraintKind):
    arg_types = {"this": True}


class DefaultColumnConstraint(ColumnConstraintKind):
    pass


class EncodeColumnConstraint(ColumnConstraintKind):
    pass


# https://www.postgresql.org/docs/current/sql-createtable.html#SQL-CREATETABLE-EXCLUDE
class ExcludeColumnConstraint(ColumnConstraintKind):
    pass


class EphemeralColumnConstraint(ColumnConstraintKind):
    arg_types = {"this": False}


class WithOperator(Expression):
    arg_types = {"this": True, "op": True}


class GeneratedAsIdentityColumnConstraint(ColumnConstraintKind):
    # this: True -> ALWAYS, this: False -> BY DEFAULT
    arg_types = {
        "this": False,
        "expression": False,
        "on_null": False,
        "start": False,
        "increment": False,
        "minvalue": False,
        "maxvalue": False,
        "cycle": False,
        "order": False,
    }


class GeneratedAsRowColumnConstraint(ColumnConstraintKind):
    arg_types = {"start": False, "hidden": False}


# https://dev.mysql.com/doc/refman/8.0/en/create-table.html
# https://github.com/ClickHouse/ClickHouse/blob/master/src/Parsers/ParserCreateQuery.h#L646
class IndexColumnConstraint(ColumnConstraintKind):
    arg_types = {
        "this": False,
        "expressions": False,
        "kind": False,
        "index_type": False,
        "options": False,
        "expression": False,  # Clickhouse
        "granularity": False,
    }


class InlineLengthColumnConstraint(ColumnConstraintKind):
    pass


class NonClusteredColumnConstraint(ColumnConstraintKind):
    pass


class NotForReplicationColumnConstraint(ColumnConstraintKind):
    arg_types = {}


# https://docs.snowflake.com/en/sql-reference/sql/create-table
class MaskingPolicyColumnConstraint(ColumnConstraintKind):
    arg_types = {"this": True, "expressions": False}


class NotNullColumnConstraint(ColumnConstraintKind):
    arg_types = {"allow_null": False}


# https://dev.mysql.com/doc/refman/5.7/en/timestamp-initialization.html
class OnUpdateColumnConstraint(ColumnConstraintKind):
    pass


class PrimaryKeyColumnConstraint(ColumnConstraintKind):
    arg_types = {"desc": False, "options": False}


class TitleColumnConstraint(ColumnConstraintKind):
    pass


class UniqueColumnConstraint(ColumnConstraintKind):
    arg_types = {
        "this": False,
        "index_type": False,
        "on_conflict": False,
        "nulls": False,
        "options": False,
    }


class UppercaseColumnConstraint(ColumnConstraintKind):
    arg_types: t.Dict[str, t.Any] = {}


# https://docs.risingwave.com/processing/watermarks#syntax
class WatermarkColumnConstraint(Expression):
    arg_types = {"this": True, "expression": True}


class PathColumnConstraint(ColumnConstraintKind):
    pass


# https://docs.snowflake.com/en/sql-reference/sql/create-table
class ProjectionPolicyColumnConstraint(ColumnConstraintKind):
    pass


# computed column expression
# https://learn.microsoft.com/en-us/sql/t-sql/statements/create-table-transact-sql?view=sql-server-ver16
class ComputedColumnConstraint(ColumnConstraintKind):
    arg_types = {"this": True, "persisted": False, "not_null": False, "data_type": False}


class Constraint(Expression):
    arg_types = {"this": True, "expressions": True}


class Delete(DML):
    arg_types = {
        "with": False,
        "this": False,
        "using": False,
        "where": False,
        "returning": False,
        "limit": False,
        "tables": False,  # Multiple-Table Syntax (MySQL)
        "cluster": False,  # Clickhouse
    }

    def delete(
        self,
        table: ExpOrStr,
        dialect: DialectType = None,
        copy: bool = True,
        **opts,
    ) -> Delete:
        """
        Create a DELETE expression or replace the table on an existing DELETE expression.

        Example:
            >>> delete("tbl").sql()
            'DELETE FROM tbl'

        Args:
            table: the table from which to delete.
            dialect: the dialect used to parse the input expression.
            copy: if `False`, modify this expression instance in-place.
            opts: other options to use to parse the input expressions.

        Returns:
            Delete: the modified expression.
        """
        return _apply_builder(
            expression=table,
            instance=self,
            arg="this",
            dialect=dialect,
            into=Table,
            copy=copy,
            **opts,
        )

    def where(
        self,
        *expressions: t.Optional[ExpOrStr],
        append: bool = True,
        dialect: DialectType = None,
        copy: bool = True,
        **opts,
    ) -> Delete:
        """
        Append to or set the WHERE expressions.

        Example:
            >>> delete("tbl").where("x = 'a' OR x < 'b'").sql()
            "DELETE FROM tbl WHERE x = 'a' OR x < 'b'"

        Args:
            *expressions: the SQL code strings to parse.
                If an `Expression` instance is passed, it will be used as-is.
                Multiple expressions are combined with an AND operator.
            append: if `True`, AND the new expressions to any existing expression.
                Otherwise, this resets the expression.
            dialect: the dialect used to parse the input expressions.
            copy: if `False`, modify this expression instance in-place.
            opts: other options to use to parse the input expressions.

        Returns:
            Delete: the modified expression.
        """
        return _apply_conjunction_builder(
            *expressions,
            instance=self,
            arg="where",
            append=append,
            into=Where,
            dialect=dialect,
            copy=copy,
            **opts,
        )


class Drop(Expression):
    arg_types = {
        "this": False,
        "kind": False,
        "expressions": False,
        "exists": False,
        "temporary": False,
        "materialized": False,
        "cascade": False,
        "constraints": False,
        "purge": False,
        "cluster": False,
        "concurrently": False,
    }

    @property
    def kind(self) -> t.Optional[str]:
        kind = self.args.get("kind")
        return kind and kind.upper()


# https://cloud.google.com/bigquery/docs/reference/standard-sql/export-statements
class Export(Expression):
    arg_types = {"this": True, "connection": False, "options": True}


class Filter(Expression):
    arg_types = {"this": True, "expression": True}


class Check(Expression):
    pass


class Changes(Expression):
    arg_types = {"information": True, "at_before": False, "end": False}


# https://docs.snowflake.com/en/sql-reference/constructs/connect-by
class Connect(Expression):
    arg_types = {"start": False, "connect": True, "nocycle": False}


class CopyParameter(Expression):
    arg_types = {"this": True, "expression": False, "expressions": False}


class Copy(DML):
    arg_types = {
        "this": True,
        "kind": True,
        "files": False,
        "credentials": False,
        "format": False,
        "params": False,
    }


class Credentials(Expression):
    arg_types = {
        "credentials": False,
        "encryption": False,
        "storage": False,
        "iam_role": False,
        "region": False,
    }


class Prior(Expression):
    pass


class Directory(Expression):
    arg_types = {"this": True, "local": False, "row_format": False}


# https://docs.snowflake.com/en/user-guide/data-load-dirtables-query
class DirectoryStage(Expression):
    pass


class ForeignKey(Expression):
    arg_types = {
        "expressions": False,
        "reference": False,
        "delete": False,
        "update": False,
        "options": False,
    }


class ColumnPrefix(Expression):
    arg_types = {"this": True, "expression": True}


class PrimaryKey(Expression):
    arg_types = {"expressions": True, "options": False, "include": False}


# https://www.postgresql.org/docs/9.1/sql-selectinto.html
# https://docs.aws.amazon.com/redshift/latest/dg/r_SELECT_INTO.html#r_SELECT_INTO-examples
class Into(Expression):
    arg_types = {
        "this": False,
        "temporary": False,
        "unlogged": False,
        "bulk_collect": False,
        "expressions": False,
    }


class From(Expression):
    @property
    def name(self) -> str:
        return self.this.name

    @property
    def alias_or_name(self) -> str:
        return self.this.alias_or_name


class Having(Expression):
    pass


class Hint(Expression):
    arg_types = {"expressions": True}


class JoinHint(Expression):
    arg_types = {"this": True, "expressions": True}


class Identifier(Expression):
    arg_types = {"this": True, "quoted": False, "global": False, "temporary": False}

    @property
    def quoted(self) -> bool:
        return bool(self.args.get("quoted"))

    @property
    def output_name(self) -> str:
        return self.name


# https://www.postgresql.org/docs/current/indexes-opclass.html
class Opclass(Expression):
    arg_types = {"this": True, "expression": True}


class Index(Expression):
    arg_types = {
        "this": False,
        "table": False,
        "unique": False,
        "primary": False,
        "amp": False,  # teradata
        "params": False,
    }


class IndexParameters(Expression):
    arg_types = {
        "using": False,
        "include": False,
        "columns": False,
        "with_storage": False,
        "partition_by": False,
        "tablespace": False,
        "where": False,
        "on": False,
    }


class Insert(DDL, DML):
    arg_types = {
        "hint": False,
        "with": False,
        "is_function": False,
        "this": False,
        "expression": False,
        "conflict": False,
        "returning": False,
        "overwrite": False,
        "exists": False,
        "alternative": False,
        "where": False,
        "ignore": False,
        "by_name": False,
        "stored": False,
        "partition": False,
        "settings": False,
        "source": False,
        "default": False,
    }

    def with_(
        self,
        alias: ExpOrStr,
        as_: ExpOrStr,
        recursive: t.Optional[bool] = None,
        materialized: t.Optional[bool] = None,
        append: bool = True,
        dialect: DialectType = None,
        copy: bool = True,
        **opts,
    ) -> Insert:
        """
        Append to or set the common table expressions.

        Example:
            >>> insert("SELECT x FROM cte", "t").with_("cte", as_="SELECT * FROM tbl").sql()
            'WITH cte AS (SELECT * FROM tbl) INSERT INTO t SELECT x FROM cte'

        Args:
            alias: the SQL code string to parse as the table name.
                If an `Expression` instance is passed, this is used as-is.
            as_: the SQL code string to parse as the table expression.
                If an `Expression` instance is passed, it will be used as-is.
            recursive: set the RECURSIVE part of the expression. Defaults to `False`.
            materialized: set the MATERIALIZED part of the expression.
            append: if `True`, add to any existing expressions.
                Otherwise, this resets the expressions.
            dialect: the dialect used to parse the input expression.
            copy: if `False`, modify this expression instance in-place.
            opts: other options to use to parse the input expressions.

        Returns:
            The modified expression.
        """
        return _apply_cte_builder(
            self,
            alias,
            as_,
            recursive=recursive,
            materialized=materialized,
            append=append,
            dialect=dialect,
            copy=copy,
            **opts,
        )


class ConditionalInsert(Expression):
    arg_types = {"this": True, "expression": False, "else_": False}


class MultitableInserts(Expression):
    arg_types = {"expressions": True, "kind": True, "source": True}


class OnConflict(Expression):
    arg_types = {
        "duplicate": False,
        "expressions": False,
        "action": False,
        "conflict_keys": False,
        "constraint": False,
        "where": False,
    }


class OnCondition(Expression):
    arg_types = {"error": False, "empty": False, "null": False}


class Returning(Expression):
    arg_types = {"expressions": True, "into": False}


# https://dev.mysql.com/doc/refman/8.0/en/charset-introducer.html
class Introducer(Expression):
    arg_types = {"this": True, "expression": True}


# national char, like n'utf8'
class National(Expression):
    pass


class LoadData(Expression):
    arg_types = {
        "this": True,
        "local": False,
        "overwrite": False,
        "inpath": True,
        "partition": False,
        "input_format": False,
        "serde": False,
    }


class Partition(Expression):
    arg_types = {"expressions": True, "subpartition": False}


class PartitionRange(Expression):
    arg_types = {"this": True, "expression": False, "expressions": False}


# https://clickhouse.com/docs/en/sql-reference/statements/alter/partition#how-to-set-partition-expression
class PartitionId(Expression):
    pass


class Fetch(Expression):
    arg_types = {
        "direction": False,
        "count": False,
        "limit_options": False,
    }


class Grant(Expression):
    arg_types = {
        "privileges": True,
        "kind": False,
        "securable": True,
        "principals": True,
        "grant_option": False,
    }


class Revoke(Expression):
    arg_types = {**Grant.arg_types, "cascade": False}


class Group(Expression):
    arg_types = {
        "expressions": False,
        "grouping_sets": False,
        "cube": False,
        "rollup": False,
        "totals": False,
        "all": False,
    }


class Cube(Expression):
    arg_types = {"expressions": False}


class Rollup(Expression):
    arg_types = {"expressions": False}


class GroupingSets(Expression):
    arg_types = {"expressions": True}


class Lambda(Expression):
    arg_types = {"this": True, "expressions": True, "colon": False}


class Limit(Expression):
    arg_types = {
        "this": False,
        "expression": True,
        "offset": False,
        "limit_options": False,
        "expressions": False,
    }


class LimitOptions(Expression):
    arg_types = {
        "percent": False,
        "rows": False,
        "with_ties": False,
    }


class Literal(Condition):
    arg_types = {"this": True, "is_string": True}

    @classmethod
    def number(cls, number) -> Literal:
        return cls(this=str(number), is_string=False)

    @classmethod
    def string(cls, string) -> Literal:
        return cls(this=str(string), is_string=True)

    @property
    def output_name(self) -> str:
        return self.name

    def to_py(self) -> int | str | Decimal:
        if self.is_number:
            try:
                return int(self.this)
            except ValueError:
                return Decimal(self.this)
        return self.this


class Join(Expression):
    arg_types = {
        "this": True,
        "on": False,
        "side": False,
        "kind": False,
        "using": False,
        "method": False,
        "global": False,
        "hint": False,
        "match_condition": False,  # Snowflake
        "expressions": False,
        "pivots": False,
    }

    @property
    def method(self) -> str:
        return self.text("method").upper()

    @property
    def kind(self) -> str:
        return self.text("kind").upper()

    @property
    def side(self) -> str:
        return self.text("side").upper()

    @property
    def hint(self) -> str:
        return self.text("hint").upper()

    @property
    def alias_or_name(self) -> str:
        return self.this.alias_or_name

    @property
    def is_semi_or_anti_join(self) -> bool:
        return self.kind in ("SEMI", "ANTI")

    def on(
        self,
        *expressions: t.Optional[ExpOrStr],
        append: bool = True,
        dialect: DialectType = None,
        copy: bool = True,
        **opts,
    ) -> Join:
        """
        Append to or set the ON expressions.

        Example:
            >>> import sqlglot
            >>> sqlglot.parse_one("JOIN x", into=Join).on("y = 1").sql()
            'JOIN x ON y = 1'

        Args:
            *expressions: the SQL code strings to parse.
                If an `Expression` instance is passed, it will be used as-is.
                Multiple expressions are combined with an AND operator.
            append: if `True`, AND the new expressions to any existing expression.
                Otherwise, this resets the expression.
            dialect: the dialect used to parse the input expressions.
            copy: if `False`, modify this expression instance in-place.
            opts: other options to use to parse the input expressions.

        Returns:
            The modified Join expression.
        """
        join = _apply_conjunction_builder(
            *expressions,
            instance=self,
            arg="on",
            append=append,
            dialect=dialect,
            copy=copy,
            **opts,
        )

        if join.kind == "CROSS":
            join.set("kind", None)

        return join

    def using(
        self,
        *expressions: t.Optional[ExpOrStr],
        append: bool = True,
        dialect: DialectType = None,
        copy: bool = True,
        **opts,
    ) -> Join:
        """
        Append to or set the USING expressions.

        Example:
            >>> import sqlglot
            >>> sqlglot.parse_one("JOIN x", into=Join).using("foo", "bla").sql()
            'JOIN x USING (foo, bla)'

        Args:
            *expressions: the SQL code strings to parse.
                If an `Expression` instance is passed, it will be used as-is.
            append: if `True`, concatenate the new expressions to the existing "using" list.
                Otherwise, this resets the expression.
            dialect: the dialect used to parse the input expressions.
            copy: if `False`, modify this expression instance in-place.
            opts: other options to use to parse the input expressions.

        Returns:
            The modified Join expression.
        """
        join = _apply_list_builder(
            *expressions,
            instance=self,
            arg="using",
            append=append,
            dialect=dialect,
            copy=copy,
            **opts,
        )

        if join.kind == "CROSS":
            join.set("kind", None)

        return join


class Lateral(UDTF):
    arg_types = {
        "this": True,
        "view": False,
        "outer": False,
        "alias": False,
        "cross_apply": False,  # True -> CROSS APPLY, False -> OUTER APPLY
        "ordinality": False,
    }


# https://docs.snowflake.com/sql-reference/literals-table
# https://docs.snowflake.com/en/sql-reference/functions-table#using-a-table-function
class TableFromRows(UDTF):
    arg_types = {
        "this": True,
        "alias": False,
        "joins": False,
        "pivots": False,
        "sample": False,
    }


class MatchRecognizeMeasure(Expression):
    arg_types = {
        "this": True,
        "window_frame": False,
    }


class MatchRecognize(Expression):
    arg_types = {
        "partition_by": False,
        "order": False,
        "measures": False,
        "rows": False,
        "after": False,
        "pattern": False,
        "define": False,
        "alias": False,
    }


# Clickhouse FROM FINAL modifier
# https://clickhouse.com/docs/en/sql-reference/statements/select/from/#final-modifier
class Final(Expression):
    pass


class Offset(Expression):
    arg_types = {"this": False, "expression": True, "expressions": False}


class Order(Expression):
    arg_types = {"this": False, "expressions": True, "siblings": False}


# https://clickhouse.com/docs/en/sql-reference/statements/select/order-by#order-by-expr-with-fill-modifier
class WithFill(Expression):
    arg_types = {
        "from": False,
        "to": False,
        "step": False,
        "interpolate": False,
    }


# hive specific sorts
# https://cwiki.apache.org/confluence/display/Hive/LanguageManual+SortBy
class Cluster(Order):
    pass


class Distribute(Order):
    pass


class Sort(Order):
    pass


class Ordered(Expression):
    arg_types = {"this": True, "desc": False, "nulls_first": True, "with_fill": False}

    @property
    def name(self) -> str:
        return self.this.name


class Property(Expression):
    arg_types = {"this": True, "value": True}


class GrantPrivilege(Expression):
    arg_types = {"this": True, "expressions": False}


class GrantPrincipal(Expression):
    arg_types = {"this": True, "kind": False}


class AllowedValuesProperty(Expression):
    arg_types = {"expressions": True}


class AlgorithmProperty(Property):
    arg_types = {"this": True}


class AutoIncrementProperty(Property):
    arg_types = {"this": True}


# https://docs.aws.amazon.com/prescriptive-guidance/latest/materialized-views-redshift/refreshing-materialized-views.html
class AutoRefreshProperty(Property):
    arg_types = {"this": True}


class BackupProperty(Property):
    arg_types = {"this": True}


# https://doris.apache.org/docs/sql-manual/sql-statements/table-and-view/async-materialized-view/CREATE-ASYNC-MATERIALIZED-VIEW/
class BuildProperty(Property):
    arg_types = {"this": True}


class BlockCompressionProperty(Property):
    arg_types = {
        "autotemp": False,
        "always": False,
        "default": False,
        "manual": False,
        "never": False,
    }


class CharacterSetProperty(Property):
    arg_types = {"this": True, "default": True}


class ChecksumProperty(Property):
    arg_types = {"on": False, "default": False}


class CollateProperty(Property):
    arg_types = {"this": True, "default": False}


class CopyGrantsProperty(Property):
    arg_types = {}


class DataBlocksizeProperty(Property):
    arg_types = {
        "size": False,
        "units": False,
        "minimum": False,
        "maximum": False,
        "default": False,
    }


class DataDeletionProperty(Property):
    arg_types = {"on": True, "filter_col": False, "retention_period": False}


class DefinerProperty(Property):
    arg_types = {"this": True}


class DistKeyProperty(Property):
    arg_types = {"this": True}


# https://docs.starrocks.io/docs/sql-reference/sql-statements/data-definition/CREATE_TABLE/#distribution_desc
# https://doris.apache.org/docs/sql-manual/sql-statements/Data-Definition-Statements/Create/CREATE-TABLE?_highlight=create&_highlight=table#distribution_desc
class DistributedByProperty(Property):
    arg_types = {"expressions": False, "kind": True, "buckets": False, "order": False}


class DistStyleProperty(Property):
    arg_types = {"this": True}


class DuplicateKeyProperty(Property):
    arg_types = {"expressions": True}


class EngineProperty(Property):
    arg_types = {"this": True}


class HeapProperty(Property):
    arg_types = {}


class ToTableProperty(Property):
    arg_types = {"this": True}


class ExecuteAsProperty(Property):
    arg_types = {"this": True}


class ExternalProperty(Property):
    arg_types = {"this": False}


class FallbackProperty(Property):
    arg_types = {"no": True, "protection": False}


# https://docs.databricks.com/aws/en/sql/language-manual/sql-ref-syntax-ddl-create-table-hiveformat
class FileFormatProperty(Property):
    arg_types = {"this": False, "expressions": False, "hive_format": False}


class CredentialsProperty(Property):
    arg_types = {"expressions": True}


class FreespaceProperty(Property):
    arg_types = {"this": True, "percent": False}


class GlobalProperty(Property):
    arg_types = {}


class IcebergProperty(Property):
    arg_types = {}


class InheritsProperty(Property):
    arg_types = {"expressions": True}


class InputModelProperty(Property):
    arg_types = {"this": True}


class OutputModelProperty(Property):
    arg_types = {"this": True}


class IsolatedLoadingProperty(Property):
    arg_types = {"no": False, "concurrent": False, "target": False}


class JournalProperty(Property):
    arg_types = {
        "no": False,
        "dual": False,
        "before": False,
        "local": False,
        "after": False,
    }


class LanguageProperty(Property):
    arg_types = {"this": True}


class EnviromentProperty(Property):
    arg_types = {"expressions": True}


# spark ddl
class ClusteredByProperty(Property):
    arg_types = {"expressions": True, "sorted_by": False, "buckets": True}


class DictProperty(Property):
    arg_types = {"this": True, "kind": True, "settings": False}


class DictSubProperty(Property):
    pass


class DictRange(Property):
    arg_types = {"this": True, "min": True, "max": True}


class DynamicProperty(Property):
    arg_types = {}


# Clickhouse CREATE ... ON CLUSTER modifier
# https://clickhouse.com/docs/en/sql-reference/distributed-ddl
class OnCluster(Property):
    arg_types = {"this": True}


# Clickhouse EMPTY table "property"
class EmptyProperty(Property):
    arg_types = {}


class LikeProperty(Property):
    arg_types = {"this": True, "expressions": False}


class LocationProperty(Property):
    arg_types = {"this": True}


class LockProperty(Property):
    arg_types = {"this": True}


class LockingProperty(Property):
    arg_types = {
        "this": False,
        "kind": True,
        "for_or_in": False,
        "lock_type": True,
        "override": False,
    }


class LogProperty(Property):
    arg_types = {"no": True}


class MaterializedProperty(Property):
    arg_types = {"this": False}


class MergeBlockRatioProperty(Property):
    arg_types = {"this": False, "no": False, "default": False, "percent": False}


class NoPrimaryIndexProperty(Property):
    arg_types = {}


class OnProperty(Property):
    arg_types = {"this": True}


class OnCommitProperty(Property):
    arg_types = {"delete": False}


class PartitionedByProperty(Property):
    arg_types = {"this": True}


class PartitionedByBucket(Property):
    arg_types = {"this": True, "expression": True}


class PartitionByTruncate(Property):
    arg_types = {"this": True, "expression": True}


# https://docs.starrocks.io/docs/sql-reference/sql-statements/table_bucket_part_index/CREATE_TABLE/
class PartitionByRangeProperty(Property):
    arg_types = {"partition_expressions": True, "create_expressions": True}


# https://docs.starrocks.io/docs/table_design/data_distribution/#range-partitioning
class PartitionByRangePropertyDynamic(Expression):
    arg_types = {"this": False, "start": True, "end": True, "every": True}


# https://doris.apache.org/docs/table-design/data-partitioning/manual-partitioning
class PartitionByListProperty(Property):
    arg_types = {"partition_expressions": True, "create_expressions": True}


# https://doris.apache.org/docs/table-design/data-partitioning/manual-partitioning
class PartitionList(Expression):
    arg_types = {"this": True, "expressions": True}


# https://doris.apache.org/docs/sql-manual/sql-statements/table-and-view/async-materialized-view/CREATE-ASYNC-MATERIALIZED-VIEW
class RefreshTriggerProperty(Property):
    arg_types = {
        "method": True,
        "kind": False,
        "every": False,
        "unit": False,
        "starts": False,
    }


# https://docs.starrocks.io/docs/sql-reference/sql-statements/table_bucket_part_index/CREATE_TABLE/
class UniqueKeyProperty(Property):
    arg_types = {"expressions": True}


# https://www.postgresql.org/docs/current/sql-createtable.html
class PartitionBoundSpec(Expression):
    # this -> IN / MODULUS, expression -> REMAINDER, from_expressions -> FROM (...), to_expressions -> TO (...)
    arg_types = {
        "this": False,
        "expression": False,
        "from_expressions": False,
        "to_expressions": False,
    }


class PartitionedOfProperty(Property):
    # this -> parent_table (schema), expression -> FOR VALUES ... / DEFAULT
    arg_types = {"this": True, "expression": True}


class StreamingTableProperty(Property):
    arg_types = {}


class RemoteWithConnectionModelProperty(Property):
    arg_types = {"this": True}


class ReturnsProperty(Property):
    arg_types = {"this": False, "is_table": False, "table": False, "null": False}


class StrictProperty(Property):
    arg_types = {}


class RowFormatProperty(Property):
    arg_types = {"this": True}


class RowFormatDelimitedProperty(Property):
    # https://cwiki.apache.org/confluence/display/hive/languagemanual+dml
    arg_types = {
        "fields": False,
        "escaped": False,
        "collection_items": False,
        "map_keys": False,
        "lines": False,
        "null": False,
        "serde": False,
    }


class RowFormatSerdeProperty(Property):
    arg_types = {"this": True, "serde_properties": False}


# https://spark.apache.org/docs/3.1.2/sql-ref-syntax-qry-select-transform.html
class QueryTransform(Expression):
    arg_types = {
        "expressions": True,
        "command_script": True,
        "schema": False,
        "row_format_before": False,
        "record_writer": False,
        "row_format_after": False,
        "record_reader": False,
    }


class SampleProperty(Property):
    arg_types = {"this": True}


# https://prestodb.io/docs/current/sql/create-view.html#synopsis
class SecurityProperty(Property):
    arg_types = {"this": True}


class SchemaCommentProperty(Property):
    arg_types = {"this": True}


class SemanticView(Expression):
    arg_types = {"this": True, "metrics": False, "dimensions": False, "where": False}


class SerdeProperties(Property):
    arg_types = {"expressions": True, "with": False}


class SetProperty(Property):
    arg_types = {"multi": True}


class SharingProperty(Property):
    arg_types = {"this": False}


class SetConfigProperty(Property):
    arg_types = {"this": True}


class SettingsProperty(Property):
    arg_types = {"expressions": True}


class SortKeyProperty(Property):
    arg_types = {"this": True, "compound": False}


class SqlReadWriteProperty(Property):
    arg_types = {"this": True}


class SqlSecurityProperty(Property):
    arg_types = {"definer": True}


class StabilityProperty(Property):
    arg_types = {"this": True}


class StorageHandlerProperty(Property):
    arg_types = {"this": True}


class TemporaryProperty(Property):
    arg_types = {"this": False}


class SecureProperty(Property):
    arg_types = {}


# https://docs.snowflake.com/en/sql-reference/sql/create-table
class Tags(ColumnConstraintKind, Property):
    arg_types = {"expressions": True}


class TransformModelProperty(Property):
    arg_types = {"expressions": True}


class TransientProperty(Property):
    arg_types = {"this": False}


class UnloggedProperty(Property):
    arg_types = {}


# https://docs.snowflake.com/en/sql-reference/sql/create-table#create-table-using-template
class UsingTemplateProperty(Property):
    arg_types = {"this": True}


# https://learn.microsoft.com/en-us/sql/t-sql/statements/create-view-transact-sql?view=sql-server-ver16
class ViewAttributeProperty(Property):
    arg_types = {"this": True}


class VolatileProperty(Property):
    arg_types = {"this": False}


class WithDataProperty(Property):
    arg_types = {"no": True, "statistics": False}


class WithJournalTableProperty(Property):
    arg_types = {"this": True}


class WithSchemaBindingProperty(Property):
    arg_types = {"this": True}


class WithSystemVersioningProperty(Property):
    arg_types = {
        "on": False,
        "this": False,
        "data_consistency": False,
        "retention_period": False,
        "with": True,
    }


class WithProcedureOptions(Property):
    arg_types = {"expressions": True}


class EncodeProperty(Property):
    arg_types = {"this": True, "properties": False, "key": False}


class IncludeProperty(Property):
    arg_types = {"this": True, "alias": False, "column_def": False}


class ForceProperty(Property):
    arg_types = {}


class Properties(Expression):
    arg_types = {"expressions": True}

    NAME_TO_PROPERTY = {
        "ALGORITHM": AlgorithmProperty,
        "AUTO_INCREMENT": AutoIncrementProperty,
        "CHARACTER SET": CharacterSetProperty,
        "CLUSTERED_BY": ClusteredByProperty,
        "COLLATE": CollateProperty,
        "COMMENT": SchemaCommentProperty,
        "CREDENTIALS": CredentialsProperty,
        "DEFINER": DefinerProperty,
        "DISTKEY": DistKeyProperty,
        "DISTRIBUTED_BY": DistributedByProperty,
        "DISTSTYLE": DistStyleProperty,
        "ENGINE": EngineProperty,
        "EXECUTE AS": ExecuteAsProperty,
        "FORMAT": FileFormatProperty,
        "LANGUAGE": LanguageProperty,
        "LOCATION": LocationProperty,
        "LOCK": LockProperty,
        "PARTITIONED_BY": PartitionedByProperty,
        "RETURNS": ReturnsProperty,
        "ROW_FORMAT": RowFormatProperty,
        "SORTKEY": SortKeyProperty,
        "ENCODE": EncodeProperty,
        "INCLUDE": IncludeProperty,
    }

    PROPERTY_TO_NAME = {v: k for k, v in NAME_TO_PROPERTY.items()}

    # CREATE property locations
    # Form: schema specified
    #   create [POST_CREATE]
    #     table a [POST_NAME]
    #     (b int) [POST_SCHEMA]
    #     with ([POST_WITH])
    #     index (b) [POST_INDEX]
    #
    # Form: alias selection
    #   create [POST_CREATE]
    #     table a [POST_NAME]
    #     as [POST_ALIAS] (select * from b) [POST_EXPRESSION]
    #     index (c) [POST_INDEX]
    class Location(AutoName):
        POST_CREATE = auto()
        POST_NAME = auto()
        POST_SCHEMA = auto()
        POST_WITH = auto()
        POST_ALIAS = auto()
        POST_EXPRESSION = auto()
        POST_INDEX = auto()
        UNSUPPORTED = auto()

    @classmethod
    def from_dict(cls, properties_dict: t.Dict) -> Properties:
        expressions = []
        for key, value in properties_dict.items():
            property_cls = cls.NAME_TO_PROPERTY.get(key.upper())
            if property_cls:
                expressions.append(property_cls(this=convert(value)))
            else:
                expressions.append(Property(this=Literal.string(key), value=convert(value)))

        return cls(expressions=expressions)


class Qualify(Expression):
    pass


class InputOutputFormat(Expression):
    arg_types = {"input_format": False, "output_format": False}


# https://www.ibm.com/docs/en/ias?topic=procedures-return-statement-in-sql
class Return(Expression):
    pass


class Reference(Expression):
    arg_types = {"this": True, "expressions": False, "options": False}


class Tuple(Expression):
    arg_types = {"expressions": False}

    def isin(
        self,
        *expressions: t.Any,
        query: t.Optional[ExpOrStr] = None,
        unnest: t.Optional[ExpOrStr] | t.Collection[ExpOrStr] = None,
        copy: bool = True,
        **opts,
    ) -> In:
        return In(
            this=maybe_copy(self, copy),
            expressions=[convert(e, copy=copy) for e in expressions],
            query=maybe_parse(query, copy=copy, **opts) if query else None,
            unnest=(
                Unnest(
                    expressions=[
                        maybe_parse(t.cast(ExpOrStr, e), copy=copy, **opts)
                        for e in ensure_list(unnest)
                    ]
                )
                if unnest
                else None
            ),
        )


QUERY_MODIFIERS = {
    "match": False,
    "laterals": False,
    "joins": False,
    "connect": False,
    "pivots": False,
    "prewhere": False,
    "where": False,
    "group": False,
    "having": False,
    "qualify": False,
    "windows": False,
    "distribute": False,
    "sort": False,
    "cluster": False,
    "order": False,
    "limit": False,
    "offset": False,
    "locks": False,
    "sample": False,
    "settings": False,
    "format": False,
    "options": False,
}


# https://learn.microsoft.com/en-us/sql/t-sql/queries/option-clause-transact-sql?view=sql-server-ver16
# https://learn.microsoft.com/en-us/sql/t-sql/queries/hints-transact-sql-query?view=sql-server-ver16
class QueryOption(Expression):
    arg_types = {"this": True, "expression": False}


# https://learn.microsoft.com/en-us/sql/t-sql/queries/hints-transact-sql-table?view=sql-server-ver16
class WithTableHint(Expression):
    arg_types = {"expressions": True}


# https://dev.mysql.com/doc/refman/8.0/en/index-hints.html
class IndexTableHint(Expression):
    arg_types = {"this": True, "expressions": False, "target": False}


# https://docs.snowflake.com/en/sql-reference/constructs/at-before
class HistoricalData(Expression):
    arg_types = {"this": True, "kind": True, "expression": True}


# https://docs.snowflake.com/en/sql-reference/sql/put
class Put(Expression):
    arg_types = {"this": True, "target": True, "properties": False}


# https://docs.snowflake.com/en/sql-reference/sql/get
class Get(Expression):
    arg_types = {"this": True, "target": True, "properties": False}


class Table(Expression):
    arg_types = {
        "this": False,
        "alias": False,
        "db": False,
        "catalog": False,
        "laterals": False,
        "joins": False,
        "pivots": False,
        "hints": False,
        "system_time": False,
        "version": False,
        "format": False,
        "pattern": False,
        "ordinality": False,
        "when": False,
        "only": False,
        "partition": False,
        "changes": False,
        "rows_from": False,
        "sample": False,
    }

    @property
    def name(self) -> str:
        if not self.this or isinstance(self.this, Func):
            return ""
        return self.this.name

    @property
    def db(self) -> str:
        return self.text("db")

    @property
    def catalog(self) -> str:
        return self.text("catalog")

    @property
    def selects(self) -> t.List[Expression]:
        return []

    @property
    def named_selects(self) -> t.List[str]:
        return []

    @property
    def parts(self) -> t.List[Expression]:
        """Return the parts of a table in order catalog, db, table."""
        parts: t.List[Expression] = []

        for arg in ("catalog", "db", "this"):
            part = self.args.get(arg)

            if isinstance(part, Dot):
                parts.extend(part.flatten())
            elif isinstance(part, Expression):
                parts.append(part)

        return parts

    def to_column(self, copy: bool = True) -> Expression:
        parts = self.parts
        last_part = parts[-1]

        if isinstance(last_part, Identifier):
            col: Expression = column(*reversed(parts[0:4]), fields=parts[4:], copy=copy)  # type: ignore
        else:
            # This branch will be reached if a function or array is wrapped in a `Table`
            col = last_part

        alias = self.args.get("alias")
        if alias:
            col = alias_(col, alias.this, copy=copy)

        return col


class SetOperation(Query):
    arg_types = {
        "with": False,
        "this": True,
        "expression": True,
        "distinct": False,
        "by_name": False,
        "side": False,
        "kind": False,
        "on": False,
        **QUERY_MODIFIERS,
    }

    def select(
        self: S,
        *expressions: t.Optional[ExpOrStr],
        append: bool = True,
        dialect: DialectType = None,
        copy: bool = True,
        **opts,
    ) -> S:
        this = maybe_copy(self, copy)
        this.this.unnest().select(*expressions, append=append, dialect=dialect, copy=False, **opts)
        this.expression.unnest().select(
            *expressions, append=append, dialect=dialect, copy=False, **opts
        )
        return this

    @property
    def named_selects(self) -> t.List[str]:
        return self.this.unnest().named_selects

    @property
    def is_star(self) -> bool:
        return self.this.is_star or self.expression.is_star

    @property
    def selects(self) -> t.List[Expression]:
        return self.this.unnest().selects

    @property
    def left(self) -> Query:
        return self.this

    @property
    def right(self) -> Query:
        return self.expression

    @property
    def kind(self) -> str:
        return self.text("kind").upper()

    @property
    def side(self) -> str:
        return self.text("side").upper()


class Union(SetOperation):
    pass


class Except(SetOperation):
    pass


class Intersect(SetOperation):
    pass


class Update(DML):
    arg_types = {
        "with": False,
        "this": False,
        "expressions": True,
        "from": False,
        "where": False,
        "returning": False,
        "order": False,
        "limit": False,
        "options": False,
    }

    def table(
        self,
        expression: ExpOrStr,
        dialect: DialectType = None,
        copy: bool = True,
        **opts,
    ) -> Update:
        """
        Set the table to update.

        Example:
            >>> Update().table("my_table").set_("x = 1").sql()
            'UPDATE my_table SET x = 1'

        Args:
            expression : the SQL code strings to parse.
                If a `Table` instance is passed, this is used as-is.
                If another `Expression` instance is passed, it will be wrapped in a `Table`.
            dialect: the dialect used to parse the input expression.
            copy: if `False`, modify this expression instance in-place.
            opts: other options to use to parse the input expressions.

        Returns:
            The modified Update expression.
        """
        return _apply_builder(
            expression=expression,
            instance=self,
            arg="this",
            into=Table,
            prefix=None,
            dialect=dialect,
            copy=copy,
            **opts,
        )

    def set_(
        self,
        *expressions: ExpOrStr,
        append: bool = True,
        dialect: DialectType = None,
        copy: bool = True,
        **opts,
    ) -> Update:
        """
        Append to or set the SET expressions.

        Example:
            >>> Update().table("my_table").set_("x = 1").sql()
            'UPDATE my_table SET x = 1'

        Args:
            *expressions: the SQL code strings to parse.
                If `Expression` instance(s) are passed, they will be used as-is.
                Multiple expressions are combined with a comma.
            append: if `True`, add the new expressions to any existing SET expressions.
                Otherwise, this resets the expressions.
            dialect: the dialect used to parse the input expressions.
            copy: if `False`, modify this expression instance in-place.
            opts: other options to use to parse the input expressions.
        """
        return _apply_list_builder(
            *expressions,
            instance=self,
            arg="expressions",
            append=append,
            into=Expression,
            prefix=None,
            dialect=dialect,
            copy=copy,
            **opts,
        )

    def where(
        self,
        *expressions: t.Optional[ExpOrStr],
        append: bool = True,
        dialect: DialectType = None,
        copy: bool = True,
        **opts,
    ) -> Select:
        """
        Append to or set the WHERE expressions.

        Example:
            >>> Update().table("tbl").set_("x = 1").where("x = 'a' OR x < 'b'").sql()
            "UPDATE tbl SET x = 1 WHERE x = 'a' OR x < 'b'"

        Args:
            *expressions: the SQL code strings to parse.
                If an `Expression` instance is passed, it will be used as-is.
                Multiple expressions are combined with an AND operator.
            append: if `True`, AND the new expressions to any existing expression.
                Otherwise, this resets the expression.
            dialect: the dialect used to parse the input expressions.
            copy: if `False`, modify this expression instance in-place.
            opts: other options to use to parse the input expressions.

        Returns:
            Select: the modified expression.
        """
        return _apply_conjunction_builder(
            *expressions,
            instance=self,
            arg="where",
            append=append,
            into=Where,
            dialect=dialect,
            copy=copy,
            **opts,
        )

    def from_(
        self,
        expression: t.Optional[ExpOrStr] = None,
        dialect: DialectType = None,
        copy: bool = True,
        **opts,
    ) -> Update:
        """
        Set the FROM expression.

        Example:
            >>> Update().table("my_table").set_("x = 1").from_("baz").sql()
            'UPDATE my_table SET x = 1 FROM baz'

        Args:
            expression : the SQL code strings to parse.
                If a `From` instance is passed, this is used as-is.
                If another `Expression` instance is passed, it will be wrapped in a `From`.
                If nothing is passed in then a from is not applied to the expression
            dialect: the dialect used to parse the input expression.
            copy: if `False`, modify this expression instance in-place.
            opts: other options to use to parse the input expressions.

        Returns:
            The modified Update expression.
        """
        if not expression:
            return maybe_copy(self, copy)

        return _apply_builder(
            expression=expression,
            instance=self,
            arg="from",
            into=From,
            prefix="FROM",
            dialect=dialect,
            copy=copy,
            **opts,
        )

    def with_(
        self,
        alias: ExpOrStr,
        as_: ExpOrStr,
        recursive: t.Optional[bool] = None,
        materialized: t.Optional[bool] = None,
        append: bool = True,
        dialect: DialectType = None,
        copy: bool = True,
        **opts,
    ) -> Update:
        """
        Append to or set the common table expressions.

        Example:
            >>> Update().table("my_table").set_("x = 1").from_("baz").with_("baz", "SELECT id FROM foo").sql()
            'WITH baz AS (SELECT id FROM foo) UPDATE my_table SET x = 1 FROM baz'

        Args:
            alias: the SQL code string to parse as the table name.
                If an `Expression` instance is passed, this is used as-is.
            as_: the SQL code string to parse as the table expression.
                If an `Expression` instance is passed, it will be used as-is.
            recursive: set the RECURSIVE part of the expression. Defaults to `False`.
            materialized: set the MATERIALIZED part of the expression.
            append: if `True`, add to any existing expressions.
                Otherwise, this resets the expressions.
            dialect: the dialect used to parse the input expression.
            copy: if `False`, modify this expression instance in-place.
            opts: other options to use to parse the input expressions.

        Returns:
            The modified expression.
        """
        return _apply_cte_builder(
            self,
            alias,
            as_,
            recursive=recursive,
            materialized=materialized,
            append=append,
            dialect=dialect,
            copy=copy,
            **opts,
        )


# DuckDB supports VALUES followed by https://duckdb.org/docs/stable/sql/query_syntax/limit
class Values(UDTF):
    arg_types = {
        "expressions": True,
        "alias": False,
        "order": False,
        "limit": False,
        "offset": False,
    }


class Var(Expression):
    pass


class Version(Expression):
    """
    Time travel, iceberg, bigquery etc
    https://trino.io/docs/current/connector/iceberg.html?highlight=snapshot#using-snapshots
    https://www.databricks.com/blog/2019/02/04/introducing-delta-time-travel-for-large-scale-data-lakes.html
    https://cloud.google.com/bigquery/docs/reference/standard-sql/query-syntax#for_system_time_as_of
    https://learn.microsoft.com/en-us/sql/relational-databases/tables/querying-data-in-a-system-versioned-temporal-table?view=sql-server-ver16
    this is either TIMESTAMP or VERSION
    kind is ("AS OF", "BETWEEN")
    """

    arg_types = {"this": True, "kind": True, "expression": False}


class Schema(Expression):
    arg_types = {"this": False, "expressions": False}


# https://dev.mysql.com/doc/refman/8.0/en/select.html
# https://docs.oracle.com/en/database/oracle/oracle-database/19/sqlrf/SELECT.html
class Lock(Expression):
    arg_types = {"update": True, "expressions": False, "wait": False, "key": False}


class Select(Query):
    arg_types = {
        "with": False,
        "kind": False,
        "expressions": False,
        "hint": False,
        "distinct": False,
        "into": False,
        "from": False,
        "operation_modifiers": False,
        **QUERY_MODIFIERS,
    }

    def from_(
        self,
        expression: ExpOrStr,
        dialect: DialectType = None,
        copy: bool = True,
        **opts,
    ) -> Select:
        """
        Set the FROM expression.

        Example:
            >>> Select().from_("tbl").select("x").sql()
            'SELECT x FROM tbl'

        Args:
            expression : the SQL code strings to parse.
                If a `From` instance is passed, this is used as-is.
                If another `Expression` instance is passed, it will be wrapped in a `From`.
            dialect: the dialect used to parse the input expression.
            copy: if `False`, modify this expression instance in-place.
            opts: other options to use to parse the input expressions.

        Returns:
            The modified Select expression.
        """
        return _apply_builder(
            expression=expression,
            instance=self,
            arg="from",
            into=From,
            prefix="FROM",
            dialect=dialect,
            copy=copy,
            **opts,
        )

    def group_by(
        self,
        *expressions: t.Optional[ExpOrStr],
        append: bool = True,
        dialect: DialectType = None,
        copy: bool = True,
        **opts,
    ) -> Select:
        """
        Set the GROUP BY expression.

        Example:
            >>> Select().from_("tbl").select("x", "COUNT(1)").group_by("x").sql()
            'SELECT x, COUNT(1) FROM tbl GROUP BY x'

        Args:
            *expressions: the SQL code strings to parse.
                If a `Group` instance is passed, this is used as-is.
                If another `Expression` instance is passed, it will be wrapped in a `Group`.
                If nothing is passed in then a group by is not applied to the expression
            append: if `True`, add to any existing expressions.
                Otherwise, this flattens all the `Group` expression into a single expression.
            dialect: the dialect used to parse the input expression.
            copy: if `False`, modify this expression instance in-place.
            opts: other options to use to parse the input expressions.

        Returns:
            The modified Select expression.
        """
        if not expressions:
            return self if not copy else self.copy()

        return _apply_child_list_builder(
            *expressions,
            instance=self,
            arg="group",
            append=append,
            copy=copy,
            prefix="GROUP BY",
            into=Group,
            dialect=dialect,
            **opts,
        )

    def sort_by(
        self,
        *expressions: t.Optional[ExpOrStr],
        append: bool = True,
        dialect: DialectType = None,
        copy: bool = True,
        **opts,
    ) -> Select:
        """
        Set the SORT BY expression.

        Example:
            >>> Select().from_("tbl").select("x").sort_by("x DESC").sql(dialect="hive")
            'SELECT x FROM tbl SORT BY x DESC'

        Args:
            *expressions: the SQL code strings to parse.
                If a `Group` instance is passed, this is used as-is.
                If another `Expression` instance is passed, it will be wrapped in a `SORT`.
            append: if `True`, add to any existing expressions.
                Otherwise, this flattens all the `Order` expression into a single expression.
            dialect: the dialect used to parse the input expression.
            copy: if `False`, modify this expression instance in-place.
            opts: other options to use to parse the input expressions.

        Returns:
            The modified Select expression.
        """
        return _apply_child_list_builder(
            *expressions,
            instance=self,
            arg="sort",
            append=append,
            copy=copy,
            prefix="SORT BY",
            into=Sort,
            dialect=dialect,
            **opts,
        )

    def cluster_by(
        self,
        *expressions: t.Optional[ExpOrStr],
        append: bool = True,
        dialect: DialectType = None,
        copy: bool = True,
        **opts,
    ) -> Select:
        """
        Set the CLUSTER BY expression.

        Example:
            >>> Select().from_("tbl").select("x").cluster_by("x DESC").sql(dialect="hive")
            'SELECT x FROM tbl CLUSTER BY x DESC'

        Args:
            *expressions: the SQL code strings to parse.
                If a `Group` instance is passed, this is used as-is.
                If another `Expression` instance is passed, it will be wrapped in a `Cluster`.
            append: if `True`, add to any existing expressions.
                Otherwise, this flattens all the `Order` expression into a single expression.
            dialect: the dialect used to parse the input expression.
            copy: if `False`, modify this expression instance in-place.
            opts: other options to use to parse the input expressions.

        Returns:
            The modified Select expression.
        """
        return _apply_child_list_builder(
            *expressions,
            instance=self,
            arg="cluster",
            append=append,
            copy=copy,
            prefix="CLUSTER BY",
            into=Cluster,
            dialect=dialect,
            **opts,
        )

    def select(
        self,
        *expressions: t.Optional[ExpOrStr],
        append: bool = True,
        dialect: DialectType = None,
        copy: bool = True,
        **opts,
    ) -> Select:
        return _apply_list_builder(
            *expressions,
            instance=self,
            arg="expressions",
            append=append,
            dialect=dialect,
            into=Expression,
            copy=copy,
            **opts,
        )

    def lateral(
        self,
        *expressions: t.Optional[ExpOrStr],
        append: bool = True,
        dialect: DialectType = None,
        copy: bool = True,
        **opts,
    ) -> Select:
        """
        Append to or set the LATERAL expressions.

        Example:
            >>> Select().select("x").lateral("OUTER explode(y) tbl2 AS z").from_("tbl").sql()
            'SELECT x FROM tbl LATERAL VIEW OUTER EXPLODE(y) tbl2 AS z'

        Args:
            *expressions: the SQL code strings to parse.
                If an `Expression` instance is passed, it will be used as-is.
            append: if `True`, add to any existing expressions.
                Otherwise, this resets the expressions.
            dialect: the dialect used to parse the input expressions.
            copy: if `False`, modify this expression instance in-place.
            opts: other options to use to parse the input expressions.

        Returns:
            The modified Select expression.
        """
        return _apply_list_builder(
            *expressions,
            instance=self,
            arg="laterals",
            append=append,
            into=Lateral,
            prefix="LATERAL VIEW",
            dialect=dialect,
            copy=copy,
            **opts,
        )

    def join(
        self,
        expression: ExpOrStr,
        on: t.Optional[ExpOrStr] = None,
        using: t.Optional[ExpOrStr | t.Collection[ExpOrStr]] = None,
        append: bool = True,
        join_type: t.Optional[str] = None,
        join_alias: t.Optional[Identifier | str] = None,
        dialect: DialectType = None,
        copy: bool = True,
        **opts,
    ) -> Select:
        """
        Append to or set the JOIN expressions.

        Example:
            >>> Select().select("*").from_("tbl").join("tbl2", on="tbl1.y = tbl2.y").sql()
            'SELECT * FROM tbl JOIN tbl2 ON tbl1.y = tbl2.y'

            >>> Select().select("1").from_("a").join("b", using=["x", "y", "z"]).sql()
            'SELECT 1 FROM a JOIN b USING (x, y, z)'

            Use `join_type` to change the type of join:

            >>> Select().select("*").from_("tbl").join("tbl2", on="tbl1.y = tbl2.y", join_type="left outer").sql()
            'SELECT * FROM tbl LEFT OUTER JOIN tbl2 ON tbl1.y = tbl2.y'

        Args:
            expression: the SQL code string to parse.
                If an `Expression` instance is passed, it will be used as-is.
            on: optionally specify the join "on" criteria as a SQL string.
                If an `Expression` instance is passed, it will be used as-is.
            using: optionally specify the join "using" criteria as a SQL string.
                If an `Expression` instance is passed, it will be used as-is.
            append: if `True`, add to any existing expressions.
                Otherwise, this resets the expressions.
            join_type: if set, alter the parsed join type.
            join_alias: an optional alias for the joined source.
            dialect: the dialect used to parse the input expressions.
            copy: if `False`, modify this expression instance in-place.
            opts: other options to use to parse the input expressions.

        Returns:
            Select: the modified expression.
        """
        parse_args: t.Dict[str, t.Any] = {"dialect": dialect, **opts}

        try:
            expression = maybe_parse(expression, into=Join, prefix="JOIN", **parse_args)
        except ParseError:
            expression = maybe_parse(expression, into=(Join, Expression), **parse_args)

        join = expression if isinstance(expression, Join) else Join(this=expression)

        if isinstance(join.this, Select):
            join.this.replace(join.this.subquery())

        if join_type:
            method: t.Optional[Token]
            side: t.Optional[Token]
            kind: t.Optional[Token]

            method, side, kind = maybe_parse(join_type, into="JOIN_TYPE", **parse_args)  # type: ignore

            if method:
                join.set("method", method.text)
            if side:
                join.set("side", side.text)
            if kind:
                join.set("kind", kind.text)

        if on:
            on = and_(*ensure_list(on), dialect=dialect, copy=copy, **opts)
            join.set("on", on)

        if using:
            join = _apply_list_builder(
                *ensure_list(using),
                instance=join,
                arg="using",
                append=append,
                copy=copy,
                into=Identifier,
                **opts,
            )

        if join_alias:
            join.set("this", alias_(join.this, join_alias, table=True))

        return _apply_list_builder(
            join,
            instance=self,
            arg="joins",
            append=append,
            copy=copy,
            **opts,
        )

    def having(
        self,
        *expressions: t.Optional[ExpOrStr],
        append: bool = True,
        dialect: DialectType = None,
        copy: bool = True,
        **opts,
    ) -> Select:
        """
        Append to or set the HAVING expressions.

        Example:
            >>> Select().select("x", "COUNT(y)").from_("tbl").group_by("x").having("COUNT(y) > 3").sql()
            'SELECT x, COUNT(y) FROM tbl GROUP BY x HAVING COUNT(y) > 3'

        Args:
            *expressions: the SQL code strings to parse.
                If an `Expression` instance is passed, it will be used as-is.
                Multiple expressions are combined with an AND operator.
            append: if `True`, AND the new expressions to any existing expression.
                Otherwise, this resets the expression.
            dialect: the dialect used to parse the input expressions.
            copy: if `False`, modify this expression instance in-place.
            opts: other options to use to parse the input expressions.

        Returns:
            The modified Select expression.
        """
        return _apply_conjunction_builder(
            *expressions,
            instance=self,
            arg="having",
            append=append,
            into=Having,
            dialect=dialect,
            copy=copy,
            **opts,
        )

    def window(
        self,
        *expressions: t.Optional[ExpOrStr],
        append: bool = True,
        dialect: DialectType = None,
        copy: bool = True,
        **opts,
    ) -> Select:
        return _apply_list_builder(
            *expressions,
            instance=self,
            arg="windows",
            append=append,
            into=Window,
            dialect=dialect,
            copy=copy,
            **opts,
        )

    def qualify(
        self,
        *expressions: t.Optional[ExpOrStr],
        append: bool = True,
        dialect: DialectType = None,
        copy: bool = True,
        **opts,
    ) -> Select:
        return _apply_conjunction_builder(
            *expressions,
            instance=self,
            arg="qualify",
            append=append,
            into=Qualify,
            dialect=dialect,
            copy=copy,
            **opts,
        )

    def distinct(
        self, *ons: t.Optional[ExpOrStr], distinct: bool = True, copy: bool = True
    ) -> Select:
        """
        Set the OFFSET expression.

        Example:
            >>> Select().from_("tbl").select("x").distinct().sql()
            'SELECT DISTINCT x FROM tbl'

        Args:
            ons: the expressions to distinct on
            distinct: whether the Select should be distinct
            copy: if `False`, modify this expression instance in-place.

        Returns:
            Select: the modified expression.
        """
        instance = maybe_copy(self, copy)
        on = Tuple(expressions=[maybe_parse(on, copy=copy) for on in ons if on]) if ons else None
        instance.set("distinct", Distinct(on=on) if distinct else None)
        return instance

    def ctas(
        self,
        table: ExpOrStr,
        properties: t.Optional[t.Dict] = None,
        dialect: DialectType = None,
        copy: bool = True,
        **opts,
    ) -> Create:
        """
        Convert this expression to a CREATE TABLE AS statement.

        Example:
            >>> Select().select("*").from_("tbl").ctas("x").sql()
            'CREATE TABLE x AS SELECT * FROM tbl'

        Args:
            table: the SQL code string to parse as the table name.
                If another `Expression` instance is passed, it will be used as-is.
            properties: an optional mapping of table properties
            dialect: the dialect used to parse the input table.
            copy: if `False`, modify this expression instance in-place.
            opts: other options to use to parse the input table.

        Returns:
            The new Create expression.
        """
        instance = maybe_copy(self, copy)
        table_expression = maybe_parse(table, into=Table, dialect=dialect, **opts)

        properties_expression = None
        if properties:
            properties_expression = Properties.from_dict(properties)

        return Create(
            this=table_expression,
            kind="TABLE",
            expression=instance,
            properties=properties_expression,
        )

    def lock(self, update: bool = True, copy: bool = True) -> Select:
        """
        Set the locking read mode for this expression.

        Examples:
            >>> Select().select("x").from_("tbl").where("x = 'a'").lock().sql("mysql")
            "SELECT x FROM tbl WHERE x = 'a' FOR UPDATE"

            >>> Select().select("x").from_("tbl").where("x = 'a'").lock(update=False).sql("mysql")
            "SELECT x FROM tbl WHERE x = 'a' FOR SHARE"

        Args:
            update: if `True`, the locking type will be `FOR UPDATE`, else it will be `FOR SHARE`.
            copy: if `False`, modify this expression instance in-place.

        Returns:
            The modified expression.
        """
        inst = maybe_copy(self, copy)
        inst.set("locks", [Lock(update=update)])

        return inst

    def hint(self, *hints: ExpOrStr, dialect: DialectType = None, copy: bool = True) -> Select:
        """
        Set hints for this expression.

        Examples:
            >>> Select().select("x").from_("tbl").hint("BROADCAST(y)").sql(dialect="spark")
            'SELECT /*+ BROADCAST(y) */ x FROM tbl'

        Args:
            hints: The SQL code strings to parse as the hints.
                If an `Expression` instance is passed, it will be used as-is.
            dialect: The dialect used to parse the hints.
            copy: If `False`, modify this expression instance in-place.

        Returns:
            The modified expression.
        """
        inst = maybe_copy(self, copy)
        inst.set(
            "hint",
            Hint(expressions=[maybe_parse(h, copy=copy, dialect=dialect) for h in hints]),
        )

        return inst

    @property
    def named_selects(self) -> t.List[str]:
        selects = []

        for e in self.expressions:
            if e.alias_or_name:
                selects.append(e.output_name)
            elif isinstance(e, Aliases):
                selects.extend([a.name for a in e.aliases])
        return selects

    @property
    def is_star(self) -> bool:
        return any(expression.is_star for expression in self.expressions)

    @property
    def selects(self) -> t.List[Expression]:
        return self.expressions


UNWRAPPED_QUERIES = (Select, SetOperation)


class Subquery(DerivedTable, Query):
    arg_types = {
        "this": True,
        "alias": False,
        "with": False,
        **QUERY_MODIFIERS,
    }

    def unnest(self):
        """Returns the first non subquery."""
        expression = self
        while isinstance(expression, Subquery):
            expression = expression.this
        return expression

    def unwrap(self) -> Subquery:
        expression = self
        while expression.same_parent and expression.is_wrapper:
            expression = t.cast(Subquery, expression.parent)
        return expression

    def select(
        self,
        *expressions: t.Optional[ExpOrStr],
        append: bool = True,
        dialect: DialectType = None,
        copy: bool = True,
        **opts,
    ) -> Subquery:
        this = maybe_copy(self, copy)
        this.unnest().select(*expressions, append=append, dialect=dialect, copy=False, **opts)
        return this

    @property
    def is_wrapper(self) -> bool:
        """
        Whether this Subquery acts as a simple wrapper around another expression.

        SELECT * FROM (((SELECT * FROM t)))
                      ^
                      This corresponds to a "wrapper" Subquery node
        """
        return all(v is None for k, v in self.args.items() if k != "this")

    @property
    def is_star(self) -> bool:
        return self.this.is_star

    @property
    def output_name(self) -> str:
        return self.alias


class TableSample(Expression):
    arg_types = {
        "expressions": False,
        "method": False,
        "bucket_numerator": False,
        "bucket_denominator": False,
        "bucket_field": False,
        "percent": False,
        "rows": False,
        "size": False,
        "seed": False,
    }


class Tag(Expression):
    """Tags are used for generating arbitrary sql like SELECT <span>x</span>."""

    arg_types = {
        "this": False,
        "prefix": False,
        "postfix": False,
    }


# Represents both the standard SQL PIVOT operator and DuckDB's "simplified" PIVOT syntax
# https://duckdb.org/docs/sql/statements/pivot
class Pivot(Expression):
    arg_types = {
        "this": False,
        "alias": False,
        "expressions": False,
        "fields": False,
        "unpivot": False,
        "using": False,
        "group": False,
        "columns": False,
        "include_nulls": False,
        "default_on_null": False,
        "into": False,
    }

    @property
    def unpivot(self) -> bool:
        return bool(self.args.get("unpivot"))

    @property
    def fields(self) -> t.List[Expression]:
        return self.args.get("fields", [])


# https://duckdb.org/docs/sql/statements/unpivot#simplified-unpivot-syntax
# UNPIVOT ... INTO [NAME <col_name> VALUE <col_value>][...,]
class UnpivotColumns(Expression):
    arg_types = {"this": True, "expressions": True}


class Window(Condition):
    arg_types = {
        "this": True,
        "partition_by": False,
        "order": False,
        "spec": False,
        "alias": False,
        "over": False,
        "first": False,
    }


class WindowSpec(Expression):
    arg_types = {
        "kind": False,
        "start": False,
        "start_side": False,
        "end": False,
        "end_side": False,
        "exclude": False,
    }


class PreWhere(Expression):
    pass


class Where(Expression):
    pass


class Star(Expression):
    arg_types = {"except": False, "replace": False, "rename": False}

    @property
    def name(self) -> str:
        return "*"

    @property
    def output_name(self) -> str:
        return self.name


class Parameter(Condition):
    arg_types = {"this": True, "expression": False}


class SessionParameter(Condition):
    arg_types = {"this": True, "kind": False}


# https://www.databricks.com/blog/parameterized-queries-pyspark
# https://jdbc.postgresql.org/documentation/query/#using-the-statement-or-preparedstatement-interface
class Placeholder(Condition):
    arg_types = {"this": False, "kind": False, "widget": False, "jdbc": False}

    @property
    def name(self) -> str:
        return self.this or "?"


class Null(Condition):
    arg_types: t.Dict[str, t.Any] = {}

    @property
    def name(self) -> str:
        return "NULL"

    def to_py(self) -> Lit[None]:
        return None


class Boolean(Condition):
    def to_py(self) -> bool:
        return self.this


class DataTypeParam(Expression):
    arg_types = {"this": True, "expression": False}

    @property
    def name(self) -> str:
        return self.this.name


# The `nullable` arg is helpful when transpiling types from other dialects to ClickHouse, which
# assumes non-nullable types by default. Values `None` and `True` mean the type is nullable.
class DataType(Expression):
    arg_types = {
        "this": True,
        "expressions": False,
        "nested": False,
        "values": False,
        "prefix": False,
        "kind": False,
        "nullable": False,
    }

    class Type(AutoName):
        ARRAY = auto()
        AGGREGATEFUNCTION = auto()
        SIMPLEAGGREGATEFUNCTION = auto()
        BIGDECIMAL = auto()
        BIGINT = auto()
        BIGSERIAL = auto()
        BINARY = auto()
        BIT = auto()
        BLOB = auto()
        BOOLEAN = auto()
        BPCHAR = auto()
        CHAR = auto()
        DATE = auto()
        DATE32 = auto()
        DATEMULTIRANGE = auto()
        DATERANGE = auto()
        DATETIME = auto()
        DATETIME2 = auto()
        DATETIME64 = auto()
        DECIMAL = auto()
        DECIMAL32 = auto()
        DECIMAL64 = auto()
        DECIMAL128 = auto()
        DECIMAL256 = auto()
        DOUBLE = auto()
        DYNAMIC = auto()
        ENUM = auto()
        ENUM8 = auto()
        ENUM16 = auto()
        FIXEDSTRING = auto()
        FLOAT = auto()
        GEOGRAPHY = auto()
        GEOGRAPHYPOINT = auto()
        GEOMETRY = auto()
        POINT = auto()
        RING = auto()
        LINESTRING = auto()
        MULTILINESTRING = auto()
        POLYGON = auto()
        MULTIPOLYGON = auto()
        HLLSKETCH = auto()
        HSTORE = auto()
        IMAGE = auto()
        INET = auto()
        INT = auto()
        INT128 = auto()
        INT256 = auto()
        INT4MULTIRANGE = auto()
        INT4RANGE = auto()
        INT8MULTIRANGE = auto()
        INT8RANGE = auto()
        INTERVAL = auto()
        IPADDRESS = auto()
        IPPREFIX = auto()
        IPV4 = auto()
        IPV6 = auto()
        JSON = auto()
        JSONB = auto()
        LIST = auto()
        LONGBLOB = auto()
        LONGTEXT = auto()
        LOWCARDINALITY = auto()
        MAP = auto()
        MEDIUMBLOB = auto()
        MEDIUMINT = auto()
        MEDIUMTEXT = auto()
        MONEY = auto()
        NAME = auto()
        NCHAR = auto()
        NESTED = auto()
        NOTHING = auto()
        NULL = auto()
        NUMMULTIRANGE = auto()
        NUMRANGE = auto()
        NVARCHAR = auto()
        OBJECT = auto()
        RANGE = auto()
        ROWVERSION = auto()
        SERIAL = auto()
        SET = auto()
        SMALLDATETIME = auto()
        SMALLINT = auto()
        SMALLMONEY = auto()
        SMALLSERIAL = auto()
        STRUCT = auto()
        SUPER = auto()
        TEXT = auto()
        TINYBLOB = auto()
        TINYTEXT = auto()
        TIME = auto()
        TIMETZ = auto()
        TIMESTAMP = auto()
        TIMESTAMPNTZ = auto()
        TIMESTAMPLTZ = auto()
        TIMESTAMPTZ = auto()
        TIMESTAMP_S = auto()
        TIMESTAMP_MS = auto()
        TIMESTAMP_NS = auto()
        TINYINT = auto()
        TSMULTIRANGE = auto()
        TSRANGE = auto()
        TSTZMULTIRANGE = auto()
        TSTZRANGE = auto()
        UBIGINT = auto()
        UINT = auto()
        UINT128 = auto()
        UINT256 = auto()
        UMEDIUMINT = auto()
        UDECIMAL = auto()
        UDOUBLE = auto()
        UNION = auto()
        UNKNOWN = auto()  # Sentinel value, useful for type annotation
        USERDEFINED = "USER-DEFINED"
        USMALLINT = auto()
        UTINYINT = auto()
        UUID = auto()
        VARBINARY = auto()
        VARCHAR = auto()
        VARIANT = auto()
        VECTOR = auto()
        XML = auto()
        YEAR = auto()
        TDIGEST = auto()

    STRUCT_TYPES = {
        Type.NESTED,
        Type.OBJECT,
        Type.STRUCT,
        Type.UNION,
    }

    ARRAY_TYPES = {
        Type.ARRAY,
        Type.LIST,
    }

    NESTED_TYPES = {
        *STRUCT_TYPES,
        *ARRAY_TYPES,
        Type.MAP,
    }

    TEXT_TYPES = {
        Type.CHAR,
        Type.NCHAR,
        Type.NVARCHAR,
        Type.TEXT,
        Type.VARCHAR,
        Type.NAME,
    }

    SIGNED_INTEGER_TYPES = {
        Type.BIGINT,
        Type.INT,
        Type.INT128,
        Type.INT256,
        Type.MEDIUMINT,
        Type.SMALLINT,
        Type.TINYINT,
    }

    UNSIGNED_INTEGER_TYPES = {
        Type.UBIGINT,
        Type.UINT,
        Type.UINT128,
        Type.UINT256,
        Type.UMEDIUMINT,
        Type.USMALLINT,
        Type.UTINYINT,
    }

    INTEGER_TYPES = {
        *SIGNED_INTEGER_TYPES,
        *UNSIGNED_INTEGER_TYPES,
        Type.BIT,
    }

    FLOAT_TYPES = {
        Type.DOUBLE,
        Type.FLOAT,
    }

    REAL_TYPES = {
        *FLOAT_TYPES,
        Type.BIGDECIMAL,
        Type.DECIMAL,
        Type.DECIMAL32,
        Type.DECIMAL64,
        Type.DECIMAL128,
        Type.DECIMAL256,
        Type.MONEY,
        Type.SMALLMONEY,
        Type.UDECIMAL,
        Type.UDOUBLE,
    }

    NUMERIC_TYPES = {
        *INTEGER_TYPES,
        *REAL_TYPES,
    }

    TEMPORAL_TYPES = {
        Type.DATE,
        Type.DATE32,
        Type.DATETIME,
        Type.DATETIME2,
        Type.DATETIME64,
        Type.SMALLDATETIME,
        Type.TIME,
        Type.TIMESTAMP,
        Type.TIMESTAMPNTZ,
        Type.TIMESTAMPLTZ,
        Type.TIMESTAMPTZ,
        Type.TIMESTAMP_MS,
        Type.TIMESTAMP_NS,
        Type.TIMESTAMP_S,
        Type.TIMETZ,
    }

    @classmethod
    def build(
        cls,
        dtype: DATA_TYPE,
        dialect: DialectType = None,
        udt: bool = False,
        copy: bool = True,
        **kwargs,
    ) -> DataType:
        """
        Constructs a DataType object.

        Args:
            dtype: the data type of interest.
            dialect: the dialect to use for parsing `dtype`, in case it's a string.
            udt: when set to True, `dtype` will be used as-is if it can't be parsed into a
                DataType, thus creating a user-defined type.
            copy: whether to copy the data type.
            kwargs: additional arguments to pass in the constructor of DataType.

        Returns:
            The constructed DataType object.
        """
        from sqlglot import parse_one

        if isinstance(dtype, str):
            if dtype.upper() == "UNKNOWN":
                return DataType(this=DataType.Type.UNKNOWN, **kwargs)

            try:
                data_type_exp = parse_one(
                    dtype, read=dialect, into=DataType, error_level=ErrorLevel.IGNORE
                )
            except ParseError:
                if udt:
                    return DataType(this=DataType.Type.USERDEFINED, kind=dtype, **kwargs)
                raise
        elif isinstance(dtype, (Identifier, Dot)) and udt:
            return DataType(this=DataType.Type.USERDEFINED, kind=dtype, **kwargs)
        elif isinstance(dtype, DataType.Type):
            data_type_exp = DataType(this=dtype)
        elif isinstance(dtype, DataType):
            return maybe_copy(dtype, copy)
        else:
            raise ValueError(f"Invalid data type: {type(dtype)}. Expected str or DataType.Type")

        return DataType(**{**data_type_exp.args, **kwargs})

    def is_type(self, *dtypes: DATA_TYPE, check_nullable: bool = False) -> bool:
        """
        Checks whether this DataType matches one of the provided data types. Nested types or precision
        will be compared using "structural equivalence" semantics, so e.g. array<int> != array<float>.

        Args:
            dtypes: the data types to compare this DataType to.
            check_nullable: whether to take the NULLABLE type constructor into account for the comparison.
                If false, it means that NULLABLE<INT> is equivalent to INT.

        Returns:
            True, if and only if there is a type in `dtypes` which is equal to this DataType.
        """
        self_is_nullable = self.args.get("nullable")
        for dtype in dtypes:
            other_type = DataType.build(dtype, copy=False, udt=True)
            other_is_nullable = other_type.args.get("nullable")
            if (
                other_type.expressions
                or (check_nullable and (self_is_nullable or other_is_nullable))
                or self.this == DataType.Type.USERDEFINED
                or other_type.this == DataType.Type.USERDEFINED
            ):
                matches = self == other_type
            else:
                matches = self.this == other_type.this

            if matches:
                return True
        return False


# https://www.postgresql.org/docs/15/datatype-pseudo.html
class PseudoType(DataType):
    arg_types = {"this": True}


# https://www.postgresql.org/docs/15/datatype-oid.html
class ObjectIdentifier(DataType):
    arg_types = {"this": True}


# WHERE x <OP> EXISTS|ALL|ANY|SOME(SELECT ...)
class SubqueryPredicate(Predicate):
    pass


class All(SubqueryPredicate):
    pass


class Any(SubqueryPredicate):
    pass


# Commands to interact with the databases or engines. For most of the command
# expressions we parse whatever comes after the command's name as a string.
class Command(Expression):
    arg_types = {"this": True, "expression": False}


class Transaction(Expression):
    arg_types = {"this": False, "modes": False, "mark": False}


class Commit(Expression):
    arg_types = {"chain": False, "this": False, "durability": False}


class Rollback(Expression):
    arg_types = {"savepoint": False, "this": False}


class Alter(Expression):
    arg_types = {
        "this": False,
        "kind": True,
        "actions": True,
        "exists": False,
        "only": False,
        "options": False,
        "cluster": False,
        "not_valid": False,
        "check": False,
        "cascade": False,
    }

    @property
    def kind(self) -> t.Optional[str]:
        kind = self.args.get("kind")
        return kind and kind.upper()

    @property
    def actions(self) -> t.List[Expression]:
        return self.args.get("actions") or []


class AlterSession(Expression):
    arg_types = {"expressions": True, "unset": False}


class Analyze(Expression):
    arg_types = {
        "kind": False,
        "this": False,
        "options": False,
        "mode": False,
        "partition": False,
        "expression": False,
        "properties": False,
    }


class AnalyzeStatistics(Expression):
    arg_types = {
        "kind": True,
        "option": False,
        "this": False,
        "expressions": False,
    }


class AnalyzeHistogram(Expression):
    arg_types = {
        "this": True,
        "expressions": True,
        "expression": False,
        "update_options": False,
    }


class AnalyzeSample(Expression):
    arg_types = {"kind": True, "sample": True}


class AnalyzeListChainedRows(Expression):
    arg_types = {"expression": False}


class AnalyzeDelete(Expression):
    arg_types = {"kind": False}


class AnalyzeWith(Expression):
    arg_types = {"expressions": True}


class AnalyzeValidate(Expression):
    arg_types = {
        "kind": True,
        "this": False,
        "expression": False,
    }


class AnalyzeColumns(Expression):
    pass


class UsingData(Expression):
    pass


class AddConstraint(Expression):
    arg_types = {"expressions": True}


class AddPartition(Expression):
    arg_types = {"this": True, "exists": False, "location": False}


class AttachOption(Expression):
    arg_types = {"this": True, "expression": False}


class DropPartition(Expression):
    arg_types = {"expressions": True, "exists": False}


# https://clickhouse.com/docs/en/sql-reference/statements/alter/partition#replace-partition
class ReplacePartition(Expression):
    arg_types = {"expression": True, "source": True}


# Binary expressions like (ADD a b)
class Binary(Condition):
    arg_types = {"this": True, "expression": True}

    @property
    def left(self) -> Expression:
        return self.this

    @property
    def right(self) -> Expression:
        return self.expression


class Add(Binary):
    pass


class Connector(Binary):
    pass


class BitwiseAnd(Binary):
    pass


class BitwiseLeftShift(Binary):
    pass


class BitwiseOr(Binary):
    pass


class BitwiseRightShift(Binary):
    pass


class BitwiseXor(Binary):
    pass


class Div(Binary):
    arg_types = {"this": True, "expression": True, "typed": False, "safe": False}


class Overlaps(Binary):
    pass


class Dot(Binary):
    @property
    def is_star(self) -> bool:
        return self.expression.is_star

    @property
    def name(self) -> str:
        return self.expression.name

    @property
    def output_name(self) -> str:
        return self.name

    @classmethod
    def build(self, expressions: t.Sequence[Expression]) -> Dot:
        """Build a Dot object with a sequence of expressions."""
        if len(expressions) < 2:
            raise ValueError("Dot requires >= 2 expressions.")

        return t.cast(Dot, reduce(lambda x, y: Dot(this=x, expression=y), expressions))

    @property
    def parts(self) -> t.List[Expression]:
        """Return the parts of a table / column in order catalog, db, table."""
        this, *parts = self.flatten()

        parts.reverse()

        for arg in COLUMN_PARTS:
            part = this.args.get(arg)

            if isinstance(part, Expression):
                parts.append(part)

        parts.reverse()
        return parts


DATA_TYPE = t.Union[str, Identifier, Dot, DataType, DataType.Type]


class DPipe(Binary):
    arg_types = {"this": True, "expression": True, "safe": False}


class EQ(Binary, Predicate):
    pass


class NullSafeEQ(Binary, Predicate):
    pass


class NullSafeNEQ(Binary, Predicate):
    pass


# Represents e.g. := in DuckDB which is mostly used for setting parameters
class PropertyEQ(Binary):
    pass


class Distance(Binary):
    pass


class Escape(Binary):
    pass


class Glob(Binary, Predicate):
    pass


class GT(Binary, Predicate):
    pass


class GTE(Binary, Predicate):
    pass


class ILike(Binary, Predicate):
    pass


class IntDiv(Binary):
    pass


class Is(Binary, Predicate):
    pass


class Kwarg(Binary):
    """Kwarg in special functions like func(kwarg => y)."""


class Like(Binary, Predicate):
    pass


class LT(Binary, Predicate):
    pass


class LTE(Binary, Predicate):
    pass


class Mod(Binary):
    pass


class Mul(Binary):
    pass


class NEQ(Binary, Predicate):
    pass


# https://www.postgresql.org/docs/current/ddl-schemas.html#DDL-SCHEMAS-PATH
class Operator(Binary):
    arg_types = {"this": True, "operator": True, "expression": True}


class SimilarTo(Binary, Predicate):
    pass


class Slice(Binary):
    arg_types = {"this": False, "expression": False}


class Sub(Binary):
    pass


# Unary Expressions
# (NOT a)
class Unary(Condition):
    pass


class BitwiseNot(Unary):
    pass


class Not(Unary):
    pass


class Paren(Unary):
    @property
    def output_name(self) -> str:
        return self.this.name


class Neg(Unary):
    def to_py(self) -> int | Decimal:
        if self.is_number:
            return self.this.to_py() * -1
        return super().to_py()


class Alias(Expression):
    arg_types = {"this": True, "alias": False}

    @property
    def output_name(self) -> str:
        return self.alias


# BigQuery requires the UNPIVOT column list aliases to be either strings or ints, but
# other dialects require identifiers. This enables us to transpile between them easily.
class PivotAlias(Alias):
    pass


# Represents Snowflake's ANY [ ORDER BY ... ] syntax
# https://docs.snowflake.com/en/sql-reference/constructs/pivot
class PivotAny(Expression):
    arg_types = {"this": False}


class Aliases(Expression):
    arg_types = {"this": True, "expressions": True}

    @property
    def aliases(self):
        return self.expressions


# https://docs.aws.amazon.com/redshift/latest/dg/query-super.html
class AtIndex(Expression):
    arg_types = {"this": True, "expression": True}


class AtTimeZone(Expression):
    arg_types = {"this": True, "zone": True}


class FromTimeZone(Expression):
    arg_types = {"this": True, "zone": True}


class FormatPhrase(Expression):
    """Format override for a column in Teradata.
    Can be expanded to additional dialects as needed

    https://docs.teradata.com/r/Enterprise_IntelliFlex_VMware/SQL-Data-Types-and-Literals/Data-Type-Formats-and-Format-Phrases/FORMAT
    """

    arg_types = {"this": True, "format": True}


class Between(Predicate):
    arg_types = {"this": True, "low": True, "high": True, "symmetric": False}


class Bracket(Condition):
    # https://cloud.google.com/bigquery/docs/reference/standard-sql/operators#array_subscript_operator
    arg_types = {
        "this": True,
        "expressions": True,
        "offset": False,
        "safe": False,
        "returns_list_for_maps": False,
    }

    @property
    def output_name(self) -> str:
        if len(self.expressions) == 1:
            return self.expressions[0].output_name

        return super().output_name


class Distinct(Expression):
    arg_types = {"expressions": False, "on": False}


class In(Predicate):
    arg_types = {
        "this": True,
        "expressions": False,
        "query": False,
        "unnest": False,
        "field": False,
        "is_global": False,
    }


# https://cloud.google.com/bigquery/docs/reference/standard-sql/procedural-language#for-in
class ForIn(Expression):
    arg_types = {"this": True, "expression": True}


class TimeUnit(Expression):
    """Automatically converts unit arg into a var."""

    arg_types = {"unit": False}

    UNABBREVIATED_UNIT_NAME = {
        "D": "DAY",
        "H": "HOUR",
        "M": "MINUTE",
        "MS": "MILLISECOND",
        "NS": "NANOSECOND",
        "Q": "QUARTER",
        "S": "SECOND",
        "US": "MICROSECOND",
        "W": "WEEK",
        "Y": "YEAR",
    }

    VAR_LIKE = (Column, Literal, Var)

    def __init__(self, **args):
        unit = args.get("unit")
        if type(unit) in self.VAR_LIKE and not (isinstance(unit, Column) and len(unit.parts) != 1):
            args["unit"] = Var(
                this=(self.UNABBREVIATED_UNIT_NAME.get(unit.name) or unit.name).upper()
            )
        elif isinstance(unit, Week):
            unit.set("this", Var(this=unit.this.name.upper()))

        super().__init__(**args)

    @property
    def unit(self) -> t.Optional[Var | IntervalSpan]:
        return self.args.get("unit")


class IntervalOp(TimeUnit):
    arg_types = {"unit": False, "expression": True}

    def interval(self):
        return Interval(
            this=self.expression.copy(),
            unit=self.unit.copy() if self.unit else None,
        )


# https://www.oracletutorial.com/oracle-basics/oracle-interval/
# https://trino.io/docs/current/language/types.html#interval-day-to-second
# https://docs.databricks.com/en/sql/language-manual/data-types/interval-type.html
class IntervalSpan(DataType):
    arg_types = {"this": True, "expression": True}


class Interval(TimeUnit):
    arg_types = {"this": False, "unit": False}


class IgnoreNulls(Expression):
    pass


class RespectNulls(Expression):
    pass


# https://cloud.google.com/bigquery/docs/reference/standard-sql/aggregate-function-calls#max_min_clause
class HavingMax(Expression):
    arg_types = {"this": True, "expression": True, "max": True}


# Functions
class Func(Condition):
    """
    The base class for all function expressions.

    Attributes:
        is_var_len_args (bool): if set to True the last argument defined in arg_types will be
            treated as a variable length argument and the argument's value will be stored as a list.
        _sql_names (list): the SQL name (1st item in the list) and aliases (subsequent items) for this
            function expression. These values are used to map this node to a name during parsing as
            well as to provide the function's name during SQL string generation. By default the SQL
            name is set to the expression's class name transformed to snake case.
    """

    is_var_len_args = False

    @classmethod
    def from_arg_list(cls, args):
        if cls.is_var_len_args:
            all_arg_keys = list(cls.arg_types)
            # If this function supports variable length argument treat the last argument as such.
            non_var_len_arg_keys = all_arg_keys[:-1] if cls.is_var_len_args else all_arg_keys
            num_non_var = len(non_var_len_arg_keys)

            args_dict = {arg_key: arg for arg, arg_key in zip(args, non_var_len_arg_keys)}
            args_dict[all_arg_keys[-1]] = args[num_non_var:]
        else:
            args_dict = {arg_key: arg for arg, arg_key in zip(args, cls.arg_types)}

        return cls(**args_dict)

    @classmethod
    def sql_names(cls):
        if cls is Func:
            raise NotImplementedError(
                "SQL name is only supported by concrete function implementations"
            )
        if "_sql_names" not in cls.__dict__:
            cls._sql_names = [camel_to_snake_case(cls.__name__)]
        return cls._sql_names

    @classmethod
    def sql_name(cls):
        sql_names = cls.sql_names()
        assert sql_names, f"Expected non-empty 'sql_names' for Func: {cls.__name__}."
        return sql_names[0]

    @classmethod
    def default_parser_mappings(cls):
        return {name: cls.from_arg_list for name in cls.sql_names()}


class Typeof(Func):
    pass


class Acos(Func):
    pass


class Acosh(Func):
    pass


class Asin(Func):
    pass


class Asinh(Func):
    pass


class Atan(Func):
    arg_types = {"this": True, "expression": False}


class Atanh(Func):
    pass


class Atan2(Func):
    arg_types = {"this": True, "expression": True}


class Cot(Func):
    pass


class Coth(Func):
    pass


class Csc(Func):
    pass


class Csch(Func):
    pass


class Sec(Func):
    pass


class Sech(Func):
    pass


class CosineDistance(Func):
    arg_types = {"this": True, "expression": True}


class EuclideanDistance(Func):
    arg_types = {"this": True, "expression": True}


class JarowinklerSimilarity(Func):
    arg_types = {"this": True, "expression": True}


class AggFunc(Func):
    pass


class BitwiseAndAgg(AggFunc):
    pass


class BitwiseOrAgg(AggFunc):
    pass


class BitwiseXorAgg(AggFunc):
    pass


class BitwiseCount(Func):
    pass


class ByteLength(Func):
    pass


class Boolnot(Func):
    pass


# https://cloud.google.com/bigquery/docs/reference/standard-sql/json_functions#bool_for_json
class JSONBool(Func):
    pass


class ArrayRemove(Func):
    arg_types = {"this": True, "expression": True}


class ParameterizedAgg(AggFunc):
    arg_types = {"this": True, "expressions": True, "params": True}


class Abs(Func):
    pass


class ArgMax(AggFunc):
    arg_types = {"this": True, "expression": True, "count": False}
    _sql_names = ["ARG_MAX", "ARGMAX", "MAX_BY"]


class ArgMin(AggFunc):
    arg_types = {"this": True, "expression": True, "count": False}
    _sql_names = ["ARG_MIN", "ARGMIN", "MIN_BY"]


class ApproxTopK(AggFunc):
    arg_types = {"this": True, "expression": False, "counters": False}


class ApproxTopSum(AggFunc):
    arg_types = {"this": True, "expression": True, "count": True}


class ApproxQuantiles(AggFunc):
    arg_types = {"this": True, "expression": False}


class FarmFingerprint(Func):
    arg_types = {"expressions": True}
    is_var_len_args = True
    _sql_names = ["FARM_FINGERPRINT", "FARMFINGERPRINT64"]


class Flatten(Func):
    pass


class Float64(Func):
    arg_types = {"this": True, "expression": False}


# https://spark.apache.org/docs/latest/api/sql/index.html#transform
class Transform(Func):
    arg_types = {"this": True, "expression": True}


class Translate(Func):
    arg_types = {"this": True, "from": True, "to": True}


class Grouping(AggFunc):
    arg_types = {"expressions": True}
    is_var_len_args = True


class Anonymous(Func):
    arg_types = {"this": True, "expressions": False}
    is_var_len_args = True

    @property
    def name(self) -> str:
        return self.this if isinstance(self.this, str) else self.this.name


class AnonymousAggFunc(AggFunc):
    arg_types = {"this": True, "expressions": False}
    is_var_len_args = True


# https://clickhouse.com/docs/en/sql-reference/aggregate-functions/combinators
class CombinedAggFunc(AnonymousAggFunc):
    arg_types = {"this": True, "expressions": False}


class CombinedParameterizedAgg(ParameterizedAgg):
    arg_types = {"this": True, "expressions": True, "params": True}


# https://docs.snowflake.com/en/sql-reference/functions/hll
# https://docs.aws.amazon.com/redshift/latest/dg/r_HLL_function.html
class Hll(AggFunc):
    arg_types = {"this": True, "expressions": False}
    is_var_len_args = True


class ApproxDistinct(AggFunc):
    arg_types = {"this": True, "accuracy": False}
    _sql_names = ["APPROX_DISTINCT", "APPROX_COUNT_DISTINCT"]


class Apply(Func):
    arg_types = {"this": True, "expression": True}


class Array(Func):
    arg_types = {"expressions": False, "bracket_notation": False}
    is_var_len_args = True


class Ascii(Func):
    pass


# https://docs.snowflake.com/en/sql-reference/functions/to_array
class ToArray(Func):
    pass


# https://materialize.com/docs/sql/types/list/
class List(Func):
    arg_types = {"expressions": False}
    is_var_len_args = True


# String pad, kind True -> LPAD, False -> RPAD
class Pad(Func):
    arg_types = {
        "this": True,
        "expression": True,
        "fill_pattern": False,
        "is_left": True,
    }


# https://docs.snowflake.com/en/sql-reference/functions/to_char
# https://docs.oracle.com/en/database/oracle/oracle-database/23/sqlrf/TO_CHAR-number.html
class ToChar(Func):
    arg_types = {
        "this": True,
        "format": False,
        "nlsparam": False,
        "is_numeric": False,
    }


class ToCodePoints(Func):
    pass


# https://docs.snowflake.com/en/sql-reference/functions/to_decimal
# https://docs.oracle.com/en/database/oracle/oracle-database/23/sqlrf/TO_NUMBER.html
class ToNumber(Func):
    arg_types = {
        "this": True,
        "format": False,
        "nlsparam": False,
        "precision": False,
        "scale": False,
    }


# https://docs.snowflake.com/en/sql-reference/functions/to_double
class ToDouble(Func):
    arg_types = {
        "this": True,
        "format": False,
    }


class CodePointsToBytes(Func):
    pass


class Columns(Func):
    arg_types = {"this": True, "unpack": False}


# https://learn.microsoft.com/en-us/sql/t-sql/functions/cast-and-convert-transact-sql?view=sql-server-ver16#syntax
class Convert(Func):
    arg_types = {"this": True, "expression": True, "style": False}


# https://docs.oracle.com/en/database/oracle/oracle-database/19/sqlrf/CONVERT.html
class ConvertToCharset(Func):
    arg_types = {"this": True, "dest": True, "source": False}


class ConvertTimezone(Func):
    arg_types = {
        "source_tz": False,
        "target_tz": True,
        "timestamp": True,
        "options": False,
    }


class CodePointsToString(Func):
    pass


class GenerateSeries(Func):
    arg_types = {"start": True, "end": True, "step": False, "is_end_exclusive": False}


# Postgres' GENERATE_SERIES function returns a row set, i.e. it implicitly explodes when it's
# used in a projection, so this expression is a helper that facilitates transpilation to other
# dialects. For example, we'd generate UNNEST(GENERATE_SERIES(...)) in DuckDB
class ExplodingGenerateSeries(GenerateSeries):
    pass


class ArrayAgg(AggFunc):
    arg_types = {"this": True, "nulls_excluded": False}


class ArrayUniqueAgg(AggFunc):
    pass


class AIAgg(AggFunc):
    arg_types = {"this": True, "expression": True}
    _sql_names = ["AI_AGG"]


class AISummarizeAgg(AggFunc):
    _sql_names = ["AI_SUMMARIZE_AGG"]


class AIClassify(Func):
    arg_types = {"this": True, "categories": True, "config": False}
    _sql_names = ["AI_CLASSIFY"]


class ArrayAll(Func):
    arg_types = {"this": True, "expression": True}


# Represents Python's `any(f(x) for x in array)`, where `array` is `this` and `f` is `expression`
class ArrayAny(Func):
    arg_types = {"this": True, "expression": True}


class ArrayPosition(Func):
    arg_types = {"this": True, "expression": True, "instance": False}


class ArrayConcat(Func):
    _sql_names = ["ARRAY_CONCAT", "ARRAY_CAT"]
    arg_types = {"this": True, "expressions": False}
    is_var_len_args = True


class ArrayConcatAgg(AggFunc):
    pass


class ArrayConstructCompact(Func):
    arg_types = {"expressions": True}
    is_var_len_args = True


class ArrayContains(Binary, Func):
    arg_types = {"this": True, "expression": True, "ensure_variant": False}
    _sql_names = ["ARRAY_CONTAINS", "ARRAY_HAS"]


class ArrayContainsAll(Binary, Func):
    _sql_names = ["ARRAY_CONTAINS_ALL", "ARRAY_HAS_ALL"]


class ArrayFilter(Func):
    arg_types = {"this": True, "expression": True}
    _sql_names = ["FILTER", "ARRAY_FILTER"]


class ArrayFirst(Func):
    pass


class ArrayLast(Func):
    pass


class ArrayReverse(Func):
    pass


class ArraySlice(Func):
    arg_types = {"this": True, "from_index": True, "length": False, "is_index": False}


class ArrayToString(Func):
    arg_types = {"this": True, "expression": True, "null": False}
    _sql_names = ["ARRAY_TO_STRING", "ARRAY_JOIN"]


class ArrayIntersect(Func):
    arg_types = {"expressions": True}
    is_var_len_args = True
    _sql_names = ["ARRAY_INTERSECT", "ARRAY_INTERSECTION"]


class StPoint(Func):
    arg_types = {"this": True, "expression": True, "null": False}
    _sql_names = ["ST_POINT", "ST_MAKEPOINT"]


class StDistance(Func):
    arg_types = {"this": True, "expression": True, "use_spheroid": False}


# https://cloud.google.com/bigquery/docs/reference/standard-sql/timestamp_functions#string
class String(Func):
    arg_types = {"this": True, "zone": False}


class StringToArray(Func):
    arg_types = {"this": True, "expression": False, "null": False}
    _sql_names = ["STRING_TO_ARRAY", "SPLIT_BY_STRING", "STRTOK_TO_ARRAY"]


class ArrayOverlaps(Binary, Func):
    pass


class ArraySize(Func):
    arg_types = {"this": True, "expression": False}
    _sql_names = ["ARRAY_SIZE", "ARRAY_LENGTH"]


class ArraySort(Func):
    arg_types = {"this": True, "expression": False}


class ArraySum(Func):
    arg_types = {"this": True, "expression": False}


class ArrayUnionAgg(AggFunc):
    pass


class Avg(AggFunc):
    pass


class AnyValue(AggFunc):
    pass


class Lag(AggFunc):
    arg_types = {"this": True, "offset": False, "default": False}


class Lead(AggFunc):
    arg_types = {"this": True, "offset": False, "default": False}


# some dialects have a distinction between first and first_value, usually first is an aggregate func
# and first_value is a window func
class First(AggFunc):
    pass


class Last(AggFunc):
    pass


class FirstValue(AggFunc):
    pass


class LastValue(AggFunc):
    pass


class NthValue(AggFunc):
    arg_types = {"this": True, "offset": True}


class Case(Func):
    arg_types = {"this": False, "ifs": True, "default": False}

    def when(self, condition: ExpOrStr, then: ExpOrStr, copy: bool = True, **opts) -> Case:
        instance = maybe_copy(self, copy)
        instance.append(
            "ifs",
            If(
                this=maybe_parse(condition, copy=copy, **opts),
                true=maybe_parse(then, copy=copy, **opts),
            ),
        )
        return instance

    def else_(self, condition: ExpOrStr, copy: bool = True, **opts) -> Case:
        instance = maybe_copy(self, copy)
        instance.set("default", maybe_parse(condition, copy=copy, **opts))
        return instance


class Cast(Func):
    arg_types = {
        "this": True,
        "to": True,
        "format": False,
        "safe": False,
        "action": False,
        "default": False,
    }

    @property
    def name(self) -> str:
        return self.this.name

    @property
    def to(self) -> DataType:
        return self.args["to"]

    @property
    def output_name(self) -> str:
        return self.name

    def is_type(self, *dtypes: DATA_TYPE) -> bool:
        """
        Checks whether this Cast's DataType matches one of the provided data types. Nested types
        like arrays or structs will be compared using "structural equivalence" semantics, so e.g.
        array<int> != array<float>.

        Args:
            dtypes: the data types to compare this Cast's DataType to.

        Returns:
            True, if and only if there is a type in `dtypes` which is equal to this Cast's DataType.
        """
        return self.to.is_type(*dtypes)


class TryCast(Cast):
    arg_types = {**Cast.arg_types, "requires_string": False}


# https://clickhouse.com/docs/sql-reference/data-types/newjson#reading-json-paths-as-sub-columns
class JSONCast(Cast):
    pass


class JustifyDays(Func):
    pass


class JustifyHours(Func):
    pass


class JustifyInterval(Func):
    pass


class Try(Func):
    pass


class CastToStrType(Func):
    arg_types = {"this": True, "to": True}


# https://docs.teradata.com/r/Enterprise_IntelliFlex_VMware/SQL-Functions-Expressions-and-Predicates/String-Operators-and-Functions/TRANSLATE/TRANSLATE-Function-Syntax
class TranslateCharacters(Expression):
    arg_types = {"this": True, "expression": True, "with_error": False}


class Collate(Binary, Func):
    pass


class Collation(Func):
    pass


class Ceil(Func):
    arg_types = {"this": True, "decimals": False, "to": False}
    _sql_names = ["CEIL", "CEILING"]


class Coalesce(Func):
    arg_types = {"this": True, "expressions": False, "is_nvl": False, "is_null": False}
    is_var_len_args = True
    _sql_names = ["COALESCE", "IFNULL", "NVL"]


class Chr(Func):
    arg_types = {"expressions": True, "charset": False}
    is_var_len_args = True
    _sql_names = ["CHR", "CHAR"]


class Concat(Func):
    arg_types = {"expressions": True, "safe": False, "coalesce": False}
    is_var_len_args = True


class ConcatWs(Concat):
    _sql_names = ["CONCAT_WS"]


# https://cloud.google.com/bigquery/docs/reference/standard-sql/string_functions#contains_substr
class Contains(Func):
    arg_types = {"this": True, "expression": True, "json_scope": False}


# https://docs.oracle.com/cd/B13789_01/server.101/b10759/operators004.htm#i1035022
class ConnectByRoot(Func):
    pass


class Count(AggFunc):
    arg_types = {"this": False, "expressions": False, "big_int": False}
    is_var_len_args = True


class CountIf(AggFunc):
    _sql_names = ["COUNT_IF", "COUNTIF"]


# cube root
class Cbrt(Func):
    pass


class CurrentDate(Func):
    arg_types = {"this": False}


class CurrentDatetime(Func):
    arg_types = {"this": False}


class CurrentTime(Func):
    arg_types = {"this": False}


class CurrentTimestamp(Func):
    arg_types = {"this": False, "sysdate": False}


class CurrentTimestampLTZ(Func):
    arg_types = {}


class CurrentSchema(Func):
    arg_types = {"this": False}


class CurrentUser(Func):
    arg_types = {"this": False}


class UtcDate(Func):
    arg_types = {}


class UtcTime(Func):
    arg_types = {"this": False}


class UtcTimestamp(Func):
    arg_types = {"this": False}


class Cos(Func):
    _sql_names = ["COS"]
    arg_types = {"this": True}


class Cosh(Func):
    _sql_names = ["COSH"]
    arg_types = {"this": True}


class DateAdd(Func, IntervalOp):
    arg_types = {"this": True, "expression": True, "unit": False}


class DateBin(Func, IntervalOp):
    arg_types = {"this": True, "expression": True, "unit": False, "zone": False, "origin": False}


class DateSub(Func, IntervalOp):
    arg_types = {"this": True, "expression": True, "unit": False}


class DateDiff(Func, TimeUnit):
    _sql_names = ["DATEDIFF", "DATE_DIFF"]
    arg_types = {"this": True, "expression": True, "unit": False, "zone": False}


class DateTrunc(Func):
    arg_types = {"unit": True, "this": True, "zone": False}

    def __init__(self, **args):
        # Across most dialects it's safe to unabbreviate the unit (e.g. 'Q' -> 'QUARTER') except Oracle
        # https://docs.oracle.com/en/database/oracle/oracle-database/21/sqlrf/ROUND-and-TRUNC-Date-Functions.html
        unabbreviate = args.pop("unabbreviate", True)

        unit = args.get("unit")
        if isinstance(unit, TimeUnit.VAR_LIKE) and not (
            isinstance(unit, Column) and len(unit.parts) != 1
        ):
            unit_name = unit.name.upper()
            if unabbreviate and unit_name in TimeUnit.UNABBREVIATED_UNIT_NAME:
                unit_name = TimeUnit.UNABBREVIATED_UNIT_NAME[unit_name]

            args["unit"] = Literal.string(unit_name)

        super().__init__(**args)

    @property
    def unit(self) -> Expression:
        return self.args["unit"]


# https://cloud.google.com/bigquery/docs/reference/standard-sql/datetime_functions#datetime
# expression can either be time_expr or time_zone
class Datetime(Func):
    arg_types = {"this": True, "expression": False}


class DatetimeAdd(Func, IntervalOp):
    arg_types = {"this": True, "expression": True, "unit": False}


class DatetimeSub(Func, IntervalOp):
    arg_types = {"this": True, "expression": True, "unit": False}


class DatetimeDiff(Func, TimeUnit):
    arg_types = {"this": True, "expression": True, "unit": False}


class DatetimeTrunc(Func, TimeUnit):
    arg_types = {"this": True, "unit": True, "zone": False}


class DateFromUnixDate(Func):
    pass


class DayOfWeek(Func):
    _sql_names = ["DAY_OF_WEEK", "DAYOFWEEK"]


# https://duckdb.org/docs/sql/functions/datepart.html#part-specifiers-only-usable-as-date-part-specifiers
# ISO day of week function in duckdb is ISODOW
class DayOfWeekIso(Func):
    _sql_names = ["DAYOFWEEK_ISO", "ISODOW"]


class DayOfMonth(Func):
    _sql_names = ["DAY_OF_MONTH", "DAYOFMONTH"]


class DayOfYear(Func):
    _sql_names = ["DAY_OF_YEAR", "DAYOFYEAR"]


class ToDays(Func):
    pass


class WeekOfYear(Func):
    _sql_names = ["WEEK_OF_YEAR", "WEEKOFYEAR"]


class MonthsBetween(Func):
    arg_types = {"this": True, "expression": True, "roundoff": False}


class MakeInterval(Func):
    arg_types = {
        "year": False,
        "month": False,
        "day": False,
        "hour": False,
        "minute": False,
        "second": False,
    }


class LastDay(Func, TimeUnit):
    _sql_names = ["LAST_DAY", "LAST_DAY_OF_MONTH"]
    arg_types = {"this": True, "unit": False}


class PreviousDay(Func):
    arg_types = {"this": True, "expression": True}


class LaxBool(Func):
    pass


class LaxFloat64(Func):
    pass


class LaxInt64(Func):
    pass


class LaxString(Func):
    pass


class Extract(Func):
    arg_types = {"this": True, "expression": True}


class Exists(Func, SubqueryPredicate):
    arg_types = {"this": True, "expression": False}


class Timestamp(Func):
    arg_types = {"this": False, "zone": False, "with_tz": False}


class TimestampAdd(Func, TimeUnit):
    arg_types = {"this": True, "expression": True, "unit": False}


class TimestampSub(Func, TimeUnit):
    arg_types = {"this": True, "expression": True, "unit": False}


class TimestampDiff(Func, TimeUnit):
    _sql_names = ["TIMESTAMPDIFF", "TIMESTAMP_DIFF"]
    arg_types = {"this": True, "expression": True, "unit": False}


class TimestampTrunc(Func, TimeUnit):
    arg_types = {"this": True, "unit": True, "zone": False}


class TimeSlice(Func, TimeUnit):
    arg_types = {"this": True, "expression": True, "unit": True, "kind": False}


class TimeAdd(Func, TimeUnit):
    arg_types = {"this": True, "expression": True, "unit": False}


class TimeSub(Func, TimeUnit):
    arg_types = {"this": True, "expression": True, "unit": False}


class TimeDiff(Func, TimeUnit):
    arg_types = {"this": True, "expression": True, "unit": False}


class TimeTrunc(Func, TimeUnit):
    arg_types = {"this": True, "unit": True, "zone": False}


class DateFromParts(Func):
    _sql_names = ["DATE_FROM_PARTS", "DATEFROMPARTS"]
    arg_types = {"year": True, "month": True, "day": True}


class TimeFromParts(Func):
    _sql_names = ["TIME_FROM_PARTS", "TIMEFROMPARTS"]
    arg_types = {
        "hour": True,
        "min": True,
        "sec": True,
        "nano": False,
        "fractions": False,
        "precision": False,
    }


class DateStrToDate(Func):
    pass


class DateToDateStr(Func):
    pass


class DateToDi(Func):
    pass


# https://cloud.google.com/bigquery/docs/reference/standard-sql/date_functions#date
class Date(Func):
    arg_types = {"this": False, "zone": False, "expressions": False}
    is_var_len_args = True


class Day(Func):
    pass


class Decode(Func):
    arg_types = {"this": True, "charset": True, "replace": False}


class DecodeCase(Func):
    arg_types = {"expressions": True}
    is_var_len_args = True


class DenseRank(AggFunc):
    arg_types = {"expressions": False}
    is_var_len_args = True


class Degrees(Func):
    _sql_names = ["DEGREES"]
    arg_types = {"this": True}


class DiToDate(Func):
    pass


class Encode(Func):
    arg_types = {"this": True, "charset": True}


class Exp(Func):
    pass


class Factorial(Func):
    pass


# https://docs.snowflake.com/en/sql-reference/functions/flatten
class Explode(Func, UDTF):
    arg_types = {"this": True, "expressions": False}
    is_var_len_args = True


# https://spark.apache.org/docs/latest/api/sql/#inline
class Inline(Func):
    pass


class ExplodeOuter(Explode):
    pass


class Posexplode(Explode):
    pass


class PosexplodeOuter(Posexplode, ExplodeOuter):
    pass


class PositionalColumn(Expression):
    pass


class Unnest(Func, UDTF):
    arg_types = {
        "expressions": True,
        "alias": False,
        "offset": False,
        "explode_array": False,
    }

    @property
    def selects(self) -> t.List[Expression]:
        columns = super().selects
        offset = self.args.get("offset")
        if offset:
            columns = columns + [to_identifier("offset") if offset is True else offset]
        return columns


class Floor(Func):
    arg_types = {"this": True, "decimals": False, "to": False}


class FromBase32(Func):
    pass


class FromBase64(Func):
    pass


# https://docs.snowflake.com/en/sql-reference/functions/try_base64_decode_binary
class TryBase64DecodeBinary(Func):
    arg_types = {"this": True, "alphabet": False}


# https://docs.snowflake.com/en/sql-reference/functions/try_base64_decode_string
class TryBase64DecodeString(Func):
    arg_types = {"this": True, "alphabet": False}


# https://docs.snowflake.com/en/sql-reference/functions/try_hex_decode_binary
class TryHexDecodeBinary(Func):
    pass


# https://docs.snowflake.com/en/sql-reference/functions/try_hex_decode_string
class TryHexDecodeString(Func):
    pass


class ToBase32(Func):
    pass


class ToBase64(Func):
    pass


# https://docs.snowflake.com/en/sql-reference/functions/base64_decode_binary
class Base64DecodeBinary(Func):
    arg_types = {"this": True, "alphabet": False}


# https://docs.snowflake.com/en/sql-reference/functions/base64_decode_string
class Base64DecodeString(Func):
    arg_types = {"this": True, "alphabet": False}


# https://docs.snowflake.com/en/sql-reference/functions/base64_encode
class Base64Encode(Func):
    arg_types = {"this": True, "max_line_length": False, "alphabet": False}


# https://trino.io/docs/current/functions/datetime.html#from_iso8601_timestamp
class FromISO8601Timestamp(Func):
    _sql_names = ["FROM_ISO8601_TIMESTAMP"]


class GapFill(Func):
    arg_types = {
        "this": True,
        "ts_column": True,
        "bucket_width": True,
        "partitioning_columns": False,
        "value_columns": False,
        "origin": False,
        "ignore_nulls": False,
    }


# https://cloud.google.com/bigquery/docs/reference/standard-sql/array_functions#generate_date_array
class GenerateDateArray(Func):
    arg_types = {"start": True, "end": True, "step": False}


# https://cloud.google.com/bigquery/docs/reference/standard-sql/array_functions#generate_timestamp_array
class GenerateTimestampArray(Func):
    arg_types = {"start": True, "end": True, "step": True}


# https://docs.snowflake.com/en/sql-reference/functions/get
class GetExtract(Func):
    arg_types = {"this": True, "expression": True}


class Greatest(Func):
    arg_types = {"this": True, "expressions": False}
    is_var_len_args = True


<<<<<<< HEAD
class WidthBucket(Func):
    arg_types = {"this": True, "minExpr": True, "maxExpr": True, "numBuckets": True}
=======
class GreatestIgnoreNulls(Func):
    arg_types = {"expressions": True}
    is_var_len_args = True
>>>>>>> 8651fe65


# Trino's `ON OVERFLOW TRUNCATE [filler_string] {WITH | WITHOUT} COUNT`
# https://trino.io/docs/current/functions/aggregate.html#listagg
class OverflowTruncateBehavior(Expression):
    arg_types = {"this": False, "with_count": True}


class GroupConcat(AggFunc):
    arg_types = {"this": True, "separator": False, "on_overflow": False}


class Hour(Func):
    arg_types = {"this": True}


class Hex(Func):
    pass


# https://docs.snowflake.com/en/sql-reference/functions/hex_decode_string
class HexDecodeString(Func):
    pass


# https://docs.snowflake.com/en/sql-reference/functions/hex_encode
class HexEncode(Func):
    arg_types = {"this": True, "case": False}


class Hour(Func):
    pass


class Minute(Func):
    pass


class Second(Func):
    pass


# T-SQL: https://learn.microsoft.com/en-us/sql/t-sql/functions/compress-transact-sql?view=sql-server-ver17
# Snowflake: https://docs.snowflake.com/en/sql-reference/functions/compress
class Compress(Func):
    arg_types = {"this": True, "method": False}


# Snowflake: https://docs.snowflake.com/en/sql-reference/functions/decompress_binary
class DecompressBinary(Func):
    arg_types = {"this": True, "method": True}


# Snowflake: https://docs.snowflake.com/en/sql-reference/functions/decompress_string
class DecompressString(Func):
    arg_types = {"this": True, "method": True}


class LowerHex(Hex):
    pass


class And(Connector, Func):
    pass


class Or(Connector, Func):
    pass


class Xor(Connector, Func):
    arg_types = {"this": False, "expression": False, "expressions": False}


class If(Func):
    arg_types = {"this": True, "true": True, "false": False}
    _sql_names = ["IF", "IIF"]


class Nullif(Func):
    arg_types = {"this": True, "expression": True}


class Initcap(Func):
    arg_types = {"this": True, "expression": False}


class IsAscii(Func):
    pass


class IsNan(Func):
    _sql_names = ["IS_NAN", "ISNAN"]


# https://cloud.google.com/bigquery/docs/reference/standard-sql/json_functions#int64_for_json
class Int64(Func):
    pass


class IsInf(Func):
    _sql_names = ["IS_INF", "ISINF"]


# https://www.postgresql.org/docs/current/functions-json.html
class JSON(Expression):
    arg_types = {"this": False, "with": False, "unique": False}


class JSONPath(Expression):
    arg_types = {"expressions": True, "escape": False}

    @property
    def output_name(self) -> str:
        last_segment = self.expressions[-1].this
        return last_segment if isinstance(last_segment, str) else ""


class JSONPathPart(Expression):
    arg_types = {}


class JSONPathFilter(JSONPathPart):
    arg_types = {"this": True}


class JSONPathKey(JSONPathPart):
    arg_types = {"this": True}


class JSONPathRecursive(JSONPathPart):
    arg_types = {"this": False}


class JSONPathRoot(JSONPathPart):
    pass


class JSONPathScript(JSONPathPart):
    arg_types = {"this": True}


class JSONPathSlice(JSONPathPart):
    arg_types = {"start": False, "end": False, "step": False}


class JSONPathSelector(JSONPathPart):
    arg_types = {"this": True}


class JSONPathSubscript(JSONPathPart):
    arg_types = {"this": True}


class JSONPathUnion(JSONPathPart):
    arg_types = {"expressions": True}


class JSONPathWildcard(JSONPathPart):
    pass


class FormatJson(Expression):
    pass


class Format(Func):
    arg_types = {"this": True, "expressions": False}
    is_var_len_args = True


class FormatDatetime(Func):
    arg_types = {"this": True, "expression": True}


class JSONKeyValue(Expression):
    arg_types = {"this": True, "expression": True}


# https://cloud.google.com/bigquery/docs/reference/standard-sql/json_functions#json_keys
class JSONKeysAtDepth(Func):
    arg_types = {"this": True, "expression": False, "mode": False}


class JSONObject(Func):
    arg_types = {
        "expressions": False,
        "null_handling": False,
        "unique_keys": False,
        "return_type": False,
        "encoding": False,
    }


class JSONObjectAgg(AggFunc):
    arg_types = {
        "expressions": False,
        "null_handling": False,
        "unique_keys": False,
        "return_type": False,
        "encoding": False,
    }


# https://www.postgresql.org/docs/9.5/functions-aggregate.html
class JSONBObjectAgg(AggFunc):
    arg_types = {"this": True, "expression": True}


# https://docs.oracle.com/en/database/oracle/oracle-database/19/sqlrf/JSON_ARRAY.html
class JSONArray(Func):
    arg_types = {
        "expressions": False,
        "null_handling": False,
        "return_type": False,
        "strict": False,
    }


# https://docs.oracle.com/en/database/oracle/oracle-database/19/sqlrf/JSON_ARRAYAGG.html
class JSONArrayAgg(Func):
    arg_types = {
        "this": True,
        "order": False,
        "null_handling": False,
        "return_type": False,
        "strict": False,
    }


class JSONExists(Func):
    arg_types = {"this": True, "path": True, "passing": False, "on_condition": False}


# https://docs.oracle.com/en/database/oracle/oracle-database/19/sqlrf/JSON_TABLE.html
# Note: parsing of JSON column definitions is currently incomplete.
class JSONColumnDef(Expression):
    arg_types = {
        "this": False,
        "kind": False,
        "path": False,
        "nested_schema": False,
        "ordinality": False,
    }


class JSONSchema(Expression):
    arg_types = {"expressions": True}


class JSONSet(Func):
    arg_types = {"this": True, "expressions": True}
    is_var_len_args = True
    _sql_names = ["JSON_SET"]


# https://cloud.google.com/bigquery/docs/reference/standard-sql/json_functions#json_strip_nulls
class JSONStripNulls(Func):
    arg_types = {
        "this": True,
        "expression": False,
        "include_arrays": False,
        "remove_empty": False,
    }
    _sql_names = ["JSON_STRIP_NULLS"]


# https://dev.mysql.com/doc/refman/8.4/en/json-search-functions.html#function_json-value
class JSONValue(Expression):
    arg_types = {
        "this": True,
        "path": True,
        "returning": False,
        "on_condition": False,
    }


class JSONValueArray(Func):
    arg_types = {"this": True, "expression": False}


class JSONRemove(Func):
    arg_types = {"this": True, "expressions": True}
    is_var_len_args = True
    _sql_names = ["JSON_REMOVE"]


# https://docs.oracle.com/en/database/oracle/oracle-database/19/sqlrf/JSON_TABLE.html
class JSONTable(Func):
    arg_types = {
        "this": True,
        "schema": True,
        "path": False,
        "error_handling": False,
        "empty_handling": False,
    }


# https://cloud.google.com/bigquery/docs/reference/standard-sql/json_functions#json_type
# https://doris.apache.org/docs/sql-manual/sql-functions/scalar-functions/json-functions/json-type#description
class JSONType(Func):
    arg_types = {"this": True, "expression": False}
    _sql_names = ["JSON_TYPE"]


# https://docs.snowflake.com/en/sql-reference/functions/object_insert
class ObjectInsert(Func):
    arg_types = {
        "this": True,
        "key": True,
        "value": True,
        "update_flag": False,
    }


class OpenJSONColumnDef(Expression):
    arg_types = {"this": True, "kind": True, "path": False, "as_json": False}


class OpenJSON(Func):
    arg_types = {"this": True, "path": False, "expressions": False}


class JSONBContains(Binary, Func):
    _sql_names = ["JSONB_CONTAINS"]


# https://www.postgresql.org/docs/9.5/functions-json.html
class JSONBContainsAnyTopKeys(Binary, Func):
    pass


# https://www.postgresql.org/docs/9.5/functions-json.html
class JSONBContainsAllTopKeys(Binary, Func):
    pass


class JSONBExists(Func):
    arg_types = {"this": True, "path": True}
    _sql_names = ["JSONB_EXISTS"]


# https://www.postgresql.org/docs/9.5/functions-json.html
class JSONBDeleteAtPath(Binary, Func):
    pass


class JSONExtract(Binary, Func):
    arg_types = {
        "this": True,
        "expression": True,
        "only_json_types": False,
        "expressions": False,
        "variant_extract": False,
        "json_query": False,
        "option": False,
        "quote": False,
        "on_condition": False,
        "requires_json": False,
    }
    _sql_names = ["JSON_EXTRACT"]
    is_var_len_args = True

    @property
    def output_name(self) -> str:
        return self.expression.output_name if not self.expressions else ""


# https://trino.io/docs/current/functions/json.html#json-query
class JSONExtractQuote(Expression):
    arg_types = {
        "option": True,
        "scalar": False,
    }


class JSONExtractArray(Func):
    arg_types = {"this": True, "expression": False}
    _sql_names = ["JSON_EXTRACT_ARRAY"]


class JSONExtractScalar(Binary, Func):
    arg_types = {
        "this": True,
        "expression": True,
        "only_json_types": False,
        "expressions": False,
        "json_type": False,
    }
    _sql_names = ["JSON_EXTRACT_SCALAR"]
    is_var_len_args = True

    @property
    def output_name(self) -> str:
        return self.expression.output_name


class JSONBExtract(Binary, Func):
    _sql_names = ["JSONB_EXTRACT"]


class JSONBExtractScalar(Binary, Func):
    arg_types = {"this": True, "expression": True, "json_type": False}
    _sql_names = ["JSONB_EXTRACT_SCALAR"]


class JSONFormat(Func):
    arg_types = {"this": False, "options": False, "is_json": False, "to_json": False}
    _sql_names = ["JSON_FORMAT"]


class JSONArrayAppend(Func):
    arg_types = {"this": True, "expressions": True}
    is_var_len_args = True
    _sql_names = ["JSON_ARRAY_APPEND"]


# https://dev.mysql.com/doc/refman/8.0/en/json-search-functions.html#operator_member-of
class JSONArrayContains(Binary, Predicate, Func):
    arg_types = {"this": True, "expression": True, "json_type": False}
    _sql_names = ["JSON_ARRAY_CONTAINS"]


class JSONArrayInsert(Func):
    arg_types = {"this": True, "expressions": True}
    is_var_len_args = True
    _sql_names = ["JSON_ARRAY_INSERT"]


class ParseIp(Func):
    arg_types = {"this": True, "type": True, "permissive": False}


class ParseBignumeric(Func):
    pass


class ParseNumeric(Func):
    pass


class ParseJSON(Func):
    # BigQuery, Snowflake have PARSE_JSON, Presto has JSON_PARSE
    # Snowflake also has TRY_PARSE_JSON, which is represented using `safe`
    _sql_names = ["PARSE_JSON", "JSON_PARSE"]
    arg_types = {"this": True, "expression": False, "safe": False}


# Snowflake: https://docs.snowflake.com/en/sql-reference/functions/parse_url
# Databricks: https://docs.databricks.com/aws/en/sql/language-manual/functions/parse_url
class ParseUrl(Func):
    arg_types = {"this": True, "part_to_extract": False, "key": False, "permissive": False}


class ParseTime(Func):
    arg_types = {"this": True, "format": True}


class ParseDatetime(Func):
    arg_types = {"this": True, "format": False, "zone": False}


class Least(Func):
    arg_types = {"this": True, "expressions": False}
    is_var_len_args = True


class Left(Func):
    arg_types = {"this": True, "expression": True}


class Right(Func):
    arg_types = {"this": True, "expression": True}


class Reverse(Func):
    pass


class Length(Func):
    arg_types = {"this": True, "binary": False, "encoding": False}
    _sql_names = ["LENGTH", "LEN", "CHAR_LENGTH", "CHARACTER_LENGTH"]


class RtrimmedLength(Func):
    pass


class BitLength(Func):
    pass


class Levenshtein(Func):
    arg_types = {
        "this": True,
        "expression": False,
        "ins_cost": False,
        "del_cost": False,
        "sub_cost": False,
        "max_dist": False,
    }


class Ln(Func):
    pass


class Log(Func):
    arg_types = {"this": True, "expression": False}


class LogicalOr(AggFunc):
    _sql_names = ["LOGICAL_OR", "BOOL_OR", "BOOLOR_AGG"]


class LogicalAnd(AggFunc):
    _sql_names = ["LOGICAL_AND", "BOOL_AND", "BOOLAND_AGG"]


class Lower(Func):
    _sql_names = ["LOWER", "LCASE"]


class Map(Func):
    arg_types = {"keys": False, "values": False}

    @property
    def keys(self) -> t.List[Expression]:
        keys = self.args.get("keys")
        return keys.expressions if keys else []

    @property
    def values(self) -> t.List[Expression]:
        values = self.args.get("values")
        return values.expressions if values else []


# Represents the MAP {...} syntax in DuckDB - basically convert a struct to a MAP
class ToMap(Func):
    pass


class MapFromEntries(Func):
    pass


# https://learn.microsoft.com/en-us/sql/t-sql/language-elements/scope-resolution-operator-transact-sql?view=sql-server-ver16
class ScopeResolution(Expression):
    arg_types = {"this": False, "expression": True}


class Stream(Expression):
    pass


class StarMap(Func):
    pass


class VarMap(Func):
    arg_types = {"keys": True, "values": True}
    is_var_len_args = True

    @property
    def keys(self) -> t.List[Expression]:
        return self.args["keys"].expressions

    @property
    def values(self) -> t.List[Expression]:
        return self.args["values"].expressions


# https://dev.mysql.com/doc/refman/8.0/en/fulltext-search.html
class MatchAgainst(Func):
    arg_types = {"this": True, "expressions": True, "modifier": False}


class Max(AggFunc):
    arg_types = {"this": True, "expressions": False}
    is_var_len_args = True


class MD5Binary(Func):
    _sql_names = ["MD5_BINARY"]


class MD5(Func):
    _sql_names = ["MD5"]


# Represents the variant of the MD5 function that returns a binary value
class MD5Digest(Func):
    _sql_names = ["MD5_DIGEST"]


# https://docs.snowflake.com/en/sql-reference/functions/md5_number_lower64
class MD5NumberLower64(Func):
    pass


# https://docs.snowflake.com/en/sql-reference/functions/md5_number_upper64
class MD5NumberUpper64(Func):
    pass


class Median(AggFunc):
    pass


class Min(AggFunc):
    arg_types = {"this": True, "expressions": False}
    is_var_len_args = True


class Month(Func):
    pass


<<<<<<< HEAD
class Minute(Func):
    arg_types = {"this": True}
=======
class Monthname(Func):
    pass
>>>>>>> 8651fe65


class AddMonths(Func):
    arg_types = {"this": True, "expression": True}


class Nvl2(Func):
    arg_types = {"this": True, "true": True, "false": False}


class Ntile(AggFunc):
    arg_types = {"this": False}


class Normalize(Func):
    arg_types = {"this": True, "form": False, "is_casefold": False}


class Overlay(Func):
    arg_types = {"this": True, "expression": True, "from": True, "for": False}


class Pi(Func):
    _sql_names = ["PI"]
    arg_types = {"this": False}


# https://cloud.google.com/bigquery/docs/reference/standard-sql/bigqueryml-syntax-predict#mlpredict_function
class Predict(Func):
    arg_types = {"this": True, "expression": True, "params_struct": False}


# https://cloud.google.com/bigquery/docs/reference/standard-sql/bigqueryml-syntax-translate#mltranslate_function
class MLTranslate(Func):
    arg_types = {"this": True, "expression": True, "params_struct": True}


# https://cloud.google.com/bigquery/docs/reference/standard-sql/bigqueryml-syntax-feature-time
class FeaturesAtTime(Func):
    arg_types = {"this": True, "time": False, "num_rows": False, "ignore_feature_nulls": False}


# https://cloud.google.com/bigquery/docs/reference/standard-sql/bigqueryml-syntax-generate-embedding
class GenerateEmbedding(Func):
    arg_types = {"this": True, "expression": True, "params_struct": False, "is_text": False}


class MLForecast(Func):
    arg_types = {"this": True, "expression": False, "params_struct": False}


# Represents Snowflake's <model>!<attribute> syntax. For example: SELECT model!PREDICT(INPUT_DATA => {*})
# See: https://docs.snowflake.com/en/guides-overview-ml-functions
class ModelAttribute(Expression):
    arg_types = {"this": True, "expression": True}


# https://cloud.google.com/bigquery/docs/reference/standard-sql/search_functions#vector_search
class VectorSearch(Func):
    arg_types = {
        "this": True,
        "column_to_search": True,
        "query_table": True,
        "query_column_to_search": False,
        "top_k": False,
        "distance_type": False,
        "options": False,
    }


class Pow(Binary, Func):
    _sql_names = ["POWER", "POW"]


class PercentileCont(AggFunc):
    arg_types = {"this": True, "expression": False}


class PercentileDisc(AggFunc):
    arg_types = {"this": True, "expression": False}


class PercentRank(AggFunc):
    arg_types = {"expressions": False}
    is_var_len_args = True


class Quantile(AggFunc):
    arg_types = {"this": True, "quantile": True}


class ApproxQuantile(Quantile):
    arg_types = {
        "this": True,
        "quantile": True,
        "accuracy": False,
        "weight": False,
        "error_tolerance": False,
    }


class Quarter(Func):
    pass


class Radians(Func):
    _sql_names = ["RADIANS"]
    arg_types = {"this": True}


# https://docs.teradata.com/r/Enterprise_IntelliFlex_VMware/SQL-Functions-Expressions-and-Predicates/Arithmetic-Trigonometric-Hyperbolic-Operators/Functions/RANDOM/RANDOM-Function-Syntax
# teradata lower and upper bounds
class Rand(Func):
    _sql_names = ["RAND", "RANDOM"]
    arg_types = {"this": False, "lower": False, "upper": False}


class Randn(Func):
    arg_types = {"this": False}


class RangeN(Func):
    arg_types = {"this": True, "expressions": True, "each": False}


class RangeBucket(Func):
    arg_types = {"this": True, "expression": True}


class Rank(AggFunc):
    arg_types = {"expressions": False}
    is_var_len_args = True


class ReadCSV(Func):
    _sql_names = ["READ_CSV"]
    is_var_len_args = True
    arg_types = {"this": True, "expressions": False}


class ReadParquet(Func):
    is_var_len_args = True
    arg_types = {"expressions": True}


class Reduce(Func):
    arg_types = {"this": True, "initial": True, "merge": True, "finish": False}


class RegexpCount(Func):
    _sql_names = ["REGEXP_COUNT"]
    arg_types = {
        "this": True,
        "expression": True,
        "position": False,
        "parameters": False,
    }


class RegexpExtract(Func):
    arg_types = {
        "this": True,
        "expression": True,
        "position": False,
        "occurrence": False,
        "parameters": False,
        "group": False,
    }


class RegexpExtractAll(Func):
    arg_types = {
        "this": True,
        "expression": True,
        "position": False,
        "occurrence": False,
        "parameters": False,
        "group": False,
    }


class RegexpReplace(Func):
    arg_types = {
        "this": True,
        "expression": True,
        "replacement": False,
        "position": False,
        "occurrence": False,
        "modifiers": False,
    }


class RegexpLike(Binary, Func):
    arg_types = {"this": True, "expression": True, "flag": False}


class RegexpILike(Binary, Func):
    arg_types = {"this": True, "expression": True, "flag": False}


class RegexpFullMatch(Binary, Func):
    arg_types = {"this": True, "expression": True, "options": False}


class RegexpInstr(Func):
    arg_types = {
        "this": True,
        "expression": True,
        "position": False,
        "occurrence": False,
        "option": False,
        "parameters": False,
        "group": False,
    }


# https://spark.apache.org/docs/latest/api/python/reference/pyspark.sql/api/pyspark.sql.functions.split.html
# limit is the number of times a pattern is applied
class RegexpSplit(Func):
    arg_types = {"this": True, "expression": True, "limit": False}


class Repeat(Func):
    arg_types = {"this": True, "times": True}


# Some dialects like Snowflake support two argument replace
class Replace(Func):
    arg_types = {"this": True, "expression": True, "replacement": False}


# https://learn.microsoft.com/en-us/sql/t-sql/functions/round-transact-sql?view=sql-server-ver16
# tsql third argument function == trunctaion if not 0
class Round(Func):
    arg_types = {"this": True, "decimals": False, "truncate": False}


class RowNumber(Func):
    arg_types = {"this": False}


class SafeAdd(Func):
    arg_types = {"this": True, "expression": True}


class SafeDivide(Func):
    arg_types = {"this": True, "expression": True}


class Second(Func):
    arg_types = {"this": True}


class SafeMultiply(Func):
    arg_types = {"this": True, "expression": True}


class SafeNegate(Func):
    pass


class SafeSubtract(Func):
    arg_types = {"this": True, "expression": True}


class SafeConvertBytesToString(Func):
    pass


class SHA(Func):
    _sql_names = ["SHA", "SHA1"]


class SHA2(Func):
    _sql_names = ["SHA2"]
    arg_types = {"this": True, "length": False}


# Represents the variant of the SHA1 function that returns a binary value
class SHA1Digest(Func):
    pass


# Represents the variant of the SHA2 function that returns a binary value
class SHA2Digest(Func):
    arg_types = {"this": True, "length": False}


class Sign(Func):
    _sql_names = ["SIGN", "SIGNUM"]


class Sin(Func):
    _sql_names = ["SIN"]
    arg_types = {"this": True}


class Sinh(Func):
    _sql_names = ["SINH"]
    arg_types = {"this": True}


class SortArray(Func):
    arg_types = {"this": True, "asc": False, "nulls_first": False}


class Soundex(Func):
    _sql_names = ["SOUNDEX"]
    arg_types = {"this": True}


# https://docs.snowflake.com/en/sql-reference/functions/soundex_p123
class SoundexP123(Func):
    pass


class Split(Func):
    arg_types = {"this": True, "expression": True, "limit": False}


# https://spark.apache.org/docs/latest/api/python/reference/pyspark.sql/api/pyspark.sql.functions.split_part.html
# https://docs.snowflake.com/en/sql-reference/functions/split_part
# https://docs.snowflake.com/en/sql-reference/functions/strtok
class SplitPart(Func):
    arg_types = {"this": True, "delimiter": False, "part_index": False}


class Substring(Func):
    _sql_names = ["SUBSTRING", "SUBSTR"]
    arg_types = {"this": True, "start": False, "length": False}


class SubstringIndex(Func):
    """
    SUBSTRING_INDEX(str, delim, count)

    *count* > 0  → left slice before the *count*-th delimiter
    *count* < 0  → right slice after the |count|-th delimiter
    """

    arg_types = {"this": True, "delimiter": True, "count": True}


class StandardHash(Func):
    arg_types = {"this": True, "expression": False}


class StartsWith(Func):
    _sql_names = ["STARTS_WITH", "STARTSWITH"]
    arg_types = {"this": True, "expression": True}


class EndsWith(Func):
    _sql_names = ["ENDS_WITH", "ENDSWITH"]
    arg_types = {"this": True, "expression": True}


class StrPosition(Func):
    arg_types = {
        "this": True,
        "substr": True,
        "position": False,
        "occurrence": False,
    }


class FindInSet(Func):
    """
    FIND_IN_SET function that returns the position of a string within a comma-separated list of strings.

    Returns:
        The position (1-based) of searchExpr in sourceExpr, or 0 if not found or if searchExpr contains a comma.

    Args:
        this: The string to search for (searchExpr)
        expression: The comma-separated list of strings to search in (sourceExpr)
    """

    arg_types = {"this": True, "expression": True}


# Snowflake: https://docs.snowflake.com/en/sql-reference/functions/search
# BigQuery: https://cloud.google.com/bigquery/docs/reference/standard-sql/search_functions#search
class Search(Func):
    arg_types = {
        "this": True,  # data_to_search / search_data
        "expression": True,  # search_query / search_string
        "json_scope": False,  # BigQuery: JSON_VALUES | JSON_KEYS | JSON_KEYS_AND_VALUES
        "analyzer": False,  # Both: analyzer / ANALYZER
        "analyzer_options": False,  # BigQuery: analyzer_options_values
        "search_mode": False,  # Snowflake: OR | AND
    }


class StrToDate(Func):
    arg_types = {"this": True, "format": False, "safe": False}


class StrToTime(Func):
    arg_types = {"this": True, "format": True, "zone": False, "safe": False}


# Spark allows unix_timestamp()
# https://spark.apache.org/docs/3.1.3/api/python/reference/api/pyspark.sql.functions.unix_timestamp.html
class StrToUnix(Func):
    arg_types = {"this": False, "format": False}


# https://prestodb.io/docs/current/functions/string.html
# https://spark.apache.org/docs/latest/api/sql/index.html#str_to_map
class StrToMap(Func):
    arg_types = {
        "this": True,
        "pair_delim": False,
        "key_value_delim": False,
        "duplicate_resolution_callback": False,
    }


class NumberToStr(Func):
    arg_types = {"this": True, "format": True, "culture": False}


class FromBase(Func):
    arg_types = {"this": True, "expression": True}


class Space(Func):
    """
    SPACE(n) → string consisting of n blank characters
    """

    pass


class Struct(Func):
    arg_types = {"expressions": False}
    is_var_len_args = True


class StructExtract(Func):
    arg_types = {"this": True, "expression": True}


# https://learn.microsoft.com/en-us/sql/t-sql/functions/stuff-transact-sql?view=sql-server-ver16
# https://docs.snowflake.com/en/sql-reference/functions/insert
class Stuff(Func):
    _sql_names = ["STUFF", "INSERT"]
    arg_types = {"this": True, "start": True, "length": True, "expression": True}


class Sum(AggFunc):
    pass


class Sqrt(Func):
    pass


class Stddev(AggFunc):
    _sql_names = ["STDDEV", "STDEV"]


class StddevPop(AggFunc):
    pass


class StddevSamp(AggFunc):
    pass


class Tan(Func):
    _sql_names = ["TAN"]
    arg_types = {"this": True}


class Tanh(Func):
    _sql_names = ["TANH"]
    arg_types = {"this": True}


# https://cloud.google.com/bigquery/docs/reference/standard-sql/time_functions#time
class Time(Func):
    arg_types = {"this": False, "zone": False}


class TimeToStr(Func):
    arg_types = {"this": True, "format": True, "culture": False, "zone": False}


class TimeToTimeStr(Func):
    pass


class TimeToUnix(Func):
    pass


class TimeStrToDate(Func):
    pass


class TimeStrToTime(Func):
    arg_types = {"this": True, "zone": False}


class TimeStrToUnix(Func):
    pass


class Trim(Func):
    arg_types = {
        "this": True,
        "expression": False,
        "position": False,
        "collation": False,
    }


class TsOrDsAdd(Func, TimeUnit):
    # return_type is used to correctly cast the arguments of this expression when transpiling it
    arg_types = {"this": True, "expression": True, "unit": False, "return_type": False}

    @property
    def return_type(self) -> DataType:
        return DataType.build(self.args.get("return_type") or DataType.Type.DATE)


class TsOrDsDiff(Func, TimeUnit):
    arg_types = {"this": True, "expression": True, "unit": False}


class TsOrDsToDateStr(Func):
    pass


class TsOrDsToDate(Func):
    arg_types = {"this": True, "format": False, "safe": False}


class TsOrDsToDatetime(Func):
    pass


class TsOrDsToTime(Func):
    arg_types = {"this": True, "format": False, "safe": False}


class TsOrDsToTimestamp(Func):
    pass


class TsOrDiToDi(Func):
    pass


class Unhex(Func):
    arg_types = {"this": True, "expression": False}


class Unicode(Func):
    pass


# https://cloud.google.com/bigquery/docs/reference/standard-sql/date_functions#unix_date
class UnixDate(Func):
    pass


class UnixToStr(Func):
    arg_types = {"this": True, "format": False}


# https://prestodb.io/docs/current/functions/datetime.html
# presto has weird zone/hours/minutes
class UnixToTime(Func):
    arg_types = {
        "this": True,
        "scale": False,
        "zone": False,
        "hours": False,
        "minutes": False,
        "format": False,
    }

    SECONDS = Literal.number(0)
    DECIS = Literal.number(1)
    CENTIS = Literal.number(2)
    MILLIS = Literal.number(3)
    DECIMILLIS = Literal.number(4)
    CENTIMILLIS = Literal.number(5)
    MICROS = Literal.number(6)
    DECIMICROS = Literal.number(7)
    CENTIMICROS = Literal.number(8)
    NANOS = Literal.number(9)


class UnixToTimeStr(Func):
    pass


class UnixSeconds(Func):
    pass


class UrlDecode(Func):
    pass


class UnixMicros(Func):
    pass


class UnixMillis(Func):
    pass


class Uuid(Func):
    _sql_names = ["UUID", "GEN_RANDOM_UUID", "GENERATE_UUID", "UUID_STRING"]

    arg_types = {"this": False, "name": False}


TIMESTAMP_PARTS = {
    "year": False,
    "month": False,
    "day": False,
    "hour": False,
    "min": False,
    "sec": False,
    "nano": False,
}


class TimestampFromParts(Func):
    _sql_names = ["TIMESTAMP_FROM_PARTS", "TIMESTAMPFROMPARTS"]
    arg_types = {
        **TIMESTAMP_PARTS,
        "zone": False,
        "milli": False,
        "this": False,
        "expression": False,
    }


class TimestampLtzFromParts(Func):
    _sql_names = ["TIMESTAMP_LTZ_FROM_PARTS", "TIMESTAMPLTZFROMPARTS"]
    arg_types = TIMESTAMP_PARTS.copy()


class TimestampTzFromParts(Func):
    _sql_names = ["TIMESTAMP_TZ_FROM_PARTS", "TIMESTAMPTZFROMPARTS"]
    arg_types = {
        **TIMESTAMP_PARTS,
        "zone": False,
    }


class Upper(Func):
    _sql_names = ["UPPER", "UCASE"]


class Corr(Binary, AggFunc):
    pass


# https://docs.oracle.com/en/database/oracle/oracle-database/19/sqlrf/CUME_DIST.html
class CumeDist(AggFunc):
    arg_types = {"expressions": False}
    is_var_len_args = True


class Variance(AggFunc):
    _sql_names = ["VARIANCE"]


class VarianceSamp(AggFunc):
    _sql_names = ["VARIANCE_SAMP"]


class VarSamp(AggFunc):
    _sql_names = ["VAR_SAMP"]


class VariancePop(AggFunc):
    _sql_names = ["VARIANCE_POP"]


class VarPop(AggFunc):
    _sql_names = ["VAR_POP"]


class WidthBucket(Func):
    arg_types = {"this": True, "min_value": True, "max_value": True, "num_buckets": True}


class CovarSamp(Binary, AggFunc):
    pass


class CovarPop(Binary, AggFunc):
    pass


class Week(Func):
    arg_types = {"this": True, "mode": False}


class WeekStart(Expression):
    pass


class NextDay(Func):
    arg_types = {"this": True, "expression": True}


class XMLElement(Func):
    _sql_names = ["XMLELEMENT"]
    arg_types = {"this": True, "expressions": False}


class XMLTable(Func):
    arg_types = {
        "this": True,
        "namespaces": False,
        "passing": False,
        "columns": False,
        "by_ref": False,
    }


class XMLNamespace(Expression):
    pass


# https://learn.microsoft.com/en-us/sql/t-sql/queries/select-for-clause-transact-sql?view=sql-server-ver17#syntax
class XMLKeyValueOption(Expression):
    arg_types = {"this": True, "expression": False}


class Year(Func):
    pass


class Use(Expression):
    arg_types = {"this": False, "expressions": False, "kind": False}


class Merge(DML):
    arg_types = {
        "this": True,
        "using": True,
        "on": False,
        "using_cond": False,
        "whens": True,
        "with": False,
        "returning": False,
    }


class When(Expression):
    arg_types = {"matched": True, "source": False, "condition": False, "then": True}


class Whens(Expression):
    """Wraps around one or more WHEN [NOT] MATCHED [...] clauses."""

    arg_types = {"expressions": True}


# https://docs.oracle.com/javadb/10.8.3.0/ref/rrefsqljnextvaluefor.html
# https://learn.microsoft.com/en-us/sql/t-sql/functions/next-value-for-transact-sql?view=sql-server-ver16
class NextValueFor(Func):
    arg_types = {"this": True, "order": False}


# Refers to a trailing semi-colon. This is only used to preserve trailing comments
# select 1; -- my comment
class Semicolon(Expression):
    arg_types = {}


# BigQuery allows SELECT t FROM t and treats the projection as a struct value. This expression
# type is intended to be constructed by qualify so that we can properly annotate its type later
class TableColumn(Expression):
    pass


ALL_FUNCTIONS = subclasses(__name__, Func, (AggFunc, Anonymous, Func))
FUNCTION_BY_NAME = {name: func for func in ALL_FUNCTIONS for name in func.sql_names()}

JSON_PATH_PARTS = subclasses(__name__, JSONPathPart, (JSONPathPart,))

PERCENTILES = (PercentileCont, PercentileDisc)


# Helpers
@t.overload
def maybe_parse(
    sql_or_expression: ExpOrStr,
    *,
    into: t.Type[E],
    dialect: DialectType = None,
    prefix: t.Optional[str] = None,
    copy: bool = False,
    **opts,
) -> E: ...


@t.overload
def maybe_parse(
    sql_or_expression: str | E,
    *,
    into: t.Optional[IntoType] = None,
    dialect: DialectType = None,
    prefix: t.Optional[str] = None,
    copy: bool = False,
    **opts,
) -> E: ...


def maybe_parse(
    sql_or_expression: ExpOrStr,
    *,
    into: t.Optional[IntoType] = None,
    dialect: DialectType = None,
    prefix: t.Optional[str] = None,
    copy: bool = False,
    **opts,
) -> Expression:
    """Gracefully handle a possible string or expression.

    Example:
        >>> maybe_parse("1")
        Literal(this=1, is_string=False)
        >>> maybe_parse(to_identifier("x"))
        Identifier(this=x, quoted=False)

    Args:
        sql_or_expression: the SQL code string or an expression
        into: the SQLGlot Expression to parse into
        dialect: the dialect used to parse the input expressions (in the case that an
            input expression is a SQL string).
        prefix: a string to prefix the sql with before it gets parsed
            (automatically includes a space)
        copy: whether to copy the expression.
        **opts: other options to use to parse the input expressions (again, in the case
            that an input expression is a SQL string).

    Returns:
        Expression: the parsed or given expression.
    """
    if isinstance(sql_or_expression, Expression):
        if copy:
            return sql_or_expression.copy()
        return sql_or_expression

    if sql_or_expression is None:
        raise ParseError("SQL cannot be None")

    import sqlglot

    sql = str(sql_or_expression)
    if prefix:
        sql = f"{prefix} {sql}"

    return sqlglot.parse_one(sql, read=dialect, into=into, **opts)


@t.overload
def maybe_copy(instance: None, copy: bool = True) -> None: ...


@t.overload
def maybe_copy(instance: E, copy: bool = True) -> E: ...


def maybe_copy(instance, copy=True):
    return instance.copy() if copy and instance else instance


def _to_s(node: t.Any, verbose: bool = False, level: int = 0, repr_str: bool = False) -> str:
    """Generate a textual representation of an Expression tree"""
    indent = "\n" + ("  " * (level + 1))
    delim = f",{indent}"

    if isinstance(node, Expression):
        args = {k: v for k, v in node.args.items() if (v is not None and v != []) or verbose}

        if (node.type or verbose) and not isinstance(node, DataType):
            args["_type"] = node.type
        if node.comments or verbose:
            args["_comments"] = node.comments

        if verbose:
            args["_id"] = id(node)

        # Inline leaves for a more compact representation
        if node.is_leaf():
            indent = ""
            delim = ", "

        repr_str = node.is_string or (isinstance(node, Identifier) and node.quoted)
        items = delim.join(
            [f"{k}={_to_s(v, verbose, level + 1, repr_str=repr_str)}" for k, v in args.items()]
        )
        return f"{node.__class__.__name__}({indent}{items})"

    if isinstance(node, list):
        items = delim.join(_to_s(i, verbose, level + 1) for i in node)
        items = f"{indent}{items}" if items else ""
        return f"[{items}]"

    # We use the representation of the string to avoid stripping out important whitespace
    if repr_str and isinstance(node, str):
        node = repr(node)

    # Indent multiline strings to match the current level
    return indent.join(textwrap.dedent(str(node).strip("\n")).splitlines())


def _is_wrong_expression(expression, into):
    return isinstance(expression, Expression) and not isinstance(expression, into)


def _apply_builder(
    expression,
    instance,
    arg,
    copy=True,
    prefix=None,
    into=None,
    dialect=None,
    into_arg="this",
    **opts,
):
    if _is_wrong_expression(expression, into):
        expression = into(**{into_arg: expression})
    instance = maybe_copy(instance, copy)
    expression = maybe_parse(
        sql_or_expression=expression,
        prefix=prefix,
        into=into,
        dialect=dialect,
        **opts,
    )
    instance.set(arg, expression)
    return instance


def _apply_child_list_builder(
    *expressions,
    instance,
    arg,
    append=True,
    copy=True,
    prefix=None,
    into=None,
    dialect=None,
    properties=None,
    **opts,
):
    instance = maybe_copy(instance, copy)
    parsed = []
    properties = {} if properties is None else properties

    for expression in expressions:
        if expression is not None:
            if _is_wrong_expression(expression, into):
                expression = into(expressions=[expression])

            expression = maybe_parse(
                expression,
                into=into,
                dialect=dialect,
                prefix=prefix,
                **opts,
            )
            for k, v in expression.args.items():
                if k == "expressions":
                    parsed.extend(v)
                else:
                    properties[k] = v

    existing = instance.args.get(arg)
    if append and existing:
        parsed = existing.expressions + parsed

    child = into(expressions=parsed)
    for k, v in properties.items():
        child.set(k, v)
    instance.set(arg, child)

    return instance


def _apply_list_builder(
    *expressions,
    instance,
    arg,
    append=True,
    copy=True,
    prefix=None,
    into=None,
    dialect=None,
    **opts,
):
    inst = maybe_copy(instance, copy)

    expressions = [
        maybe_parse(
            sql_or_expression=expression,
            into=into,
            prefix=prefix,
            dialect=dialect,
            **opts,
        )
        for expression in expressions
        if expression is not None
    ]

    existing_expressions = inst.args.get(arg)
    if append and existing_expressions:
        expressions = existing_expressions + expressions

    inst.set(arg, expressions)
    return inst


def _apply_conjunction_builder(
    *expressions,
    instance,
    arg,
    into=None,
    append=True,
    copy=True,
    dialect=None,
    **opts,
):
    expressions = [exp for exp in expressions if exp is not None and exp != ""]
    if not expressions:
        return instance

    inst = maybe_copy(instance, copy)

    existing = inst.args.get(arg)
    if append and existing is not None:
        expressions = [existing.this if into else existing] + list(expressions)

    node = and_(*expressions, dialect=dialect, copy=copy, **opts)

    inst.set(arg, into(this=node) if into else node)
    return inst


def _apply_cte_builder(
    instance: E,
    alias: ExpOrStr,
    as_: ExpOrStr,
    recursive: t.Optional[bool] = None,
    materialized: t.Optional[bool] = None,
    append: bool = True,
    dialect: DialectType = None,
    copy: bool = True,
    scalar: bool = False,
    **opts,
) -> E:
    alias_expression = maybe_parse(alias, dialect=dialect, into=TableAlias, **opts)
    as_expression = maybe_parse(as_, dialect=dialect, copy=copy, **opts)
    if scalar and not isinstance(as_expression, Subquery):
        # scalar CTE must be wrapped in a subquery
        as_expression = Subquery(this=as_expression)
    cte = CTE(this=as_expression, alias=alias_expression, materialized=materialized, scalar=scalar)
    return _apply_child_list_builder(
        cte,
        instance=instance,
        arg="with",
        append=append,
        copy=copy,
        into=With,
        properties={"recursive": recursive or False},
    )


def _combine(
    expressions: t.Sequence[t.Optional[ExpOrStr]],
    operator: t.Type[Connector],
    dialect: DialectType = None,
    copy: bool = True,
    wrap: bool = True,
    **opts,
) -> Expression:
    conditions = [
        condition(expression, dialect=dialect, copy=copy, **opts)
        for expression in expressions
        if expression is not None
    ]

    this, *rest = conditions
    if rest and wrap:
        this = _wrap(this, Connector)
    for expression in rest:
        this = operator(this=this, expression=_wrap(expression, Connector) if wrap else expression)

    return this


@t.overload
def _wrap(expression: None, kind: t.Type[Expression]) -> None: ...


@t.overload
def _wrap(expression: E, kind: t.Type[Expression]) -> E | Paren: ...


def _wrap(expression: t.Optional[E], kind: t.Type[Expression]) -> t.Optional[E] | Paren:
    return Paren(this=expression) if isinstance(expression, kind) else expression


def _apply_set_operation(
    *expressions: ExpOrStr,
    set_operation: t.Type[S],
    distinct: bool = True,
    dialect: DialectType = None,
    copy: bool = True,
    **opts,
) -> S:
    return reduce(
        lambda x, y: set_operation(this=x, expression=y, distinct=distinct, **opts),
        (maybe_parse(e, dialect=dialect, copy=copy, **opts) for e in expressions),
    )


def union(
    *expressions: ExpOrStr,
    distinct: bool = True,
    dialect: DialectType = None,
    copy: bool = True,
    **opts,
) -> Union:
    """
    Initializes a syntax tree for the `UNION` operation.

    Example:
        >>> union("SELECT * FROM foo", "SELECT * FROM bla").sql()
        'SELECT * FROM foo UNION SELECT * FROM bla'

    Args:
        expressions: the SQL code strings, corresponding to the `UNION`'s operands.
            If `Expression` instances are passed, they will be used as-is.
        distinct: set the DISTINCT flag if and only if this is true.
        dialect: the dialect used to parse the input expression.
        copy: whether to copy the expression.
        opts: other options to use to parse the input expressions.

    Returns:
        The new Union instance.
    """
    assert len(expressions) >= 2, "At least two expressions are required by `union`."
    return _apply_set_operation(
        *expressions,
        set_operation=Union,
        distinct=distinct,
        dialect=dialect,
        copy=copy,
        **opts,
    )


def intersect(
    *expressions: ExpOrStr,
    distinct: bool = True,
    dialect: DialectType = None,
    copy: bool = True,
    **opts,
) -> Intersect:
    """
    Initializes a syntax tree for the `INTERSECT` operation.

    Example:
        >>> intersect("SELECT * FROM foo", "SELECT * FROM bla").sql()
        'SELECT * FROM foo INTERSECT SELECT * FROM bla'

    Args:
        expressions: the SQL code strings, corresponding to the `INTERSECT`'s operands.
            If `Expression` instances are passed, they will be used as-is.
        distinct: set the DISTINCT flag if and only if this is true.
        dialect: the dialect used to parse the input expression.
        copy: whether to copy the expression.
        opts: other options to use to parse the input expressions.

    Returns:
        The new Intersect instance.
    """
    assert len(expressions) >= 2, "At least two expressions are required by `intersect`."
    return _apply_set_operation(
        *expressions,
        set_operation=Intersect,
        distinct=distinct,
        dialect=dialect,
        copy=copy,
        **opts,
    )


def except_(
    *expressions: ExpOrStr,
    distinct: bool = True,
    dialect: DialectType = None,
    copy: bool = True,
    **opts,
) -> Except:
    """
    Initializes a syntax tree for the `EXCEPT` operation.

    Example:
        >>> except_("SELECT * FROM foo", "SELECT * FROM bla").sql()
        'SELECT * FROM foo EXCEPT SELECT * FROM bla'

    Args:
        expressions: the SQL code strings, corresponding to the `EXCEPT`'s operands.
            If `Expression` instances are passed, they will be used as-is.
        distinct: set the DISTINCT flag if and only if this is true.
        dialect: the dialect used to parse the input expression.
        copy: whether to copy the expression.
        opts: other options to use to parse the input expressions.

    Returns:
        The new Except instance.
    """
    assert len(expressions) >= 2, "At least two expressions are required by `except_`."
    return _apply_set_operation(
        *expressions,
        set_operation=Except,
        distinct=distinct,
        dialect=dialect,
        copy=copy,
        **opts,
    )


def select(*expressions: ExpOrStr, dialect: DialectType = None, **opts) -> Select:
    """
    Initializes a syntax tree from one or multiple SELECT expressions.

    Example:
        >>> select("col1", "col2").from_("tbl").sql()
        'SELECT col1, col2 FROM tbl'

    Args:
        *expressions: the SQL code string to parse as the expressions of a
            SELECT statement. If an Expression instance is passed, this is used as-is.
        dialect: the dialect used to parse the input expressions (in the case that an
            input expression is a SQL string).
        **opts: other options to use to parse the input expressions (again, in the case
            that an input expression is a SQL string).

    Returns:
        Select: the syntax tree for the SELECT statement.
    """
    return Select().select(*expressions, dialect=dialect, **opts)


def from_(expression: ExpOrStr, dialect: DialectType = None, **opts) -> Select:
    """
    Initializes a syntax tree from a FROM expression.

    Example:
        >>> from_("tbl").select("col1", "col2").sql()
        'SELECT col1, col2 FROM tbl'

    Args:
        *expression: the SQL code string to parse as the FROM expressions of a
            SELECT statement. If an Expression instance is passed, this is used as-is.
        dialect: the dialect used to parse the input expression (in the case that the
            input expression is a SQL string).
        **opts: other options to use to parse the input expressions (again, in the case
            that the input expression is a SQL string).

    Returns:
        Select: the syntax tree for the SELECT statement.
    """
    return Select().from_(expression, dialect=dialect, **opts)


def update(
    table: str | Table,
    properties: t.Optional[dict] = None,
    where: t.Optional[ExpOrStr] = None,
    from_: t.Optional[ExpOrStr] = None,
    with_: t.Optional[t.Dict[str, ExpOrStr]] = None,
    dialect: DialectType = None,
    **opts,
) -> Update:
    """
    Creates an update statement.

    Example:
        >>> update("my_table", {"x": 1, "y": "2", "z": None}, from_="baz_cte", where="baz_cte.id > 1 and my_table.id = baz_cte.id", with_={"baz_cte": "SELECT id FROM foo"}).sql()
        "WITH baz_cte AS (SELECT id FROM foo) UPDATE my_table SET x = 1, y = '2', z = NULL FROM baz_cte WHERE baz_cte.id > 1 AND my_table.id = baz_cte.id"

    Args:
        properties: dictionary of properties to SET which are
            auto converted to sql objects eg None -> NULL
        where: sql conditional parsed into a WHERE statement
        from_: sql statement parsed into a FROM statement
        with_: dictionary of CTE aliases / select statements to include in a WITH clause.
        dialect: the dialect used to parse the input expressions.
        **opts: other options to use to parse the input expressions.

    Returns:
        Update: the syntax tree for the UPDATE statement.
    """
    update_expr = Update(this=maybe_parse(table, into=Table, dialect=dialect))
    if properties:
        update_expr.set(
            "expressions",
            [
                EQ(this=maybe_parse(k, dialect=dialect, **opts), expression=convert(v))
                for k, v in properties.items()
            ],
        )
    if from_:
        update_expr.set(
            "from",
            maybe_parse(from_, into=From, dialect=dialect, prefix="FROM", **opts),
        )
    if isinstance(where, Condition):
        where = Where(this=where)
    if where:
        update_expr.set(
            "where",
            maybe_parse(where, into=Where, dialect=dialect, prefix="WHERE", **opts),
        )
    if with_:
        cte_list = [
            alias_(CTE(this=maybe_parse(qry, dialect=dialect, **opts)), alias, table=True)
            for alias, qry in with_.items()
        ]
        update_expr.set(
            "with",
            With(expressions=cte_list),
        )
    return update_expr


def delete(
    table: ExpOrStr,
    where: t.Optional[ExpOrStr] = None,
    returning: t.Optional[ExpOrStr] = None,
    dialect: DialectType = None,
    **opts,
) -> Delete:
    """
    Builds a delete statement.

    Example:
        >>> delete("my_table", where="id > 1").sql()
        'DELETE FROM my_table WHERE id > 1'

    Args:
        where: sql conditional parsed into a WHERE statement
        returning: sql conditional parsed into a RETURNING statement
        dialect: the dialect used to parse the input expressions.
        **opts: other options to use to parse the input expressions.

    Returns:
        Delete: the syntax tree for the DELETE statement.
    """
    delete_expr = Delete().delete(table, dialect=dialect, copy=False, **opts)
    if where:
        delete_expr = delete_expr.where(where, dialect=dialect, copy=False, **opts)
    if returning:
        delete_expr = delete_expr.returning(returning, dialect=dialect, copy=False, **opts)
    return delete_expr


def insert(
    expression: ExpOrStr,
    into: ExpOrStr,
    columns: t.Optional[t.Sequence[str | Identifier]] = None,
    overwrite: t.Optional[bool] = None,
    returning: t.Optional[ExpOrStr] = None,
    dialect: DialectType = None,
    copy: bool = True,
    **opts,
) -> Insert:
    """
    Builds an INSERT statement.

    Example:
        >>> insert("VALUES (1, 2, 3)", "tbl").sql()
        'INSERT INTO tbl VALUES (1, 2, 3)'

    Args:
        expression: the sql string or expression of the INSERT statement
        into: the tbl to insert data to.
        columns: optionally the table's column names.
        overwrite: whether to INSERT OVERWRITE or not.
        returning: sql conditional parsed into a RETURNING statement
        dialect: the dialect used to parse the input expressions.
        copy: whether to copy the expression.
        **opts: other options to use to parse the input expressions.

    Returns:
        Insert: the syntax tree for the INSERT statement.
    """
    expr = maybe_parse(expression, dialect=dialect, copy=copy, **opts)
    this: Table | Schema = maybe_parse(into, into=Table, dialect=dialect, copy=copy, **opts)

    if columns:
        this = Schema(this=this, expressions=[to_identifier(c, copy=copy) for c in columns])

    insert = Insert(this=this, expression=expr, overwrite=overwrite)

    if returning:
        insert = insert.returning(returning, dialect=dialect, copy=False, **opts)

    return insert


def merge(
    *when_exprs: ExpOrStr,
    into: ExpOrStr,
    using: ExpOrStr,
    on: ExpOrStr,
    returning: t.Optional[ExpOrStr] = None,
    dialect: DialectType = None,
    copy: bool = True,
    **opts,
) -> Merge:
    """
    Builds a MERGE statement.

    Example:
        >>> merge("WHEN MATCHED THEN UPDATE SET col1 = source_table.col1",
        ...       "WHEN NOT MATCHED THEN INSERT (col1) VALUES (source_table.col1)",
        ...       into="my_table",
        ...       using="source_table",
        ...       on="my_table.id = source_table.id").sql()
        'MERGE INTO my_table USING source_table ON my_table.id = source_table.id WHEN MATCHED THEN UPDATE SET col1 = source_table.col1 WHEN NOT MATCHED THEN INSERT (col1) VALUES (source_table.col1)'

    Args:
        *when_exprs: The WHEN clauses specifying actions for matched and unmatched rows.
        into: The target table to merge data into.
        using: The source table to merge data from.
        on: The join condition for the merge.
        returning: The columns to return from the merge.
        dialect: The dialect used to parse the input expressions.
        copy: Whether to copy the expression.
        **opts: Other options to use to parse the input expressions.

    Returns:
        Merge: The syntax tree for the MERGE statement.
    """
    expressions: t.List[Expression] = []
    for when_expr in when_exprs:
        expression = maybe_parse(when_expr, dialect=dialect, copy=copy, into=Whens, **opts)
        expressions.extend([expression] if isinstance(expression, When) else expression.expressions)

    merge = Merge(
        this=maybe_parse(into, dialect=dialect, copy=copy, **opts),
        using=maybe_parse(using, dialect=dialect, copy=copy, **opts),
        on=maybe_parse(on, dialect=dialect, copy=copy, **opts),
        whens=Whens(expressions=expressions),
    )
    if returning:
        merge = merge.returning(returning, dialect=dialect, copy=False, **opts)

    if isinstance(using_clause := merge.args.get("using"), Alias):
        using_clause.replace(alias_(using_clause.this, using_clause.args["alias"], table=True))

    return merge


def condition(
    expression: ExpOrStr, dialect: DialectType = None, copy: bool = True, **opts
) -> Condition:
    """
    Initialize a logical condition expression.

    Example:
        >>> condition("x=1").sql()
        'x = 1'

        This is helpful for composing larger logical syntax trees:
        >>> where = condition("x=1")
        >>> where = where.and_("y=1")
        >>> Select().from_("tbl").select("*").where(where).sql()
        'SELECT * FROM tbl WHERE x = 1 AND y = 1'

    Args:
        *expression: the SQL code string to parse.
            If an Expression instance is passed, this is used as-is.
        dialect: the dialect used to parse the input expression (in the case that the
            input expression is a SQL string).
        copy: Whether to copy `expression` (only applies to expressions).
        **opts: other options to use to parse the input expressions (again, in the case
            that the input expression is a SQL string).

    Returns:
        The new Condition instance
    """
    return maybe_parse(
        expression,
        into=Condition,
        dialect=dialect,
        copy=copy,
        **opts,
    )


def and_(
    *expressions: t.Optional[ExpOrStr],
    dialect: DialectType = None,
    copy: bool = True,
    wrap: bool = True,
    **opts,
) -> Condition:
    """
    Combine multiple conditions with an AND logical operator.

    Example:
        >>> and_("x=1", and_("y=1", "z=1")).sql()
        'x = 1 AND (y = 1 AND z = 1)'

    Args:
        *expressions: the SQL code strings to parse.
            If an Expression instance is passed, this is used as-is.
        dialect: the dialect used to parse the input expression.
        copy: whether to copy `expressions` (only applies to Expressions).
        wrap: whether to wrap the operands in `Paren`s. This is true by default to avoid
            precedence issues, but can be turned off when the produced AST is too deep and
            causes recursion-related issues.
        **opts: other options to use to parse the input expressions.

    Returns:
        The new condition
    """
    return t.cast(Condition, _combine(expressions, And, dialect, copy=copy, wrap=wrap, **opts))


def or_(
    *expressions: t.Optional[ExpOrStr],
    dialect: DialectType = None,
    copy: bool = True,
    wrap: bool = True,
    **opts,
) -> Condition:
    """
    Combine multiple conditions with an OR logical operator.

    Example:
        >>> or_("x=1", or_("y=1", "z=1")).sql()
        'x = 1 OR (y = 1 OR z = 1)'

    Args:
        *expressions: the SQL code strings to parse.
            If an Expression instance is passed, this is used as-is.
        dialect: the dialect used to parse the input expression.
        copy: whether to copy `expressions` (only applies to Expressions).
        wrap: whether to wrap the operands in `Paren`s. This is true by default to avoid
            precedence issues, but can be turned off when the produced AST is too deep and
            causes recursion-related issues.
        **opts: other options to use to parse the input expressions.

    Returns:
        The new condition
    """
    return t.cast(Condition, _combine(expressions, Or, dialect, copy=copy, wrap=wrap, **opts))


def xor(
    *expressions: t.Optional[ExpOrStr],
    dialect: DialectType = None,
    copy: bool = True,
    wrap: bool = True,
    **opts,
) -> Condition:
    """
    Combine multiple conditions with an XOR logical operator.

    Example:
        >>> xor("x=1", xor("y=1", "z=1")).sql()
        'x = 1 XOR (y = 1 XOR z = 1)'

    Args:
        *expressions: the SQL code strings to parse.
            If an Expression instance is passed, this is used as-is.
        dialect: the dialect used to parse the input expression.
        copy: whether to copy `expressions` (only applies to Expressions).
        wrap: whether to wrap the operands in `Paren`s. This is true by default to avoid
            precedence issues, but can be turned off when the produced AST is too deep and
            causes recursion-related issues.
        **opts: other options to use to parse the input expressions.

    Returns:
        The new condition
    """
    return t.cast(Condition, _combine(expressions, Xor, dialect, copy=copy, wrap=wrap, **opts))


def not_(expression: ExpOrStr, dialect: DialectType = None, copy: bool = True, **opts) -> Not:
    """
    Wrap a condition with a NOT operator.

    Example:
        >>> not_("this_suit='black'").sql()
        "NOT this_suit = 'black'"

    Args:
        expression: the SQL code string to parse.
            If an Expression instance is passed, this is used as-is.
        dialect: the dialect used to parse the input expression.
        copy: whether to copy the expression or not.
        **opts: other options to use to parse the input expressions.

    Returns:
        The new condition.
    """
    this = condition(
        expression,
        dialect=dialect,
        copy=copy,
        **opts,
    )
    return Not(this=_wrap(this, Connector))


def paren(expression: ExpOrStr, copy: bool = True) -> Paren:
    """
    Wrap an expression in parentheses.

    Example:
        >>> paren("5 + 3").sql()
        '(5 + 3)'

    Args:
        expression: the SQL code string to parse.
            If an Expression instance is passed, this is used as-is.
        copy: whether to copy the expression or not.

    Returns:
        The wrapped expression.
    """
    return Paren(this=maybe_parse(expression, copy=copy))


SAFE_IDENTIFIER_RE: t.Pattern[str] = re.compile(r"^[_a-zA-Z][\w]*$")


@t.overload
def to_identifier(name: None, quoted: t.Optional[bool] = None, copy: bool = True) -> None: ...


@t.overload
def to_identifier(
    name: str | Identifier, quoted: t.Optional[bool] = None, copy: bool = True
) -> Identifier: ...


def to_identifier(name, quoted=None, copy=True):
    """Builds an identifier.

    Args:
        name: The name to turn into an identifier.
        quoted: Whether to force quote the identifier.
        copy: Whether to copy name if it's an Identifier.

    Returns:
        The identifier ast node.
    """

    if name is None:
        return None

    if isinstance(name, Identifier):
        identifier = maybe_copy(name, copy)
    elif isinstance(name, str):
        identifier = Identifier(
            this=name,
            quoted=not SAFE_IDENTIFIER_RE.match(name) if quoted is None else quoted,
        )
    else:
        raise ValueError(f"Name needs to be a string or an Identifier, got: {name.__class__}")
    return identifier


def parse_identifier(name: str | Identifier, dialect: DialectType = None) -> Identifier:
    """
    Parses a given string into an identifier.

    Args:
        name: The name to parse into an identifier.
        dialect: The dialect to parse against.

    Returns:
        The identifier ast node.
    """
    try:
        expression = maybe_parse(name, dialect=dialect, into=Identifier)
    except (ParseError, TokenError):
        expression = to_identifier(name)

    return expression


INTERVAL_STRING_RE = re.compile(r"\s*(-?[0-9]+(?:\.[0-9]+)?)\s*([a-zA-Z]+)\s*")

# Matches day-time interval strings that contain
# - A number of days (possibly negative or with decimals)
# - At least one space
# - Portions of a time-like signature, potentially negative
#   - Standard format                   [-]h+:m+:s+[.f+]
#   - Just minutes/seconds/frac seconds [-]m+:s+.f+
#   - Just hours, minutes, maybe colon  [-]h+:m+[:]
#   - Just hours, maybe colon           [-]h+[:]
#   - Just colon                        :
INTERVAL_DAY_TIME_RE = re.compile(
    r"\s*-?\s*\d+(?:\.\d+)?\s+(?:-?(?:\d+:)?\d+:\d+(?:\.\d+)?|-?(?:\d+:){1,2}|:)\s*"
)


def to_interval(interval: str | Literal) -> Interval:
    """Builds an interval expression from a string like '1 day' or '5 months'."""
    if isinstance(interval, Literal):
        if not interval.is_string:
            raise ValueError("Invalid interval string.")

        interval = interval.this

    interval = maybe_parse(f"INTERVAL {interval}")
    assert isinstance(interval, Interval)
    return interval


def to_table(
    sql_path: str | Table, dialect: DialectType = None, copy: bool = True, **kwargs
) -> Table:
    """
    Create a table expression from a `[catalog].[schema].[table]` sql path. Catalog and schema are optional.
    If a table is passed in then that table is returned.

    Args:
        sql_path: a `[catalog].[schema].[table]` string.
        dialect: the source dialect according to which the table name will be parsed.
        copy: Whether to copy a table if it is passed in.
        kwargs: the kwargs to instantiate the resulting `Table` expression with.

    Returns:
        A table expression.
    """
    if isinstance(sql_path, Table):
        return maybe_copy(sql_path, copy=copy)

    try:
        table = maybe_parse(sql_path, into=Table, dialect=dialect)
    except ParseError:
        catalog, db, this = split_num_words(sql_path, ".", 3)

        if not this:
            raise

        table = table_(this, db=db, catalog=catalog)

    for k, v in kwargs.items():
        table.set(k, v)

    return table


def to_column(
    sql_path: str | Column,
    quoted: t.Optional[bool] = None,
    dialect: DialectType = None,
    copy: bool = True,
    **kwargs,
) -> Column:
    """
    Create a column from a `[table].[column]` sql path. Table is optional.
    If a column is passed in then that column is returned.

    Args:
        sql_path: a `[table].[column]` string.
        quoted: Whether or not to force quote identifiers.
        dialect: the source dialect according to which the column name will be parsed.
        copy: Whether to copy a column if it is passed in.
        kwargs: the kwargs to instantiate the resulting `Column` expression with.

    Returns:
        A column expression.
    """
    if isinstance(sql_path, Column):
        return maybe_copy(sql_path, copy=copy)

    try:
        col = maybe_parse(sql_path, into=Column, dialect=dialect)
    except ParseError:
        return column(*reversed(sql_path.split(".")), quoted=quoted, **kwargs)

    for k, v in kwargs.items():
        col.set(k, v)

    if quoted:
        for i in col.find_all(Identifier):
            i.set("quoted", True)

    return col


def alias_(
    expression: ExpOrStr,
    alias: t.Optional[str | Identifier],
    table: bool | t.Sequence[str | Identifier] = False,
    quoted: t.Optional[bool] = None,
    dialect: DialectType = None,
    copy: bool = True,
    **opts,
):
    """Create an Alias expression.

    Example:
        >>> alias_('foo', 'bar').sql()
        'foo AS bar'

        >>> alias_('(select 1, 2)', 'bar', table=['a', 'b']).sql()
        '(SELECT 1, 2) AS bar(a, b)'

    Args:
        expression: the SQL code strings to parse.
            If an Expression instance is passed, this is used as-is.
        alias: the alias name to use. If the name has
            special characters it is quoted.
        table: Whether to create a table alias, can also be a list of columns.
        quoted: whether to quote the alias
        dialect: the dialect used to parse the input expression.
        copy: Whether to copy the expression.
        **opts: other options to use to parse the input expressions.

    Returns:
        Alias: the aliased expression
    """
    exp = maybe_parse(expression, dialect=dialect, copy=copy, **opts)
    alias = to_identifier(alias, quoted=quoted)

    if table:
        table_alias = TableAlias(this=alias)
        exp.set("alias", table_alias)

        if not isinstance(table, bool):
            for column in table:
                table_alias.append("columns", to_identifier(column, quoted=quoted))

        return exp

    # We don't set the "alias" arg for Window expressions, because that would add an IDENTIFIER node in
    # the AST, representing a "named_window" [1] construct (eg. bigquery). What we want is an ALIAS node
    # for the complete Window expression.
    #
    # [1]: https://cloud.google.com/bigquery/docs/reference/standard-sql/window-function-calls

    if "alias" in exp.arg_types and not isinstance(exp, Window):
        exp.set("alias", alias)
        return exp
    return Alias(this=exp, alias=alias)


def subquery(
    expression: ExpOrStr,
    alias: t.Optional[Identifier | str] = None,
    dialect: DialectType = None,
    **opts,
) -> Select:
    """
    Build a subquery expression that's selected from.

    Example:
        >>> subquery('select x from tbl', 'bar').select('x').sql()
        'SELECT x FROM (SELECT x FROM tbl) AS bar'

    Args:
        expression: the SQL code strings to parse.
            If an Expression instance is passed, this is used as-is.
        alias: the alias name to use.
        dialect: the dialect used to parse the input expression.
        **opts: other options to use to parse the input expressions.

    Returns:
        A new Select instance with the subquery expression included.
    """

    expression = maybe_parse(expression, dialect=dialect, **opts).subquery(alias, **opts)
    return Select().from_(expression, dialect=dialect, **opts)


@t.overload
def column(
    col: str | Identifier,
    table: t.Optional[str | Identifier] = None,
    db: t.Optional[str | Identifier] = None,
    catalog: t.Optional[str | Identifier] = None,
    *,
    fields: t.Collection[t.Union[str, Identifier]],
    quoted: t.Optional[bool] = None,
    copy: bool = True,
) -> Dot:
    pass


@t.overload
def column(
    col: str | Identifier | Star,
    table: t.Optional[str | Identifier] = None,
    db: t.Optional[str | Identifier] = None,
    catalog: t.Optional[str | Identifier] = None,
    *,
    fields: Lit[None] = None,
    quoted: t.Optional[bool] = None,
    copy: bool = True,
) -> Column:
    pass


def column(
    col,
    table=None,
    db=None,
    catalog=None,
    *,
    fields=None,
    quoted=None,
    copy=True,
):
    """
    Build a Column.

    Args:
        col: Column name.
        table: Table name.
        db: Database name.
        catalog: Catalog name.
        fields: Additional fields using dots.
        quoted: Whether to force quotes on the column's identifiers.
        copy: Whether to copy identifiers if passed in.

    Returns:
        The new Column instance.
    """
    if not isinstance(col, Star):
        col = to_identifier(col, quoted=quoted, copy=copy)

    this = Column(
        this=col,
        table=to_identifier(table, quoted=quoted, copy=copy),
        db=to_identifier(db, quoted=quoted, copy=copy),
        catalog=to_identifier(catalog, quoted=quoted, copy=copy),
    )

    if fields:
        this = Dot.build(
            (
                this,
                *(to_identifier(field, quoted=quoted, copy=copy) for field in fields),
            )
        )
    return this


def cast(
    expression: ExpOrStr,
    to: DATA_TYPE,
    copy: bool = True,
    dialect: DialectType = None,
    **opts,
) -> Cast:
    """Cast an expression to a data type.

    Example:
        >>> cast('x + 1', 'int').sql()
        'CAST(x + 1 AS INT)'

    Args:
        expression: The expression to cast.
        to: The datatype to cast to.
        copy: Whether to copy the supplied expressions.
        dialect: The target dialect. This is used to prevent a re-cast in the following scenario:
            - The expression to be cast is already a exp.Cast expression
            - The existing cast is to a type that is logically equivalent to new type

            For example, if :expression='CAST(x as DATETIME)' and :to=Type.TIMESTAMP,
            but in the target dialect DATETIME is mapped to TIMESTAMP, then we will NOT return `CAST(x (as DATETIME) as TIMESTAMP)`
            and instead just return the original expression `CAST(x as DATETIME)`.

            This is to prevent it being output as a double cast `CAST(x (as TIMESTAMP) as TIMESTAMP)` once the DATETIME -> TIMESTAMP
            mapping is applied in the target dialect generator.

    Returns:
        The new Cast instance.
    """
    expr = maybe_parse(expression, copy=copy, dialect=dialect, **opts)
    data_type = DataType.build(to, copy=copy, dialect=dialect, **opts)

    # dont re-cast if the expression is already a cast to the correct type
    if isinstance(expr, Cast):
        from sqlglot.dialects.dialect import Dialect

        target_dialect = Dialect.get_or_raise(dialect)
        type_mapping = target_dialect.generator_class.TYPE_MAPPING

        existing_cast_type: DataType.Type = expr.to.this
        new_cast_type: DataType.Type = data_type.this
        types_are_equivalent = type_mapping.get(
            existing_cast_type, existing_cast_type.value
        ) == type_mapping.get(new_cast_type, new_cast_type.value)

        if expr.is_type(data_type) or types_are_equivalent:
            return expr

    expr = Cast(this=expr, to=data_type)
    expr.type = data_type

    return expr


def table_(
    table: Identifier | str,
    db: t.Optional[Identifier | str] = None,
    catalog: t.Optional[Identifier | str] = None,
    quoted: t.Optional[bool] = None,
    alias: t.Optional[Identifier | str] = None,
) -> Table:
    """Build a Table.

    Args:
        table: Table name.
        db: Database name.
        catalog: Catalog name.
        quote: Whether to force quotes on the table's identifiers.
        alias: Table's alias.

    Returns:
        The new Table instance.
    """
    return Table(
        this=to_identifier(table, quoted=quoted) if table else None,
        db=to_identifier(db, quoted=quoted) if db else None,
        catalog=to_identifier(catalog, quoted=quoted) if catalog else None,
        alias=TableAlias(this=to_identifier(alias)) if alias else None,
    )


def values(
    values: t.Iterable[t.Tuple[t.Any, ...]],
    alias: t.Optional[str] = None,
    columns: t.Optional[t.Iterable[str] | t.Dict[str, DataType]] = None,
) -> Values:
    """Build VALUES statement.

    Example:
        >>> values([(1, '2')]).sql()
        "VALUES (1, '2')"

    Args:
        values: values statements that will be converted to SQL
        alias: optional alias
        columns: Optional list of ordered column names or ordered dictionary of column names to types.
         If either are provided then an alias is also required.

    Returns:
        Values: the Values expression object
    """
    if columns and not alias:
        raise ValueError("Alias is required when providing columns")

    return Values(
        expressions=[convert(tup) for tup in values],
        alias=(
            TableAlias(this=to_identifier(alias), columns=[to_identifier(x) for x in columns])
            if columns
            else (TableAlias(this=to_identifier(alias)) if alias else None)
        ),
    )


def var(name: t.Optional[ExpOrStr]) -> Var:
    """Build a SQL variable.

    Example:
        >>> repr(var('x'))
        'Var(this=x)'

        >>> repr(var(column('x', table='y')))
        'Var(this=x)'

    Args:
        name: The name of the var or an expression who's name will become the var.

    Returns:
        The new variable node.
    """
    if not name:
        raise ValueError("Cannot convert empty name into var.")

    if isinstance(name, Expression):
        name = name.name
    return Var(this=name)


def rename_table(
    old_name: str | Table,
    new_name: str | Table,
    dialect: DialectType = None,
) -> Alter:
    """Build ALTER TABLE... RENAME... expression

    Args:
        old_name: The old name of the table
        new_name: The new name of the table
        dialect: The dialect to parse the table.

    Returns:
        Alter table expression
    """
    old_table = to_table(old_name, dialect=dialect)
    new_table = to_table(new_name, dialect=dialect)
    return Alter(
        this=old_table,
        kind="TABLE",
        actions=[
            AlterRename(this=new_table),
        ],
    )


def rename_column(
    table_name: str | Table,
    old_column_name: str | Column,
    new_column_name: str | Column,
    exists: t.Optional[bool] = None,
    dialect: DialectType = None,
) -> Alter:
    """Build ALTER TABLE... RENAME COLUMN... expression

    Args:
        table_name: Name of the table
        old_column: The old name of the column
        new_column: The new name of the column
        exists: Whether to add the `IF EXISTS` clause
        dialect: The dialect to parse the table/column.

    Returns:
        Alter table expression
    """
    table = to_table(table_name, dialect=dialect)
    old_column = to_column(old_column_name, dialect=dialect)
    new_column = to_column(new_column_name, dialect=dialect)
    return Alter(
        this=table,
        kind="TABLE",
        actions=[
            RenameColumn(this=old_column, to=new_column, exists=exists),
        ],
    )


def convert(value: t.Any, copy: bool = False) -> Expression:
    """Convert a python value into an expression object.

    Raises an error if a conversion is not possible.

    Args:
        value: A python object.
        copy: Whether to copy `value` (only applies to Expressions and collections).

    Returns:
        The equivalent expression object.
    """
    if isinstance(value, Expression):
        return maybe_copy(value, copy)
    if isinstance(value, str):
        return Literal.string(value)
    if isinstance(value, bool):
        return Boolean(this=value)
    if value is None or (isinstance(value, float) and math.isnan(value)):
        return null()
    if isinstance(value, numbers.Number):
        return Literal.number(value)
    if isinstance(value, bytes):
        return HexString(this=value.hex())
    if isinstance(value, datetime.datetime):
        datetime_literal = Literal.string(value.isoformat(sep=" "))

        tz = None
        if value.tzinfo:
            # this works for zoneinfo.ZoneInfo, pytz.timezone and datetime.datetime.utc to return IANA timezone names like "America/Los_Angeles"
            # instead of abbreviations like "PDT". This is for consistency with other timezone handling functions in SQLGlot
            tz = Literal.string(str(value.tzinfo))

        return TimeStrToTime(this=datetime_literal, zone=tz)
    if isinstance(value, datetime.date):
        date_literal = Literal.string(value.strftime("%Y-%m-%d"))
        return DateStrToDate(this=date_literal)
    if isinstance(value, datetime.time):
        time_literal = Literal.string(value.isoformat())
        return TsOrDsToTime(this=time_literal)
    if isinstance(value, tuple):
        if hasattr(value, "_fields"):
            return Struct(
                expressions=[
                    PropertyEQ(
                        this=to_identifier(k),
                        expression=convert(getattr(value, k), copy=copy),
                    )
                    for k in value._fields
                ]
            )
        return Tuple(expressions=[convert(v, copy=copy) for v in value])
    if isinstance(value, list):
        return Array(expressions=[convert(v, copy=copy) for v in value])
    if isinstance(value, dict):
        return Map(
            keys=Array(expressions=[convert(k, copy=copy) for k in value]),
            values=Array(expressions=[convert(v, copy=copy) for v in value.values()]),
        )
    if hasattr(value, "__dict__"):
        return Struct(
            expressions=[
                PropertyEQ(this=to_identifier(k), expression=convert(v, copy=copy))
                for k, v in value.__dict__.items()
            ]
        )
    raise ValueError(f"Cannot convert {value}")


def replace_children(expression: Expression, fun: t.Callable, *args, **kwargs) -> None:
    """
    Replace children of an expression with the result of a lambda fun(child) -> exp.
    """
    for k, v in tuple(expression.args.items()):
        is_list_arg = type(v) is list

        child_nodes = v if is_list_arg else [v]
        new_child_nodes = []

        for cn in child_nodes:
            if isinstance(cn, Expression):
                for child_node in ensure_collection(fun(cn, *args, **kwargs)):
                    new_child_nodes.append(child_node)
            else:
                new_child_nodes.append(cn)

        expression.set(k, new_child_nodes if is_list_arg else seq_get(new_child_nodes, 0))


def replace_tree(
    expression: Expression,
    fun: t.Callable,
    prune: t.Optional[t.Callable[[Expression], bool]] = None,
) -> Expression:
    """
    Replace an entire tree with the result of function calls on each node.

    This will be traversed in reverse dfs, so leaves first.
    If new nodes are created as a result of function calls, they will also be traversed.
    """
    stack = list(expression.dfs(prune=prune))

    while stack:
        node = stack.pop()
        new_node = fun(node)

        if new_node is not node:
            node.replace(new_node)

            if isinstance(new_node, Expression):
                stack.append(new_node)

    return new_node


def column_table_names(expression: Expression, exclude: str = "") -> t.Set[str]:
    """
    Return all table names referenced through columns in an expression.

    Example:
        >>> import sqlglot
        >>> sorted(column_table_names(sqlglot.parse_one("a.b AND c.d AND c.e")))
        ['a', 'c']

    Args:
        expression: expression to find table names.
        exclude: a table name to exclude

    Returns:
        A list of unique names.
    """
    return {
        table
        for table in (column.table for column in expression.find_all(Column))
        if table and table != exclude
    }


def table_name(table: Table | str, dialect: DialectType = None, identify: bool = False) -> str:
    """Get the full name of a table as a string.

    Args:
        table: Table expression node or string.
        dialect: The dialect to generate the table name for.
        identify: Determines when an identifier should be quoted. Possible values are:
            False (default): Never quote, except in cases where it's mandatory by the dialect.
            True: Always quote.

    Examples:
        >>> from sqlglot import exp, parse_one
        >>> table_name(parse_one("select * from a.b.c").find(exp.Table))
        'a.b.c'

    Returns:
        The table name.
    """

    table = maybe_parse(table, into=Table, dialect=dialect)

    if not table:
        raise ValueError(f"Cannot parse {table}")

    return ".".join(
        (
            part.sql(dialect=dialect, identify=True, copy=False, comments=False)
            if identify or not SAFE_IDENTIFIER_RE.match(part.name)
            else part.name
        )
        for part in table.parts
    )


def normalize_table_name(table: str | Table, dialect: DialectType = None, copy: bool = True) -> str:
    """Returns a case normalized table name without quotes.

    Args:
        table: the table to normalize
        dialect: the dialect to use for normalization rules
        copy: whether to copy the expression.

    Examples:
        >>> normalize_table_name("`A-B`.c", dialect="bigquery")
        'A-B.c'
    """
    from sqlglot.optimizer.normalize_identifiers import normalize_identifiers

    return ".".join(
        p.name
        for p in normalize_identifiers(
            to_table(table, dialect=dialect, copy=copy), dialect=dialect
        ).parts
    )


def replace_tables(
    expression: E,
    mapping: t.Dict[str, str],
    dialect: DialectType = None,
    copy: bool = True,
) -> E:
    """Replace all tables in expression according to the mapping.

    Args:
        expression: expression node to be transformed and replaced.
        mapping: mapping of table names.
        dialect: the dialect of the mapping table
        copy: whether to copy the expression.

    Examples:
        >>> from sqlglot import exp, parse_one
        >>> replace_tables(parse_one("select * from a.b"), {"a.b": "c"}).sql()
        'SELECT * FROM c /* a.b */'

    Returns:
        The mapped expression.
    """

    mapping = {normalize_table_name(k, dialect=dialect): v for k, v in mapping.items()}

    def _replace_tables(node: Expression) -> Expression:
        if isinstance(node, Table) and node.meta.get("replace") is not False:
            original = normalize_table_name(node, dialect=dialect)
            new_name = mapping.get(original)

            if new_name:
                table = to_table(
                    new_name,
                    **{k: v for k, v in node.args.items() if k not in TABLE_PARTS},
                    dialect=dialect,
                )
                table.add_comments([original])
                return table
        return node

    return expression.transform(_replace_tables, copy=copy)  # type: ignore


def replace_placeholders(expression: Expression, *args, **kwargs) -> Expression:
    """Replace placeholders in an expression.

    Args:
        expression: expression node to be transformed and replaced.
        args: positional names that will substitute unnamed placeholders in the given order.
        kwargs: keyword arguments that will substitute named placeholders.

    Examples:
        >>> from sqlglot import exp, parse_one
        >>> replace_placeholders(
        ...     parse_one("select * from :tbl where ? = ?"),
        ...     exp.to_identifier("str_col"), "b", tbl=exp.to_identifier("foo")
        ... ).sql()
        "SELECT * FROM foo WHERE str_col = 'b'"

    Returns:
        The mapped expression.
    """

    def _replace_placeholders(node: Expression, args, **kwargs) -> Expression:
        if isinstance(node, Placeholder):
            if node.this:
                new_name = kwargs.get(node.this)
                if new_name is not None:
                    return convert(new_name)
            else:
                try:
                    return convert(next(args))
                except StopIteration:
                    pass
        return node

    return expression.transform(_replace_placeholders, iter(args), **kwargs)


def expand(
    expression: Expression,
    sources: t.Dict[str, Query | t.Callable[[], Query]],
    dialect: DialectType = None,
    copy: bool = True,
) -> Expression:
    """Transforms an expression by expanding all referenced sources into subqueries.

    Examples:
        >>> from sqlglot import parse_one
        >>> expand(parse_one("select * from x AS z"), {"x": parse_one("select * from y")}).sql()
        'SELECT * FROM (SELECT * FROM y) AS z /* source: x */'

        >>> expand(parse_one("select * from x AS z"), {"x": parse_one("select * from y"), "y": parse_one("select * from z")}).sql()
        'SELECT * FROM (SELECT * FROM (SELECT * FROM z) AS y /* source: y */) AS z /* source: x */'

    Args:
        expression: The expression to expand.
        sources: A dict of name to query or a callable that provides a query on demand.
        dialect: The dialect of the sources dict or the callable.
        copy: Whether to copy the expression during transformation. Defaults to True.

    Returns:
        The transformed expression.
    """
    normalized_sources = {normalize_table_name(k, dialect=dialect): v for k, v in sources.items()}

    def _expand(node: Expression):
        if isinstance(node, Table):
            name = normalize_table_name(node, dialect=dialect)
            source = normalized_sources.get(name)

            if source:
                # Create a subquery with the same alias (or table name if no alias)
                parsed_source = source() if callable(source) else source
                subquery = parsed_source.subquery(node.alias or name)
                subquery.comments = [f"source: {name}"]

                # Continue expanding within the subquery
                return subquery.transform(_expand, copy=False)

        return node

    return expression.transform(_expand, copy=copy)


def func(name: str, *args, copy: bool = True, dialect: DialectType = None, **kwargs) -> Func:
    """
    Returns a Func expression.

    Examples:
        >>> func("abs", 5).sql()
        'ABS(5)'

        >>> func("cast", this=5, to=DataType.build("DOUBLE")).sql()
        'CAST(5 AS DOUBLE)'

    Args:
        name: the name of the function to build.
        args: the args used to instantiate the function of interest.
        copy: whether to copy the argument expressions.
        dialect: the source dialect.
        kwargs: the kwargs used to instantiate the function of interest.

    Note:
        The arguments `args` and `kwargs` are mutually exclusive.

    Returns:
        An instance of the function of interest, or an anonymous function, if `name` doesn't
        correspond to an existing `sqlglot.expressions.Func` class.
    """
    if args and kwargs:
        raise ValueError("Can't use both args and kwargs to instantiate a function.")

    from sqlglot.dialects.dialect import Dialect

    dialect = Dialect.get_or_raise(dialect)

    converted: t.List[Expression] = [maybe_parse(arg, dialect=dialect, copy=copy) for arg in args]
    kwargs = {key: maybe_parse(value, dialect=dialect, copy=copy) for key, value in kwargs.items()}

    constructor = dialect.parser_class.FUNCTIONS.get(name.upper())
    if constructor:
        if converted:
            if "dialect" in constructor.__code__.co_varnames:
                function = constructor(converted, dialect=dialect)
            else:
                function = constructor(converted)
        elif constructor.__name__ == "from_arg_list":
            function = constructor.__self__(**kwargs)  # type: ignore
        else:
            constructor = FUNCTION_BY_NAME.get(name.upper())
            if constructor:
                function = constructor(**kwargs)
            else:
                raise ValueError(
                    f"Unable to convert '{name}' into a Func. Either manually construct "
                    "the Func expression of interest or parse the function call."
                )
    else:
        kwargs = kwargs or {"expressions": converted}
        function = Anonymous(this=name, **kwargs)

    for error_message in function.error_messages(converted):
        raise ValueError(error_message)

    return function


def case(
    expression: t.Optional[ExpOrStr] = None,
    **opts,
) -> Case:
    """
    Initialize a CASE statement.

    Example:
        case().when("a = 1", "foo").else_("bar")

    Args:
        expression: Optionally, the input expression (not all dialects support this)
        **opts: Extra keyword arguments for parsing `expression`
    """
    if expression is not None:
        this = maybe_parse(expression, **opts)
    else:
        this = None
    return Case(this=this, ifs=[])


def array(
    *expressions: ExpOrStr, copy: bool = True, dialect: DialectType = None, **kwargs
) -> Array:
    """
    Returns an array.

    Examples:
        >>> array(1, 'x').sql()
        'ARRAY(1, x)'

    Args:
        expressions: the expressions to add to the array.
        copy: whether to copy the argument expressions.
        dialect: the source dialect.
        kwargs: the kwargs used to instantiate the function of interest.

    Returns:
        An array expression.
    """
    return Array(
        expressions=[
            maybe_parse(expression, copy=copy, dialect=dialect, **kwargs)
            for expression in expressions
        ]
    )


def tuple_(
    *expressions: ExpOrStr, copy: bool = True, dialect: DialectType = None, **kwargs
) -> Tuple:
    """
    Returns an tuple.

    Examples:
        >>> tuple_(1, 'x').sql()
        '(1, x)'

    Args:
        expressions: the expressions to add to the tuple.
        copy: whether to copy the argument expressions.
        dialect: the source dialect.
        kwargs: the kwargs used to instantiate the function of interest.

    Returns:
        A tuple expression.
    """
    return Tuple(
        expressions=[
            maybe_parse(expression, copy=copy, dialect=dialect, **kwargs)
            for expression in expressions
        ]
    )


def true() -> Boolean:
    """
    Returns a true Boolean expression.
    """
    return Boolean(this=True)


def false() -> Boolean:
    """
    Returns a false Boolean expression.
    """
    return Boolean(this=False)


def null() -> Null:
    """
    Returns a Null expression.
    """
    return Null()


NONNULL_CONSTANTS = (
    Literal,
    Boolean,
)

CONSTANTS = (
    Literal,
    Boolean,
    Null,
)<|MERGE_RESOLUTION|>--- conflicted
+++ resolved
@@ -157,14 +157,11 @@
                         if t is list:
                             for x in v:
                                 if x is not None and x is not False:
-                                    hash_ = hash((hash_, k, x.lower() if isinstance(x, str) else x))
+                                    hash_ = hash((hash_, k, x.lower() if type(x) is str else x))
                                 else:
                                     hash_ = hash((hash_, k))
                         elif v is not None and v is not False:
-                            if isinstance(v, str):
-                                hash_ = hash((hash_, k, v.lower()))
-                            else:
-                                hash_ = hash((hash_, k, v))
+                            hash_ = hash((hash_, k, v.lower() if t is str else v))
 
                 node._hash = hash_
         assert self._hash
@@ -942,8 +939,7 @@
 
     def __getitem__(self, other: ExpOrStr | t.Tuple[ExpOrStr]) -> Bracket:
         return Bracket(
-            this=self.copy(),
-            expressions=[convert(e, copy=True) for e in ensure_list(other)],
+            this=self.copy(), expressions=[convert(e, copy=True) for e in ensure_list(other)]
         )
 
     def __iter__(self) -> t.Iterator:
@@ -1150,11 +1146,7 @@
         return Subquery(this=instance, alias=alias)
 
     def limit(
-        self: Q,
-        expression: ExpOrStr | int,
-        dialect: DialectType = None,
-        copy: bool = True,
-        **opts,
+        self: Q, expression: ExpOrStr | int, dialect: DialectType = None, copy: bool = True, **opts
     ) -> Q:
         """
         Adds a LIMIT clause to this query.
@@ -1188,11 +1180,7 @@
         )
 
     def offset(
-        self: Q,
-        expression: ExpOrStr | int,
-        dialect: DialectType = None,
-        copy: bool = True,
-        **opts,
+        self: Q, expression: ExpOrStr | int, dialect: DialectType = None, copy: bool = True, **opts
     ) -> Q:
         """
         Set the OFFSET expression.
@@ -1399,11 +1387,7 @@
         )
 
     def union(
-        self,
-        *expressions: ExpOrStr,
-        distinct: bool = True,
-        dialect: DialectType = None,
-        **opts,
+        self, *expressions: ExpOrStr, distinct: bool = True, dialect: DialectType = None, **opts
     ) -> Union:
         """
         Builds a UNION expression.
@@ -1426,11 +1410,7 @@
         return union(self, *expressions, distinct=distinct, dialect=dialect, **opts)
 
     def intersect(
-        self,
-        *expressions: ExpOrStr,
-        distinct: bool = True,
-        dialect: DialectType = None,
-        **opts,
+        self, *expressions: ExpOrStr, distinct: bool = True, dialect: DialectType = None, **opts
     ) -> Intersect:
         """
         Builds an INTERSECT expression.
@@ -1453,11 +1433,7 @@
         return intersect(self, *expressions, distinct=distinct, dialect=dialect, **opts)
 
     def except_(
-        self,
-        *expressions: ExpOrStr,
-        distinct: bool = True,
-        dialect: DialectType = None,
-        **opts,
+        self, *expressions: ExpOrStr, distinct: bool = True, dialect: DialectType = None, **opts
     ) -> Except:
         """
         Builds an EXCEPT expression.
@@ -1796,13 +1772,7 @@
 
 
 class Column(Condition):
-    arg_types = {
-        "this": True,
-        "table": False,
-        "db": False,
-        "catalog": False,
-        "join_mark": False,
-    }
+    arg_types = {"this": True, "table": False, "db": False, "catalog": False, "join_mark": False}
 
     @property
     def table(self) -> str:
@@ -3684,11 +3654,7 @@
     }
 
     def table(
-        self,
-        expression: ExpOrStr,
-        dialect: DialectType = None,
-        copy: bool = True,
-        **opts,
+        self, expression: ExpOrStr, dialect: DialectType = None, copy: bool = True, **opts
     ) -> Update:
         """
         Set the table to update.
@@ -3935,11 +3901,7 @@
     }
 
     def from_(
-        self,
-        expression: ExpOrStr,
-        dialect: DialectType = None,
-        copy: bool = True,
-        **opts,
+        self, expression: ExpOrStr, dialect: DialectType = None, copy: bool = True, **opts
     ) -> Select:
         """
         Set the FROM expression.
@@ -4432,8 +4394,7 @@
         """
         inst = maybe_copy(self, copy)
         inst.set(
-            "hint",
-            Hint(expressions=[maybe_parse(h, copy=copy, dialect=dialect) for h in hints]),
+            "hint", Hint(expressions=[maybe_parse(h, copy=copy, dialect=dialect) for h in hints])
         )
 
         return inst
@@ -6620,14 +6581,13 @@
     is_var_len_args = True
 
 
-<<<<<<< HEAD
 class WidthBucket(Func):
     arg_types = {"this": True, "minExpr": True, "maxExpr": True, "numBuckets": True}
-=======
+
+
 class GreatestIgnoreNulls(Func):
     arg_types = {"expressions": True}
     is_var_len_args = True
->>>>>>> 8651fe65
 
 
 # Trino's `ON OVERFLOW TRUNCATE [filler_string] {WITH | WITHOUT} COUNT`
@@ -7246,13 +7206,12 @@
     pass
 
 
-<<<<<<< HEAD
 class Minute(Func):
     arg_types = {"this": True}
-=======
+
+
 class Monthname(Func):
     pass
->>>>>>> 8651fe65
 
 
 class AddMonths(Func):
