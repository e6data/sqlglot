"""
## Expressions

Every AST node in SQLGlot is represented by a subclass of `Expression`.

This module contains the implementation of all supported `Expression` types. Additionally,
it exposes a number of helper functions, which are mainly used to programmatically build
SQL expressions, such as `sqlglot.expressions.select`.

----
"""

from __future__ import annotations

import datetime
import math
import numbers
import re
import textwrap
import typing as t
from collections import deque
from copy import deepcopy
from decimal import Decimal
from enum import auto
from functools import reduce

from sqlglot.errors import ErrorLevel, ParseError
from sqlglot.helper import (
    AutoName,
    camel_to_snake_case,
    ensure_collection,
    ensure_list,
    seq_get,
    subclasses,
    to_bool,
)
from sqlglot.tokens import Token, TokenError

if t.TYPE_CHECKING:
    from typing_extensions import Self

    from sqlglot._typing import E, Lit
    from sqlglot.dialects.dialect import DialectType

    Q = t.TypeVar("Q", bound="Query")
    S = t.TypeVar("S", bound="SetOperation")


class _Expression(type):
    def __new__(cls, clsname, bases, attrs):
        klass = super().__new__(cls, clsname, bases, attrs)

        # When an Expression class is created, its key is automatically set to be
        # the lowercase version of the class' name.
        klass.key = clsname.lower()

        # This is so that docstrings are not inherited in pdoc
        klass.__doc__ = klass.__doc__ or ""

        return klass


SQLGLOT_META = "sqlglot.meta"
SQLGLOT_ANONYMOUS = "sqlglot.anonymous"
TABLE_PARTS = ("this", "db", "catalog")
COLUMN_PARTS = ("this", "table", "db", "catalog")
POSITION_META_KEYS = ("line", "col", "start", "end")


class Expression(metaclass=_Expression):
    """
    The base class for all expressions in a syntax tree. Each Expression encapsulates any necessary
    context, such as its child expressions, their names (arg keys), and whether a given child expression
    is optional or not.

    Attributes:
        key: a unique key for each class in the Expression hierarchy. This is useful for hashing
            and representing expressions as strings.
        arg_types: determines the arguments (child nodes) supported by an expression. It maps
            arg keys to booleans that indicate whether the corresponding args are optional.
        parent: a reference to the parent expression (or None, in case of root expressions).
        arg_key: the arg key an expression is associated with, i.e. the name its parent expression
            uses to refer to it.
        index: the index of an expression if it is inside of a list argument in its parent.
        comments: a list of comments that are associated with a given expression. This is used in
            order to preserve comments when transpiling SQL code.
        type: the `sqlglot.expressions.DataType` type of an expression. This is inferred by the
            optimizer, in order to enable some transformations that require type information.
        meta: a dictionary that can be used to store useful metadata for a given expression.

    Example:
        >>> class Foo(Expression):
        ...     arg_types = {"this": True, "expression": False}

        The above definition informs us that Foo is an Expression that requires an argument called
        "this" and may also optionally receive an argument called "expression".

    Args:
        args: a mapping used for retrieving the arguments of an expression, given their arg keys.
    """

    key = "expression"
    arg_types = {"this": True}
    __slots__ = (
        "args",
        "parent",
        "arg_key",
        "index",
        "comments",
        "_type",
        "_meta",
        "_hash",
    )

    def __init__(self, **args: t.Any):
        self.args: t.Dict[str, t.Any] = args
        self.parent: t.Optional[Expression] = None
        self.arg_key: t.Optional[str] = None
        self.index: t.Optional[int] = None
        self.comments: t.Optional[t.List[str]] = None
        self._type: t.Optional[DataType] = None
        self._meta: t.Optional[t.Dict[str, t.Any]] = None
        self._hash: t.Optional[int] = None

        for arg_key, value in self.args.items():
            self._set_parent(arg_key, value)

    def __eq__(self, other) -> bool:
        return type(self) is type(other) and hash(self) == hash(other)

    @property
    def hashable_args(self) -> t.Any:
        return frozenset(
            (k, tuple(_norm_arg(a) for a in v) if type(v) is list else _norm_arg(v))
            for k, v in self.args.items()
            if not (v is None or v is False or (type(v) is list and not v))
        )

    def __hash__(self) -> int:
        if self._hash is not None:
            return self._hash

        return hash((self.__class__, self.hashable_args))

    @property
    def this(self) -> t.Any:
        """
        Retrieves the argument with key "this".
        """
        return self.args.get("this")

    @property
    def expression(self) -> t.Any:
        """
        Retrieves the argument with key "expression".
        """
        return self.args.get("expression")

    @property
    def expressions(self) -> t.List[t.Any]:
        """
        Retrieves the argument with key "expressions".
        """
        return self.args.get("expressions") or []

    def text(self, key) -> str:
        """
        Returns a textual representation of the argument corresponding to "key". This can only be used
        for args that are strings or leaf Expression instances, such as identifiers and literals.
        """
        field = self.args.get(key)
        if isinstance(field, str):
            return field
        if isinstance(field, (Identifier, Literal, Var)):
            return field.this
        if isinstance(field, (Star, Null)):
            return field.name
        return ""

    @property
    def is_string(self) -> bool:
        """
        Checks whether a Literal expression is a string.
        """
        return isinstance(self, Literal) and self.args["is_string"]

    @property
    def is_number(self) -> bool:
        """
        Checks whether a Literal expression is a number.
        """
        return (isinstance(self, Literal) and not self.args["is_string"]) or (
            isinstance(self, Neg) and self.this.is_number
        )

    def to_py(self) -> t.Any:
        """
        Returns a Python object equivalent of the SQL node.
        """
        raise ValueError(f"{self} cannot be converted to a Python object.")

    @property
    def is_int(self) -> bool:
        """
        Checks whether an expression is an integer.
        """
        return self.is_number and isinstance(self.to_py(), int)

    @property
    def is_star(self) -> bool:
        """Checks whether an expression is a star."""
        return isinstance(self, Star) or (isinstance(self, Column) and isinstance(self.this, Star))

    @property
    def alias(self) -> str:
        """
        Returns the alias of the expression, or an empty string if it's not aliased.
        """
        if isinstance(self.args.get("alias"), TableAlias):
            return self.args["alias"].name
        return self.text("alias")

    @property
    def alias_column_names(self) -> t.List[str]:
        table_alias = self.args.get("alias")
        if not table_alias:
            return []
        return [c.name for c in table_alias.args.get("columns") or []]

    @property
    def name(self) -> str:
        return self.text("this")

    @property
    def alias_or_name(self) -> str:
        return self.alias or self.name

    @property
    def output_name(self) -> str:
        """
        Name of the output column if this expression is a selection.

        If the Expression has no output name, an empty string is returned.

        Example:
            >>> from sqlglot import parse_one
            >>> parse_one("SELECT a").expressions[0].output_name
            'a'
            >>> parse_one("SELECT b AS c").expressions[0].output_name
            'c'
            >>> parse_one("SELECT 1 + 2").expressions[0].output_name
            ''
        """
        return ""

    @property
    def type(self) -> t.Optional[DataType]:
        return self._type

    @type.setter
    def type(self, dtype: t.Optional[DataType | DataType.Type | str]) -> None:
        if dtype and not isinstance(dtype, DataType):
            dtype = DataType.build(dtype)
        self._type = dtype  # type: ignore

    def is_type(self, *dtypes) -> bool:
        return self.type is not None and self.type.is_type(*dtypes)

    def is_leaf(self) -> bool:
        return not any(isinstance(v, (Expression, list)) for v in self.args.values())

    @property
    def meta(self) -> t.Dict[str, t.Any]:
        if self._meta is None:
            self._meta = {}
        return self._meta

    def __deepcopy__(self, memo):
        root = self.__class__()
        stack = [(self, root)]

        while stack:
            node, copy = stack.pop()

            if node.comments is not None:
                copy.comments = deepcopy(node.comments)
            if node._type is not None:
                copy._type = deepcopy(node._type)
            if node._meta is not None:
                copy._meta = deepcopy(node._meta)
            if node._hash is not None:
                copy._hash = node._hash

            for k, vs in node.args.items():
                if hasattr(vs, "parent"):
                    stack.append((vs, vs.__class__()))
                    copy.set(k, stack[-1][-1])
                elif type(vs) is list:
                    copy.args[k] = []

                    for v in vs:
                        if hasattr(v, "parent"):
                            stack.append((v, v.__class__()))
                            copy.append(k, stack[-1][-1])
                        else:
                            copy.append(k, v)
                else:
                    copy.args[k] = vs

        return root

    def copy(self) -> Self:
        """
        Returns a deep copy of the expression.
        """
        return deepcopy(self)

    def add_comments(self, comments: t.Optional[t.List[str]] = None, prepend: bool = False) -> None:
        if self.comments is None:
            self.comments = []

        if comments:
            for comment in comments:
                _, *meta = comment.split(SQLGLOT_META)
                if meta:
                    for kv in "".join(meta).split(","):
                        k, *v = kv.split("=")
                        value = v[0].strip() if v else True
                        self.meta[k.strip()] = to_bool(value)

                if not prepend:
                    self.comments.append(comment)

            if prepend:
                self.comments = comments + self.comments

    def pop_comments(self) -> t.List[str]:
        comments = self.comments or []
        self.comments = None
        return comments

    def append(self, arg_key: str, value: t.Any) -> None:
        """
        Appends value to arg_key if it's a list or sets it as a new list.

        Args:
            arg_key (str): name of the list expression arg
            value (Any): value to append to the list
        """
        if type(self.args.get(arg_key)) is not list:
            self.args[arg_key] = []
        self._set_parent(arg_key, value)
        values = self.args[arg_key]
        if hasattr(value, "parent"):
            value.index = len(values)
        values.append(value)

    def set(
        self,
        arg_key: str,
        value: t.Any,
        index: t.Optional[int] = None,
        overwrite: bool = True,
    ) -> None:
        """
        Sets arg_key to value.

        Args:
            arg_key: name of the expression arg.
            value: value to set the arg to.
            index: if the arg is a list, this specifies what position to add the value in it.
            overwrite: assuming an index is given, this determines whether to overwrite the
                list entry instead of only inserting a new value (i.e., like list.insert).
        """
        if index is not None:
            expressions = self.args.get(arg_key) or []

            if seq_get(expressions, index) is None:
                return
            if value is None:
                expressions.pop(index)
                for v in expressions[index:]:
                    v.index = v.index - 1
                return

            if isinstance(value, list):
                expressions.pop(index)
                expressions[index:index] = value
            elif overwrite:
                expressions[index] = value
            else:
                expressions.insert(index, value)

            value = expressions
        elif value is None:
            self.args.pop(arg_key, None)
            return

        self.args[arg_key] = value
        self._set_parent(arg_key, value, index)

    def _set_parent(self, arg_key: str, value: t.Any, index: t.Optional[int] = None) -> None:
        if hasattr(value, "parent"):
            value.parent = self
            value.arg_key = arg_key
            value.index = index
        elif type(value) is list:
            for index, v in enumerate(value):
                if hasattr(v, "parent"):
                    v.parent = self
                    v.arg_key = arg_key
                    v.index = index

    @property
    def depth(self) -> int:
        """
        Returns the depth of this tree.
        """
        if self.parent:
            return self.parent.depth + 1
        return 0

    def iter_expressions(self, reverse: bool = False) -> t.Iterator[Expression]:
        """Yields the key and expression for all arguments, exploding list args."""
        for vs in reversed(self.args.values()) if reverse else self.args.values():  # type: ignore
            if type(vs) is list:
                for v in reversed(vs) if reverse else vs:  # type: ignore
                    if hasattr(v, "parent"):
                        yield v
            else:
                if hasattr(vs, "parent"):
                    yield vs

    def find(self, *expression_types: t.Type[E], bfs: bool = True) -> t.Optional[E]:
        """
        Returns the first node in this tree which matches at least one of
        the specified types.

        Args:
            expression_types: the expression type(s) to match.
            bfs: whether to search the AST using the BFS algorithm (DFS is used if false).

        Returns:
            The node which matches the criteria or None if no such node was found.
        """
        return next(self.find_all(*expression_types, bfs=bfs), None)

    def find_all(self, *expression_types: t.Type[E], bfs: bool = True) -> t.Iterator[E]:
        """
        Returns a generator object which visits all nodes in this tree and only
        yields those that match at least one of the specified expression types.

        Args:
            expression_types: the expression type(s) to match.
            bfs: whether to search the AST using the BFS algorithm (DFS is used if false).

        Returns:
            The generator object.
        """
        for expression in self.walk(bfs=bfs):
            if isinstance(expression, expression_types):
                yield expression

    def find_ancestor(self, *expression_types: t.Type[E]) -> t.Optional[E]:
        """
        Returns a nearest parent matching expression_types.

        Args:
            expression_types: the expression type(s) to match.

        Returns:
            The parent node.
        """
        ancestor = self.parent
        while ancestor and not isinstance(ancestor, expression_types):
            ancestor = ancestor.parent
        return ancestor  # type: ignore

    @property
    def parent_select(self) -> t.Optional[Select]:
        """
        Returns the parent select statement.
        """
        return self.find_ancestor(Select)

    @property
    def same_parent(self) -> bool:
        """Returns if the parent is the same class as itself."""
        return type(self.parent) is self.__class__

    def root(self) -> Expression:
        """
        Returns the root expression of this tree.
        """
        expression = self
        while expression.parent:
            expression = expression.parent
        return expression

    def walk(
        self, bfs: bool = True, prune: t.Optional[t.Callable[[Expression], bool]] = None
    ) -> t.Iterator[Expression]:
        """
        Returns a generator object which visits all nodes in this tree.

        Args:
            bfs: if set to True the BFS traversal order will be applied,
                otherwise the DFS traversal will be used instead.
            prune: callable that returns True if the generator should stop traversing
                this branch of the tree.

        Returns:
            the generator object.
        """
        if bfs:
            yield from self.bfs(prune=prune)
        else:
            yield from self.dfs(prune=prune)

    def dfs(
        self, prune: t.Optional[t.Callable[[Expression], bool]] = None
    ) -> t.Iterator[Expression]:
        """
        Returns a generator object which visits all nodes in this tree in
        the DFS (Depth-first) order.

        Returns:
            The generator object.
        """
        stack = [self]

        while stack:
            node = stack.pop()

            yield node

            if prune and prune(node):
                continue

            for v in node.iter_expressions(reverse=True):
                stack.append(v)

    def bfs(
        self, prune: t.Optional[t.Callable[[Expression], bool]] = None
    ) -> t.Iterator[Expression]:
        """
        Returns a generator object which visits all nodes in this tree in
        the BFS (Breadth-first) order.

        Returns:
            The generator object.
        """
        queue = deque([self])

        while queue:
            node = queue.popleft()

            yield node

            if prune and prune(node):
                continue

            for v in node.iter_expressions():
                queue.append(v)

    def unnest(self):
        """
        Returns the first non parenthesis child or self.
        """
        expression = self
        while type(expression) is Paren:
            expression = expression.this
        return expression

    def unalias(self):
        """
        Returns the inner expression if this is an Alias.
        """
        if isinstance(self, Alias):
            return self.this
        return self

    def unnest_operands(self):
        """
        Returns unnested operands as a tuple.
        """
        return tuple(arg.unnest() for arg in self.iter_expressions())

    def flatten(self, unnest=True):
        """
        Returns a generator which yields child nodes whose parents are the same class.

        A AND B AND C -> [A, B, C]
        """
        for node in self.dfs(prune=lambda n: n.parent and type(n) is not self.__class__):
            if type(node) is not self.__class__:
                yield (node.unnest() if unnest and not isinstance(node, Subquery) else node)

    def __str__(self) -> str:
        return self.sql()

    def __repr__(self) -> str:
        return _to_s(self)

    def to_s(self) -> str:
        """
        Same as __repr__, but includes additional information which can be useful
        for debugging, like empty or missing args and the AST nodes' object IDs.
        """
        return _to_s(self, verbose=True)

    def sql(self, dialect: DialectType = None, **opts) -> str:
        """
        Returns SQL string representation of this tree.

        Args:
            dialect: the dialect of the output SQL string (eg. "spark", "hive", "presto", "mysql").
            opts: other `sqlglot.generator.Generator` options.

        Returns:
            The SQL string.
        """
        from sqlglot.dialects import Dialect

        return Dialect.get_or_raise(dialect).generate(self, **opts)

    def transform(self, fun: t.Callable, *args: t.Any, copy: bool = True, **kwargs) -> Expression:
        """
        Visits all tree nodes (excluding already transformed ones)
        and applies the given transformation function to each node.

        Args:
            fun: a function which takes a node as an argument and returns a
                new transformed node or the same node without modifications. If the function
                returns None, then the corresponding node will be removed from the syntax tree.
            copy: if set to True a new tree instance is constructed, otherwise the tree is
                modified in place.

        Returns:
            The transformed tree.
        """
        root = None
        new_node = None

        for node in (self.copy() if copy else self).dfs(prune=lambda n: n is not new_node):
            parent, arg_key, index = node.parent, node.arg_key, node.index
            new_node = fun(node, *args, **kwargs)

            if not root:
                root = new_node
            elif parent and arg_key and new_node is not node:
                parent.set(arg_key, new_node, index)

        assert root
        return root.assert_is(Expression)

    @t.overload
    def replace(self, expression: E) -> E: ...

    @t.overload
    def replace(self, expression: None) -> None: ...

    def replace(self, expression):
        """
        Swap out this expression with a new expression.

        For example::

            >>> tree = Select().select("x").from_("tbl")
            >>> tree.find(Column).replace(column("y"))
            Column(
              this=Identifier(this=y, quoted=False))
            >>> tree.sql()
            'SELECT y FROM tbl'

        Args:
            expression: new node

        Returns:
            The new expression or expressions.
        """
        parent = self.parent

        if not parent or parent is expression:
            return expression

        key = self.arg_key
        value = parent.args.get(key)

        if type(expression) is list and isinstance(value, Expression):
            # We are trying to replace an Expression with a list, so it's assumed that
            # the intention was to really replace the parent of this expression.
            value.parent.replace(expression)
        else:
            parent.set(key, expression, self.index)

        if expression is not self:
            self.parent = None
            self.arg_key = None
            self.index = None

        return expression

    def pop(self: E) -> E:
        """
        Remove this expression from its AST.

        Returns:
            The popped expression.
        """
        self.replace(None)
        return self

    def assert_is(self, type_: t.Type[E]) -> E:
        """
        Assert that this `Expression` is an instance of `type_`.

        If it is NOT an instance of `type_`, this raises an assertion error.
        Otherwise, this returns this expression.

        Examples:
            This is useful for type security in chained expressions:

            >>> import sqlglot
            >>> sqlglot.parse_one("SELECT x from y").assert_is(Select).select("z").sql()
            'SELECT x, z FROM y'
        """
        if not isinstance(self, type_):
            raise AssertionError(f"{self} is not {type_}.")
        return self

    def error_messages(self, args: t.Optional[t.Sequence] = None) -> t.List[str]:
        """
        Checks if this expression is valid (e.g. all mandatory args are set).

        Args:
            args: a sequence of values that were used to instantiate a Func expression. This is used
                to check that the provided arguments don't exceed the function argument limit.

        Returns:
            A list of error messages for all possible errors that were found.
        """
        errors: t.List[str] = []

        for k in self.args:
            if k not in self.arg_types:
                errors.append(f"Unexpected keyword: '{k}' for {self.__class__}")
        for k, mandatory in self.arg_types.items():
            v = self.args.get(k)
            if mandatory and (v is None or (isinstance(v, list) and not v)):
                errors.append(f"Required keyword: '{k}' missing for {self.__class__}")

        if (
            args
            and isinstance(self, Func)
            and len(args) > len(self.arg_types)
            and not self.is_var_len_args
        ):
            errors.append(
                f"The number of provided arguments ({len(args)}) is greater than "
                f"the maximum number of supported arguments ({len(self.arg_types)})"
            )

        return errors

    def dump(self):
        """
        Dump this Expression to a JSON-serializable dict.
        """
        from sqlglot.serde import dump

        return dump(self)

    @classmethod
    def load(cls, obj):
        """
        Load a dict (as returned by `Expression.dump`) into an Expression instance.
        """
        from sqlglot.serde import load

        return load(obj)

    def and_(
        self,
        *expressions: t.Optional[ExpOrStr],
        dialect: DialectType = None,
        copy: bool = True,
        wrap: bool = True,
        **opts,
    ) -> Condition:
        """
        AND this condition with one or multiple expressions.

        Example:
            >>> condition("x=1").and_("y=1").sql()
            'x = 1 AND y = 1'

        Args:
            *expressions: the SQL code strings to parse.
                If an `Expression` instance is passed, it will be used as-is.
            dialect: the dialect used to parse the input expression.
            copy: whether to copy the involved expressions (only applies to Expressions).
            wrap: whether to wrap the operands in `Paren`s. This is true by default to avoid
                precedence issues, but can be turned off when the produced AST is too deep and
                causes recursion-related issues.
            opts: other options to use to parse the input expressions.

        Returns:
            The new And condition.
        """
        return and_(self, *expressions, dialect=dialect, copy=copy, wrap=wrap, **opts)

    def or_(
        self,
        *expressions: t.Optional[ExpOrStr],
        dialect: DialectType = None,
        copy: bool = True,
        wrap: bool = True,
        **opts,
    ) -> Condition:
        """
        OR this condition with one or multiple expressions.

        Example:
            >>> condition("x=1").or_("y=1").sql()
            'x = 1 OR y = 1'

        Args:
            *expressions: the SQL code strings to parse.
                If an `Expression` instance is passed, it will be used as-is.
            dialect: the dialect used to parse the input expression.
            copy: whether to copy the involved expressions (only applies to Expressions).
            wrap: whether to wrap the operands in `Paren`s. This is true by default to avoid
                precedence issues, but can be turned off when the produced AST is too deep and
                causes recursion-related issues.
            opts: other options to use to parse the input expressions.

        Returns:
            The new Or condition.
        """
        return or_(self, *expressions, dialect=dialect, copy=copy, wrap=wrap, **opts)

    def not_(self, copy: bool = True):
        """
        Wrap this condition with NOT.

        Example:
            >>> condition("x=1").not_().sql()
            'NOT x = 1'

        Args:
            copy: whether to copy this object.

        Returns:
            The new Not instance.
        """
        return not_(self, copy=copy)

    def update_positions(
        self: E, other: t.Optional[Token | Expression] = None, **kwargs: t.Any
    ) -> E:
        """
        Update this expression with positions from a token or other expression.

        Args:
            other: a token or expression to update this expression with.

        Returns:
            The updated expression.
        """
        if isinstance(other, Expression):
            self.meta.update({k: v for k, v in other.meta.items() if k in POSITION_META_KEYS})
        elif other is not None:
            self.meta.update(
                {
                    "line": other.line,
                    "col": other.col,
                    "start": other.start,
                    "end": other.end,
                }
            )
        self.meta.update({k: v for k, v in kwargs.items() if k in POSITION_META_KEYS})
        return self

    def as_(
        self,
        alias: str | Identifier,
        quoted: t.Optional[bool] = None,
        dialect: DialectType = None,
        copy: bool = True,
        **opts,
    ) -> Alias:
        return alias_(self, alias, quoted=quoted, dialect=dialect, copy=copy, **opts)

    def _binop(self, klass: t.Type[E], other: t.Any, reverse: bool = False) -> E:
        this = self.copy()
        other = convert(other, copy=True)
        if not isinstance(this, klass) and not isinstance(other, klass):
            this = _wrap(this, Binary)
            other = _wrap(other, Binary)
        if reverse:
            return klass(this=other, expression=this)
        return klass(this=this, expression=other)

    def __getitem__(self, other: ExpOrStr | t.Tuple[ExpOrStr]) -> Bracket:
        return Bracket(
            this=self.copy(),
            expressions=[convert(e, copy=True) for e in ensure_list(other)],
        )

    def __iter__(self) -> t.Iterator:
        if "expressions" in self.arg_types:
            return iter(self.args.get("expressions") or [])
        # We define this because __getitem__ converts Expression into an iterable, which is
        # problematic because one can hit infinite loops if they do "for x in some_expr: ..."
        # See: https://peps.python.org/pep-0234/
        raise TypeError(f"'{self.__class__.__name__}' object is not iterable")

    def isin(
        self,
        *expressions: t.Any,
        query: t.Optional[ExpOrStr] = None,
        unnest: t.Optional[ExpOrStr] | t.Collection[ExpOrStr] = None,
        copy: bool = True,
        **opts,
    ) -> In:
        subquery = maybe_parse(query, copy=copy, **opts) if query else None
        if subquery and not isinstance(subquery, Subquery):
            subquery = subquery.subquery(copy=False)

        return In(
            this=maybe_copy(self, copy),
            expressions=[convert(e, copy=copy) for e in expressions],
            query=subquery,
            unnest=(
                Unnest(
                    expressions=[
                        maybe_parse(t.cast(ExpOrStr, e), copy=copy, **opts)
                        for e in ensure_list(unnest)
                    ]
                )
                if unnest
                else None
            ),
        )

    def between(self, low: t.Any, high: t.Any, copy: bool = True, **opts) -> Between:
        return Between(
            this=maybe_copy(self, copy),
            low=convert(low, copy=copy, **opts),
            high=convert(high, copy=copy, **opts),
        )

    def is_(self, other: ExpOrStr) -> Is:
        return self._binop(Is, other)

    def like(self, other: ExpOrStr) -> Like:
        return self._binop(Like, other)

    def ilike(self, other: ExpOrStr) -> ILike:
        return self._binop(ILike, other)

    def eq(self, other: t.Any) -> EQ:
        return self._binop(EQ, other)

    def neq(self, other: t.Any) -> NEQ:
        return self._binop(NEQ, other)

    def rlike(self, other: ExpOrStr) -> RegexpLike:
        return self._binop(RegexpLike, other)

    def div(self, other: ExpOrStr, typed: bool = False, safe: bool = False) -> Div:
        div = self._binop(Div, other)
        div.args["typed"] = typed
        div.args["safe"] = safe
        return div

    def asc(self, nulls_first: bool = True) -> Ordered:
        return Ordered(this=self.copy(), nulls_first=nulls_first)

    def desc(self, nulls_first: bool = False) -> Ordered:
        return Ordered(this=self.copy(), desc=True, nulls_first=nulls_first)

    def __lt__(self, other: t.Any) -> LT:
        return self._binop(LT, other)

    def __le__(self, other: t.Any) -> LTE:
        return self._binop(LTE, other)

    def __gt__(self, other: t.Any) -> GT:
        return self._binop(GT, other)

    def __ge__(self, other: t.Any) -> GTE:
        return self._binop(GTE, other)

    def __add__(self, other: t.Any) -> Add:
        return self._binop(Add, other)

    def __radd__(self, other: t.Any) -> Add:
        return self._binop(Add, other, reverse=True)

    def __sub__(self, other: t.Any) -> Sub:
        return self._binop(Sub, other)

    def __rsub__(self, other: t.Any) -> Sub:
        return self._binop(Sub, other, reverse=True)

    def __mul__(self, other: t.Any) -> Mul:
        return self._binop(Mul, other)

    def __rmul__(self, other: t.Any) -> Mul:
        return self._binop(Mul, other, reverse=True)

    def __truediv__(self, other: t.Any) -> Div:
        return self._binop(Div, other)

    def __rtruediv__(self, other: t.Any) -> Div:
        return self._binop(Div, other, reverse=True)

    def __floordiv__(self, other: t.Any) -> IntDiv:
        return self._binop(IntDiv, other)

    def __rfloordiv__(self, other: t.Any) -> IntDiv:
        return self._binop(IntDiv, other, reverse=True)

    def __mod__(self, other: t.Any) -> Mod:
        return self._binop(Mod, other)

    def __rmod__(self, other: t.Any) -> Mod:
        return self._binop(Mod, other, reverse=True)

    def __pow__(self, other: t.Any) -> Pow:
        return self._binop(Pow, other)

    def __rpow__(self, other: t.Any) -> Pow:
        return self._binop(Pow, other, reverse=True)

    def __and__(self, other: t.Any) -> And:
        return self._binop(And, other)

    def __rand__(self, other: t.Any) -> And:
        return self._binop(And, other, reverse=True)

    def __or__(self, other: t.Any) -> Or:
        return self._binop(Or, other)

    def __ror__(self, other: t.Any) -> Or:
        return self._binop(Or, other, reverse=True)

    def __neg__(self) -> Neg:
        return Neg(this=_wrap(self.copy(), Binary))

    def __invert__(self) -> Not:
        return not_(self.copy())


IntoType = t.Union[
    str,
    t.Type[Expression],
    t.Collection[t.Union[str, t.Type[Expression]]],
]
ExpOrStr = t.Union[str, Expression]


class Condition(Expression):
    """Logical conditions like x AND y, or simply x"""


class Predicate(Condition):
    """Relationships like x = y, x > 1, x >= y."""


class DerivedTable(Expression):
    @property
    def selects(self) -> t.List[Expression]:
        return self.this.selects if isinstance(self.this, Query) else []

    @property
    def named_selects(self) -> t.List[str]:
        return [select.output_name for select in self.selects]


class Query(Expression):
    def subquery(self, alias: t.Optional[ExpOrStr] = None, copy: bool = True) -> Subquery:
        """
        Returns a `Subquery` that wraps around this query.

        Example:
            >>> subquery = Select().select("x").from_("tbl").subquery()
            >>> Select().select("x").from_(subquery).sql()
            'SELECT x FROM (SELECT x FROM tbl)'

        Args:
            alias: an optional alias for the subquery.
            copy: if `False`, modify this expression instance in-place.
        """
        instance = maybe_copy(self, copy)
        if not isinstance(alias, Expression):
            alias = TableAlias(this=to_identifier(alias)) if alias else None

        return Subquery(this=instance, alias=alias)

    def limit(
        self: Q,
        expression: ExpOrStr | int,
        dialect: DialectType = None,
        copy: bool = True,
        **opts,
    ) -> Q:
        """
        Adds a LIMIT clause to this query.

        Example:
            >>> select("1").union(select("1")).limit(1).sql()
            'SELECT 1 UNION SELECT 1 LIMIT 1'

        Args:
            expression: the SQL code string to parse.
                This can also be an integer.
                If a `Limit` instance is passed, it will be used as-is.
                If another `Expression` instance is passed, it will be wrapped in a `Limit`.
            dialect: the dialect used to parse the input expression.
            copy: if `False`, modify this expression instance in-place.
            opts: other options to use to parse the input expressions.

        Returns:
            A limited Select expression.
        """
        return _apply_builder(
            expression=expression,
            instance=self,
            arg="limit",
            into=Limit,
            prefix="LIMIT",
            dialect=dialect,
            copy=copy,
            into_arg="expression",
            **opts,
        )

    def offset(
        self: Q,
        expression: ExpOrStr | int,
        dialect: DialectType = None,
        copy: bool = True,
        **opts,
    ) -> Q:
        """
        Set the OFFSET expression.

        Example:
            >>> Select().from_("tbl").select("x").offset(10).sql()
            'SELECT x FROM tbl OFFSET 10'

        Args:
            expression: the SQL code string to parse.
                This can also be an integer.
                If a `Offset` instance is passed, this is used as-is.
                If another `Expression` instance is passed, it will be wrapped in a `Offset`.
            dialect: the dialect used to parse the input expression.
            copy: if `False`, modify this expression instance in-place.
            opts: other options to use to parse the input expressions.

        Returns:
            The modified Select expression.
        """
        return _apply_builder(
            expression=expression,
            instance=self,
            arg="offset",
            into=Offset,
            prefix="OFFSET",
            dialect=dialect,
            copy=copy,
            into_arg="expression",
            **opts,
        )

    def order_by(
        self: Q,
        *expressions: t.Optional[ExpOrStr],
        append: bool = True,
        dialect: DialectType = None,
        copy: bool = True,
        **opts,
    ) -> Q:
        """
        Set the ORDER BY expression.

        Example:
            >>> Select().from_("tbl").select("x").order_by("x DESC").sql()
            'SELECT x FROM tbl ORDER BY x DESC'

        Args:
            *expressions: the SQL code strings to parse.
                If a `Group` instance is passed, this is used as-is.
                If another `Expression` instance is passed, it will be wrapped in a `Order`.
            append: if `True`, add to any existing expressions.
                Otherwise, this flattens all the `Order` expression into a single expression.
            dialect: the dialect used to parse the input expression.
            copy: if `False`, modify this expression instance in-place.
            opts: other options to use to parse the input expressions.

        Returns:
            The modified Select expression.
        """
        return _apply_child_list_builder(
            *expressions,
            instance=self,
            arg="order",
            append=append,
            copy=copy,
            prefix="ORDER BY",
            into=Order,
            dialect=dialect,
            **opts,
        )

    @property
    def ctes(self) -> t.List[CTE]:
        """Returns a list of all the CTEs attached to this query."""
        with_ = self.args.get("with")
        return with_.expressions if with_ else []

    @property
    def selects(self) -> t.List[Expression]:
        """Returns the query's projections."""
        raise NotImplementedError("Query objects must implement `selects`")

    @property
    def named_selects(self) -> t.List[str]:
        """Returns the output names of the query's projections."""
        raise NotImplementedError("Query objects must implement `named_selects`")

    def select(
        self: Q,
        *expressions: t.Optional[ExpOrStr],
        append: bool = True,
        dialect: DialectType = None,
        copy: bool = True,
        **opts,
    ) -> Q:
        """
        Append to or set the SELECT expressions.

        Example:
            >>> Select().select("x", "y").sql()
            'SELECT x, y'

        Args:
            *expressions: the SQL code strings to parse.
                If an `Expression` instance is passed, it will be used as-is.
            append: if `True`, add to any existing expressions.
                Otherwise, this resets the expressions.
            dialect: the dialect used to parse the input expressions.
            copy: if `False`, modify this expression instance in-place.
            opts: other options to use to parse the input expressions.

        Returns:
            The modified Query expression.
        """
        raise NotImplementedError("Query objects must implement `select`")

    def with_(
        self: Q,
        alias: ExpOrStr,
        as_: ExpOrStr,
        recursive: t.Optional[bool] = None,
        materialized: t.Optional[bool] = None,
        append: bool = True,
        dialect: DialectType = None,
        copy: bool = True,
        scalar: bool = False,
        **opts,
    ) -> Q:
        """
        Append to or set the common table expressions.

        Example:
            >>> Select().with_("tbl2", as_="SELECT * FROM tbl").select("x").from_("tbl2").sql()
            'WITH tbl2 AS (SELECT * FROM tbl) SELECT x FROM tbl2'

        Args:
            alias: the SQL code string to parse as the table name.
                If an `Expression` instance is passed, this is used as-is.
            as_: the SQL code string to parse as the table expression.
                If an `Expression` instance is passed, it will be used as-is.
            recursive: set the RECURSIVE part of the expression. Defaults to `False`.
            materialized: set the MATERIALIZED part of the expression.
            append: if `True`, add to any existing expressions.
                Otherwise, this resets the expressions.
            dialect: the dialect used to parse the input expression.
            copy: if `False`, modify this expression instance in-place.
            scalar: if `True`, this is a scalar common table expression.
            opts: other options to use to parse the input expressions.

        Returns:
            The modified expression.
        """
        return _apply_cte_builder(
            self,
            alias,
            as_,
            recursive=recursive,
            materialized=materialized,
            append=append,
            dialect=dialect,
            copy=copy,
            scalar=scalar,
            **opts,
        )

    def union(
        self,
        *expressions: ExpOrStr,
        distinct: bool = True,
        dialect: DialectType = None,
        **opts,
    ) -> Union:
        """
        Builds a UNION expression.

        Example:
            >>> import sqlglot
            >>> sqlglot.parse_one("SELECT * FROM foo").union("SELECT * FROM bla").sql()
            'SELECT * FROM foo UNION SELECT * FROM bla'

        Args:
            expressions: the SQL code strings.
                If `Expression` instances are passed, they will be used as-is.
            distinct: set the DISTINCT flag if and only if this is true.
            dialect: the dialect used to parse the input expression.
            opts: other options to use to parse the input expressions.

        Returns:
            The new Union expression.
        """
        return union(self, *expressions, distinct=distinct, dialect=dialect, **opts)

    def intersect(
        self,
        *expressions: ExpOrStr,
        distinct: bool = True,
        dialect: DialectType = None,
        **opts,
    ) -> Intersect:
        """
        Builds an INTERSECT expression.

        Example:
            >>> import sqlglot
            >>> sqlglot.parse_one("SELECT * FROM foo").intersect("SELECT * FROM bla").sql()
            'SELECT * FROM foo INTERSECT SELECT * FROM bla'

        Args:
            expressions: the SQL code strings.
                If `Expression` instances are passed, they will be used as-is.
            distinct: set the DISTINCT flag if and only if this is true.
            dialect: the dialect used to parse the input expression.
            opts: other options to use to parse the input expressions.

        Returns:
            The new Intersect expression.
        """
        return intersect(self, *expressions, distinct=distinct, dialect=dialect, **opts)

    def except_(
        self,
        *expressions: ExpOrStr,
        distinct: bool = True,
        dialect: DialectType = None,
        **opts,
    ) -> Except:
        """
        Builds an EXCEPT expression.

        Example:
            >>> import sqlglot
            >>> sqlglot.parse_one("SELECT * FROM foo").except_("SELECT * FROM bla").sql()
            'SELECT * FROM foo EXCEPT SELECT * FROM bla'

        Args:
            expressions: the SQL code strings.
                If `Expression` instance are passed, they will be used as-is.
            distinct: set the DISTINCT flag if and only if this is true.
            dialect: the dialect used to parse the input expression.
            opts: other options to use to parse the input expressions.

        Returns:
            The new Except expression.
        """
        return except_(self, *expressions, distinct=distinct, dialect=dialect, **opts)


class UDTF(DerivedTable):
    @property
    def selects(self) -> t.List[Expression]:
        alias = self.args.get("alias")
        return alias.columns if alias else []


class Cache(Expression):
    arg_types = {
        "this": True,
        "lazy": False,
        "options": False,
        "expression": False,
    }


class Uncache(Expression):
    arg_types = {"this": True, "exists": False}


class Refresh(Expression):
    pass


class DDL(Expression):
    @property
    def ctes(self) -> t.List[CTE]:
        """Returns a list of all the CTEs attached to this statement."""
        with_ = self.args.get("with")
        return with_.expressions if with_ else []

    @property
    def selects(self) -> t.List[Expression]:
        """If this statement contains a query (e.g. a CTAS), this returns the query's projections."""
        return self.expression.selects if isinstance(self.expression, Query) else []

    @property
    def named_selects(self) -> t.List[str]:
        """
        If this statement contains a query (e.g. a CTAS), this returns the output
        names of the query's projections.
        """
        return self.expression.named_selects if isinstance(self.expression, Query) else []


class DML(Expression):
    def returning(
        self,
        expression: ExpOrStr,
        dialect: DialectType = None,
        copy: bool = True,
        **opts,
    ) -> "Self":
        """
        Set the RETURNING expression. Not supported by all dialects.

        Example:
            >>> delete("tbl").returning("*", dialect="postgres").sql()
            'DELETE FROM tbl RETURNING *'

        Args:
            expression: the SQL code strings to parse.
                If an `Expression` instance is passed, it will be used as-is.
            dialect: the dialect used to parse the input expressions.
            copy: if `False`, modify this expression instance in-place.
            opts: other options to use to parse the input expressions.

        Returns:
            Delete: the modified expression.
        """
        return _apply_builder(
            expression=expression,
            instance=self,
            arg="returning",
            prefix="RETURNING",
            dialect=dialect,
            copy=copy,
            into=Returning,
            **opts,
        )


class Create(DDL):
    arg_types = {
        "with": False,
        "this": True,
        "kind": True,
        "expression": False,
        "exists": False,
        "properties": False,
        "replace": False,
        "refresh": False,
        "unique": False,
        "indexes": False,
        "no_schema_binding": False,
        "begin": False,
        "end": False,
        "clone": False,
        "concurrently": False,
        "clustered": False,
    }

    @property
    def kind(self) -> t.Optional[str]:
        kind = self.args.get("kind")
        return kind and kind.upper()


class SequenceProperties(Expression):
    arg_types = {
        "increment": False,
        "minvalue": False,
        "maxvalue": False,
        "cache": False,
        "start": False,
        "owned": False,
        "options": False,
    }


class TruncateTable(Expression):
    arg_types = {
        "expressions": True,
        "is_database": False,
        "exists": False,
        "only": False,
        "cluster": False,
        "identity": False,
        "option": False,
        "partition": False,
    }


# https://docs.snowflake.com/en/sql-reference/sql/create-clone
# https://cloud.google.com/bigquery/docs/reference/standard-sql/data-definition-language#create_table_clone_statement
# https://cloud.google.com/bigquery/docs/reference/standard-sql/data-definition-language#create_table_copy
class Clone(Expression):
    arg_types = {"this": True, "shallow": False, "copy": False}


class Describe(Expression):
    arg_types = {
        "this": True,
        "style": False,
        "kind": False,
        "expressions": False,
        "partition": False,
        "format": False,
    }


# https://duckdb.org/docs/sql/statements/attach.html#attach
class Attach(Expression):
    arg_types = {"this": True, "exists": False, "expressions": False}


# https://duckdb.org/docs/sql/statements/attach.html#detach
class Detach(Expression):
    arg_types = {"this": True, "exists": False}


# https://duckdb.org/docs/guides/meta/summarize.html
class Summarize(Expression):
    arg_types = {"this": True, "table": False}


class Kill(Expression):
    arg_types = {"this": True, "kind": False}


class Pragma(Expression):
    pass


class Declare(Expression):
    arg_types = {"expressions": True}


class DeclareItem(Expression):
    arg_types = {"this": True, "kind": True, "default": False}


class Set(Expression):
    arg_types = {"expressions": False, "unset": False, "tag": False}


class Heredoc(Expression):
    arg_types = {"this": True, "tag": False}


class SetItem(Expression):
    arg_types = {
        "this": False,
        "expressions": False,
        "kind": False,
        "collate": False,  # MySQL SET NAMES statement
        "global": False,
    }


class Show(Expression):
    arg_types = {
        "this": True,
        "history": False,
        "terse": False,
        "target": False,
        "offset": False,
        "starts_with": False,
        "limit": False,
        "from": False,
        "like": False,
        "where": False,
        "db": False,
        "scope": False,
        "scope_kind": False,
        "full": False,
        "mutex": False,
        "query": False,
        "channel": False,
        "global": False,
        "log": False,
        "position": False,
        "types": False,
        "privileges": False,
    }


class UserDefinedFunction(Expression):
    arg_types = {"this": True, "expressions": False, "wrapped": False}


class CharacterSet(Expression):
    arg_types = {"this": True, "default": False}


class RecursiveWithSearch(Expression):
    arg_types = {"kind": True, "this": True, "expression": True, "using": False}


class With(Expression):
    arg_types = {"expressions": True, "recursive": False, "search": False}

    @property
    def recursive(self) -> bool:
        return bool(self.args.get("recursive"))


class WithinGroup(Expression):
    arg_types = {"this": True, "expression": False}


# clickhouse supports scalar ctes
# https://clickhouse.com/docs/en/sql-reference/statements/select/with
class CTE(DerivedTable):
    arg_types = {
        "this": True,
        "alias": True,
        "scalar": False,
        "materialized": False,
    }


class ProjectionDef(Expression):
    arg_types = {"this": True, "expression": True}


class TableAlias(Expression):
    arg_types = {"this": False, "columns": False}

    @property
    def columns(self):
        return self.args.get("columns") or []


class BitString(Condition):
    pass


class HexString(Condition):
    arg_types = {"this": True, "is_integer": False}


class ByteString(Condition):
    pass


class RawString(Condition):
    pass


class UnicodeString(Condition):
    arg_types = {"this": True, "escape": False}


class Column(Condition):
    arg_types = {
        "this": True,
        "table": False,
        "db": False,
        "catalog": False,
        "join_mark": False,
    }

    @property
    def table(self) -> str:
        return self.text("table")

    @property
    def db(self) -> str:
        return self.text("db")

    @property
    def catalog(self) -> str:
        return self.text("catalog")

    @property
    def output_name(self) -> str:
        return self.name

    @property
    def parts(self) -> t.List[Identifier]:
        """Return the parts of a column in order catalog, db, table, name."""
        return [
            t.cast(Identifier, self.args[part])
            for part in ("catalog", "db", "table", "this")
            if self.args.get(part)
        ]

    def to_dot(self) -> Dot | Identifier:
        """Converts the column into a dot expression."""
        parts = self.parts
        parent = self.parent

        while parent:
            if isinstance(parent, Dot):
                parts.append(parent.expression)
            parent = parent.parent

        return Dot.build(deepcopy(parts)) if len(parts) > 1 else parts[0]


class ColumnPosition(Expression):
    arg_types = {"this": False, "position": True}


class ColumnDef(Expression):
    arg_types = {
        "this": True,
        "kind": False,
        "constraints": False,
        "exists": False,
        "position": False,
        "default": False,
        "output": False,
    }

    @property
    def constraints(self) -> t.List[ColumnConstraint]:
        return self.args.get("constraints") or []

    @property
    def kind(self) -> t.Optional[DataType]:
        return self.args.get("kind")


class AlterColumn(Expression):
    arg_types = {
        "this": True,
        "dtype": False,
        "collate": False,
        "using": False,
        "default": False,
        "drop": False,
        "comment": False,
        "allow_null": False,
        "visible": False,
    }


# https://dev.mysql.com/doc/refman/8.0/en/invisible-indexes.html
class AlterIndex(Expression):
    arg_types = {"this": True, "visible": True}


# https://docs.aws.amazon.com/redshift/latest/dg/r_ALTER_TABLE.html
class AlterDistStyle(Expression):
    pass


class AlterSortKey(Expression):
    arg_types = {"this": False, "expressions": False, "compound": False}


class AlterSet(Expression):
    arg_types = {
        "expressions": False,
        "option": False,
        "tablespace": False,
        "access_method": False,
        "file_format": False,
        "copy_options": False,
        "tag": False,
        "location": False,
        "serde": False,
    }


class RenameColumn(Expression):
    arg_types = {"this": True, "to": True, "exists": False}


class AlterRename(Expression):
    pass


class SwapTable(Expression):
    pass


class Comment(Expression):
    arg_types = {
        "this": True,
        "kind": True,
        "expression": True,
        "exists": False,
        "materialized": False,
    }


class Comprehension(Expression):
    arg_types = {"this": True, "expression": True, "iterator": True, "condition": False}


# https://clickhouse.com/docs/en/engines/table-engines/mergetree-family/mergetree#mergetree-table-ttl
class MergeTreeTTLAction(Expression):
    arg_types = {
        "this": True,
        "delete": False,
        "recompress": False,
        "to_disk": False,
        "to_volume": False,
    }


# https://clickhouse.com/docs/en/engines/table-engines/mergetree-family/mergetree#mergetree-table-ttl
class MergeTreeTTL(Expression):
    arg_types = {
        "expressions": True,
        "where": False,
        "group": False,
        "aggregates": False,
    }


# https://dev.mysql.com/doc/refman/8.0/en/create-table.html
class IndexConstraintOption(Expression):
    arg_types = {
        "key_block_size": False,
        "using": False,
        "parser": False,
        "comment": False,
        "visible": False,
        "engine_attr": False,
        "secondary_engine_attr": False,
    }


class ColumnConstraint(Expression):
    arg_types = {"this": False, "kind": True}

    @property
    def kind(self) -> ColumnConstraintKind:
        return self.args["kind"]


class ColumnConstraintKind(Expression):
    pass


class AutoIncrementColumnConstraint(ColumnConstraintKind):
    pass


class PeriodForSystemTimeConstraint(ColumnConstraintKind):
    arg_types = {"this": True, "expression": True}


class CaseSpecificColumnConstraint(ColumnConstraintKind):
    arg_types = {"not_": True}


class CharacterSetColumnConstraint(ColumnConstraintKind):
    arg_types = {"this": True}


class CheckColumnConstraint(ColumnConstraintKind):
    arg_types = {"this": True, "enforced": False}


class ClusteredColumnConstraint(ColumnConstraintKind):
    pass


class CollateColumnConstraint(ColumnConstraintKind):
    pass


class CommentColumnConstraint(ColumnConstraintKind):
    pass


class CompressColumnConstraint(ColumnConstraintKind):
    arg_types = {"this": False}


class DateFormatColumnConstraint(ColumnConstraintKind):
    arg_types = {"this": True}


class DefaultColumnConstraint(ColumnConstraintKind):
    pass


class EncodeColumnConstraint(ColumnConstraintKind):
    pass


# https://www.postgresql.org/docs/current/sql-createtable.html#SQL-CREATETABLE-EXCLUDE
class ExcludeColumnConstraint(ColumnConstraintKind):
    pass


class EphemeralColumnConstraint(ColumnConstraintKind):
    arg_types = {"this": False}


class WithOperator(Expression):
    arg_types = {"this": True, "op": True}


class GeneratedAsIdentityColumnConstraint(ColumnConstraintKind):
    # this: True -> ALWAYS, this: False -> BY DEFAULT
    arg_types = {
        "this": False,
        "expression": False,
        "on_null": False,
        "start": False,
        "increment": False,
        "minvalue": False,
        "maxvalue": False,
        "cycle": False,
    }


class GeneratedAsRowColumnConstraint(ColumnConstraintKind):
    arg_types = {"start": False, "hidden": False}


# https://dev.mysql.com/doc/refman/8.0/en/create-table.html
# https://github.com/ClickHouse/ClickHouse/blob/master/src/Parsers/ParserCreateQuery.h#L646
class IndexColumnConstraint(ColumnConstraintKind):
    arg_types = {
        "this": False,
        "expressions": False,
        "kind": False,
        "index_type": False,
        "options": False,
        "expression": False,  # Clickhouse
        "granularity": False,
    }


class InlineLengthColumnConstraint(ColumnConstraintKind):
    pass


class NonClusteredColumnConstraint(ColumnConstraintKind):
    pass


class NotForReplicationColumnConstraint(ColumnConstraintKind):
    arg_types = {}


# https://docs.snowflake.com/en/sql-reference/sql/create-table
class MaskingPolicyColumnConstraint(ColumnConstraintKind):
    arg_types = {"this": True, "expressions": False}


class NotNullColumnConstraint(ColumnConstraintKind):
    arg_types = {"allow_null": False}


# https://dev.mysql.com/doc/refman/5.7/en/timestamp-initialization.html
class OnUpdateColumnConstraint(ColumnConstraintKind):
    pass


# https://docs.snowflake.com/en/sql-reference/sql/create-external-table#optional-parameters
class TransformColumnConstraint(ColumnConstraintKind):
    pass


class PrimaryKeyColumnConstraint(ColumnConstraintKind):
    arg_types = {"desc": False, "options": False}


class TitleColumnConstraint(ColumnConstraintKind):
    pass


class UniqueColumnConstraint(ColumnConstraintKind):
    arg_types = {
        "this": False,
        "index_type": False,
        "on_conflict": False,
        "nulls": False,
        "options": False,
    }


class UppercaseColumnConstraint(ColumnConstraintKind):
    arg_types: t.Dict[str, t.Any] = {}


# https://docs.risingwave.com/processing/watermarks#syntax
class WatermarkColumnConstraint(Expression):
    arg_types = {"this": True, "expression": True}


class PathColumnConstraint(ColumnConstraintKind):
    pass


# https://docs.snowflake.com/en/sql-reference/sql/create-table
class ProjectionPolicyColumnConstraint(ColumnConstraintKind):
    pass


# computed column expression
# https://learn.microsoft.com/en-us/sql/t-sql/statements/create-table-transact-sql?view=sql-server-ver16
class ComputedColumnConstraint(ColumnConstraintKind):
    arg_types = {"this": True, "persisted": False, "not_null": False}


class Constraint(Expression):
    arg_types = {"this": True, "expressions": True}


class Delete(DML):
    arg_types = {
        "with": False,
        "this": False,
        "using": False,
        "where": False,
        "returning": False,
        "limit": False,
        "tables": False,  # Multiple-Table Syntax (MySQL)
        "cluster": False,  # Clickhouse
    }

    def delete(
        self,
        table: ExpOrStr,
        dialect: DialectType = None,
        copy: bool = True,
        **opts,
    ) -> Delete:
        """
        Create a DELETE expression or replace the table on an existing DELETE expression.

        Example:
            >>> delete("tbl").sql()
            'DELETE FROM tbl'

        Args:
            table: the table from which to delete.
            dialect: the dialect used to parse the input expression.
            copy: if `False`, modify this expression instance in-place.
            opts: other options to use to parse the input expressions.

        Returns:
            Delete: the modified expression.
        """
        return _apply_builder(
            expression=table,
            instance=self,
            arg="this",
            dialect=dialect,
            into=Table,
            copy=copy,
            **opts,
        )

    def where(
        self,
        *expressions: t.Optional[ExpOrStr],
        append: bool = True,
        dialect: DialectType = None,
        copy: bool = True,
        **opts,
    ) -> Delete:
        """
        Append to or set the WHERE expressions.

        Example:
            >>> delete("tbl").where("x = 'a' OR x < 'b'").sql()
            "DELETE FROM tbl WHERE x = 'a' OR x < 'b'"

        Args:
            *expressions: the SQL code strings to parse.
                If an `Expression` instance is passed, it will be used as-is.
                Multiple expressions are combined with an AND operator.
            append: if `True`, AND the new expressions to any existing expression.
                Otherwise, this resets the expression.
            dialect: the dialect used to parse the input expressions.
            copy: if `False`, modify this expression instance in-place.
            opts: other options to use to parse the input expressions.

        Returns:
            Delete: the modified expression.
        """
        return _apply_conjunction_builder(
            *expressions,
            instance=self,
            arg="where",
            append=append,
            into=Where,
            dialect=dialect,
            copy=copy,
            **opts,
        )


class Drop(Expression):
    arg_types = {
        "this": False,
        "kind": False,
        "expressions": False,
        "exists": False,
        "temporary": False,
        "materialized": False,
        "cascade": False,
        "constraints": False,
        "purge": False,
        "cluster": False,
        "concurrently": False,
    }

    @property
    def kind(self) -> t.Optional[str]:
        kind = self.args.get("kind")
        return kind and kind.upper()


# https://cloud.google.com/bigquery/docs/reference/standard-sql/export-statements
class Export(Expression):
    arg_types = {"this": True, "connection": False, "options": True}


class Filter(Expression):
    arg_types = {"this": True, "expression": True}


class Check(Expression):
    pass


class Changes(Expression):
    arg_types = {"information": True, "at_before": False, "end": False}


# https://docs.snowflake.com/en/sql-reference/constructs/connect-by
class Connect(Expression):
    arg_types = {"start": False, "connect": True, "nocycle": False}


class CopyParameter(Expression):
    arg_types = {"this": True, "expression": False, "expressions": False}


class Copy(DML):
    arg_types = {
        "this": True,
        "kind": True,
        "files": True,
        "credentials": False,
        "format": False,
        "params": False,
    }


class Credentials(Expression):
    arg_types = {
        "credentials": False,
        "encryption": False,
        "storage": False,
        "iam_role": False,
        "region": False,
    }


class Prior(Expression):
    pass


class Directory(Expression):
    # https://spark.apache.org/docs/3.0.0-preview/sql-ref-syntax-dml-insert-overwrite-directory-hive.html
    arg_types = {"this": True, "local": False, "row_format": False}


class ForeignKey(Expression):
    arg_types = {
        "expressions": False,
        "reference": False,
        "delete": False,
        "update": False,
        "options": False,
    }


class ColumnPrefix(Expression):
    arg_types = {"this": True, "expression": True}


class PrimaryKey(Expression):
    arg_types = {"expressions": True, "options": False}


# https://www.postgresql.org/docs/9.1/sql-selectinto.html
# https://docs.aws.amazon.com/redshift/latest/dg/r_SELECT_INTO.html#r_SELECT_INTO-examples
class Into(Expression):
    arg_types = {
        "this": False,
        "temporary": False,
        "unlogged": False,
        "bulk_collect": False,
        "expressions": False,
    }


class From(Expression):
    @property
    def name(self) -> str:
        return self.this.name

    @property
    def alias_or_name(self) -> str:
        return self.this.alias_or_name


class Having(Expression):
    pass


class Hint(Expression):
    arg_types = {"expressions": True}


class JoinHint(Expression):
    arg_types = {"this": True, "expressions": True}


class Identifier(Expression):
    arg_types = {"this": True, "quoted": False, "global": False, "temporary": False}

    @property
    def quoted(self) -> bool:
        return bool(self.args.get("quoted"))

    @property
    def hashable_args(self) -> t.Any:
        return (self.this, self.quoted)

    @property
    def output_name(self) -> str:
        return self.name


# https://www.postgresql.org/docs/current/indexes-opclass.html
class Opclass(Expression):
    arg_types = {"this": True, "expression": True}


class Index(Expression):
    arg_types = {
        "this": False,
        "table": False,
        "unique": False,
        "primary": False,
        "amp": False,  # teradata
        "params": False,
    }


class IndexParameters(Expression):
    arg_types = {
        "using": False,
        "include": False,
        "columns": False,
        "with_storage": False,
        "partition_by": False,
        "tablespace": False,
        "where": False,
        "on": False,
    }


class Insert(DDL, DML):
    arg_types = {
        "hint": False,
        "with": False,
        "is_function": False,
        "this": False,
        "expression": False,
        "conflict": False,
        "returning": False,
        "overwrite": False,
        "exists": False,
        "alternative": False,
        "where": False,
        "ignore": False,
        "by_name": False,
        "stored": False,
        "partition": False,
        "settings": False,
        "source": False,
    }

    def with_(
        self,
        alias: ExpOrStr,
        as_: ExpOrStr,
        recursive: t.Optional[bool] = None,
        materialized: t.Optional[bool] = None,
        append: bool = True,
        dialect: DialectType = None,
        copy: bool = True,
        **opts,
    ) -> Insert:
        """
        Append to or set the common table expressions.

        Example:
            >>> insert("SELECT x FROM cte", "t").with_("cte", as_="SELECT * FROM tbl").sql()
            'WITH cte AS (SELECT * FROM tbl) INSERT INTO t SELECT x FROM cte'

        Args:
            alias: the SQL code string to parse as the table name.
                If an `Expression` instance is passed, this is used as-is.
            as_: the SQL code string to parse as the table expression.
                If an `Expression` instance is passed, it will be used as-is.
            recursive: set the RECURSIVE part of the expression. Defaults to `False`.
            materialized: set the MATERIALIZED part of the expression.
            append: if `True`, add to any existing expressions.
                Otherwise, this resets the expressions.
            dialect: the dialect used to parse the input expression.
            copy: if `False`, modify this expression instance in-place.
            opts: other options to use to parse the input expressions.

        Returns:
            The modified expression.
        """
        return _apply_cte_builder(
            self,
            alias,
            as_,
            recursive=recursive,
            materialized=materialized,
            append=append,
            dialect=dialect,
            copy=copy,
            **opts,
        )


class ConditionalInsert(Expression):
    arg_types = {"this": True, "expression": False, "else_": False}


class MultitableInserts(Expression):
    arg_types = {"expressions": True, "kind": True, "source": True}


class OnConflict(Expression):
    arg_types = {
        "duplicate": False,
        "expressions": False,
        "action": False,
        "conflict_keys": False,
        "constraint": False,
        "where": False,
    }


class OnCondition(Expression):
    arg_types = {"error": False, "empty": False, "null": False}


class Returning(Expression):
    arg_types = {"expressions": True, "into": False}


# https://dev.mysql.com/doc/refman/8.0/en/charset-introducer.html
class Introducer(Expression):
    arg_types = {"this": True, "expression": True}


# national char, like n'utf8'
class National(Expression):
    pass


class LoadData(Expression):
    arg_types = {
        "this": True,
        "local": False,
        "overwrite": False,
        "inpath": True,
        "partition": False,
        "input_format": False,
        "serde": False,
    }


class Partition(Expression):
    arg_types = {"expressions": True, "subpartition": False}


class PartitionRange(Expression):
    arg_types = {"this": True, "expression": True}


# https://clickhouse.com/docs/en/sql-reference/statements/alter/partition#how-to-set-partition-expression
class PartitionId(Expression):
    pass


class Fetch(Expression):
    arg_types = {
        "direction": False,
        "count": False,
        "limit_options": False,
    }


class Grant(Expression):
    arg_types = {
        "privileges": True,
        "kind": False,
        "securable": True,
        "principals": True,
        "grant_option": False,
    }


class Group(Expression):
    arg_types = {
        "expressions": False,
        "grouping_sets": False,
        "cube": False,
        "rollup": False,
        "totals": False,
        "all": False,
    }


class Cube(Expression):
    arg_types = {"expressions": False}


class Rollup(Expression):
    arg_types = {"expressions": False}


class GroupingSets(Expression):
    arg_types = {"expressions": True}


class Lambda(Expression):
    arg_types = {"this": True, "expressions": True}


class Limit(Expression):
    arg_types = {
        "this": False,
        "expression": True,
        "offset": False,
        "limit_options": False,
        "expressions": False,
    }


class LimitOptions(Expression):
    arg_types = {
        "percent": False,
        "rows": False,
        "with_ties": False,
    }


class Literal(Condition):
    arg_types = {"this": True, "is_string": True}

    @property
    def hashable_args(self) -> t.Any:
        return (self.this, self.args.get("is_string"))

    @classmethod
    def number(cls, number) -> Literal:
        return cls(this=str(number), is_string=False)

    @classmethod
    def string(cls, string) -> Literal:
        return cls(this=str(string), is_string=True)

    @property
    def output_name(self) -> str:
        return self.name

    def to_py(self) -> int | str | Decimal:
        if self.is_number:
            try:
                return int(self.this)
            except ValueError:
                return Decimal(self.this)
        return self.this


class Join(Expression):
    arg_types = {
        "this": True,
        "on": False,
        "side": False,
        "kind": False,
        "using": False,
        "method": False,
        "global": False,
        "hint": False,
        "match_condition": False,  # Snowflake
        "expressions": False,
        "pivots": False,
    }

    @property
    def method(self) -> str:
        return self.text("method").upper()

    @property
    def kind(self) -> str:
        return self.text("kind").upper()

    @property
    def side(self) -> str:
        return self.text("side").upper()

    @property
    def hint(self) -> str:
        return self.text("hint").upper()

    @property
    def alias_or_name(self) -> str:
        return self.this.alias_or_name

    @property
    def is_semi_or_anti_join(self) -> bool:
        return self.kind in ("SEMI", "ANTI")

    def on(
        self,
        *expressions: t.Optional[ExpOrStr],
        append: bool = True,
        dialect: DialectType = None,
        copy: bool = True,
        **opts,
    ) -> Join:
        """
        Append to or set the ON expressions.

        Example:
            >>> import sqlglot
            >>> sqlglot.parse_one("JOIN x", into=Join).on("y = 1").sql()
            'JOIN x ON y = 1'

        Args:
            *expressions: the SQL code strings to parse.
                If an `Expression` instance is passed, it will be used as-is.
                Multiple expressions are combined with an AND operator.
            append: if `True`, AND the new expressions to any existing expression.
                Otherwise, this resets the expression.
            dialect: the dialect used to parse the input expressions.
            copy: if `False`, modify this expression instance in-place.
            opts: other options to use to parse the input expressions.

        Returns:
            The modified Join expression.
        """
        join = _apply_conjunction_builder(
            *expressions,
            instance=self,
            arg="on",
            append=append,
            dialect=dialect,
            copy=copy,
            **opts,
        )

        if join.kind == "CROSS":
            join.set("kind", None)

        return join

    def using(
        self,
        *expressions: t.Optional[ExpOrStr],
        append: bool = True,
        dialect: DialectType = None,
        copy: bool = True,
        **opts,
    ) -> Join:
        """
        Append to or set the USING expressions.

        Example:
            >>> import sqlglot
            >>> sqlglot.parse_one("JOIN x", into=Join).using("foo", "bla").sql()
            'JOIN x USING (foo, bla)'

        Args:
            *expressions: the SQL code strings to parse.
                If an `Expression` instance is passed, it will be used as-is.
            append: if `True`, concatenate the new expressions to the existing "using" list.
                Otherwise, this resets the expression.
            dialect: the dialect used to parse the input expressions.
            copy: if `False`, modify this expression instance in-place.
            opts: other options to use to parse the input expressions.

        Returns:
            The modified Join expression.
        """
        join = _apply_list_builder(
            *expressions,
            instance=self,
            arg="using",
            append=append,
            dialect=dialect,
            copy=copy,
            **opts,
        )

        if join.kind == "CROSS":
            join.set("kind", None)

        return join


class Lateral(UDTF):
    arg_types = {
        "this": True,
        "view": False,
        "outer": False,
        "alias": False,
        "cross_apply": False,  # True -> CROSS APPLY, False -> OUTER APPLY
        "ordinality": False,
    }


# https://docs.snowflake.com/sql-reference/literals-table
# https://docs.snowflake.com/en/sql-reference/functions-table#using-a-table-function
class TableFromRows(UDTF):
    arg_types = {
        "this": True,
        "alias": False,
        "joins": False,
        "pivots": False,
        "sample": False,
    }


class MatchRecognizeMeasure(Expression):
    arg_types = {
        "this": True,
        "window_frame": False,
    }


class MatchRecognize(Expression):
    arg_types = {
        "partition_by": False,
        "order": False,
        "measures": False,
        "rows": False,
        "after": False,
        "pattern": False,
        "define": False,
        "alias": False,
    }


# Clickhouse FROM FINAL modifier
# https://clickhouse.com/docs/en/sql-reference/statements/select/from/#final-modifier
class Final(Expression):
    pass


class Offset(Expression):
    arg_types = {"this": False, "expression": True, "expressions": False}


class Order(Expression):
    arg_types = {"this": False, "expressions": True, "siblings": False}


# https://clickhouse.com/docs/en/sql-reference/statements/select/order-by#order-by-expr-with-fill-modifier
class WithFill(Expression):
    arg_types = {
        "from": False,
        "to": False,
        "step": False,
        "interpolate": False,
    }


# hive specific sorts
# https://cwiki.apache.org/confluence/display/Hive/LanguageManual+SortBy
class Cluster(Order):
    pass


class Distribute(Order):
    pass


class Sort(Order):
    pass


class Ordered(Expression):
    arg_types = {"this": True, "desc": False, "nulls_first": True, "with_fill": False}

    @property
    def name(self) -> str:
        return self.this.name


class Property(Expression):
    arg_types = {"this": True, "value": True}


class GrantPrivilege(Expression):
    arg_types = {"this": True, "expressions": False}


class GrantPrincipal(Expression):
    arg_types = {"this": True, "kind": False}


class AllowedValuesProperty(Expression):
    arg_types = {"expressions": True}


class AlgorithmProperty(Property):
    arg_types = {"this": True}


class AutoIncrementProperty(Property):
    arg_types = {"this": True}


# https://docs.aws.amazon.com/prescriptive-guidance/latest/materialized-views-redshift/refreshing-materialized-views.html
class AutoRefreshProperty(Property):
    arg_types = {"this": True}


class BackupProperty(Property):
    arg_types = {"this": True}


class BlockCompressionProperty(Property):
    arg_types = {
        "autotemp": False,
        "always": False,
        "default": False,
        "manual": False,
        "never": False,
    }


class CharacterSetProperty(Property):
    arg_types = {"this": True, "default": True}


class ChecksumProperty(Property):
    arg_types = {"on": False, "default": False}


class CollateProperty(Property):
    arg_types = {"this": True, "default": False}


class CopyGrantsProperty(Property):
    arg_types = {}


class DataBlocksizeProperty(Property):
    arg_types = {
        "size": False,
        "units": False,
        "minimum": False,
        "maximum": False,
        "default": False,
    }


class DataDeletionProperty(Property):
    arg_types = {"on": True, "filter_col": False, "retention_period": False}


class DefinerProperty(Property):
    arg_types = {"this": True}


class DistKeyProperty(Property):
    arg_types = {"this": True}


# https://docs.starrocks.io/docs/sql-reference/sql-statements/data-definition/CREATE_TABLE/#distribution_desc
# https://doris.apache.org/docs/sql-manual/sql-statements/Data-Definition-Statements/Create/CREATE-TABLE?_highlight=create&_highlight=table#distribution_desc
class DistributedByProperty(Property):
    arg_types = {"expressions": False, "kind": True, "buckets": False, "order": False}


class DistStyleProperty(Property):
    arg_types = {"this": True}


class DuplicateKeyProperty(Property):
    arg_types = {"expressions": True}


class EngineProperty(Property):
    arg_types = {"this": True}


class HeapProperty(Property):
    arg_types = {}


class ToTableProperty(Property):
    arg_types = {"this": True}


class ExecuteAsProperty(Property):
    arg_types = {"this": True}


class ExternalProperty(Property):
    arg_types = {"this": False}


class FallbackProperty(Property):
    arg_types = {"no": True, "protection": False}


class FileFormatProperty(Property):
    arg_types = {"this": False, "expressions": False}


class CredentialsProperty(Property):
    arg_types = {"expressions": True}


class FreespaceProperty(Property):
    arg_types = {"this": True, "percent": False}


class GlobalProperty(Property):
    arg_types = {}


class IcebergProperty(Property):
    arg_types = {}


class InheritsProperty(Property):
    arg_types = {"expressions": True}


class InputModelProperty(Property):
    arg_types = {"this": True}


class OutputModelProperty(Property):
    arg_types = {"this": True}


class IsolatedLoadingProperty(Property):
    arg_types = {"no": False, "concurrent": False, "target": False}


class JournalProperty(Property):
    arg_types = {
        "no": False,
        "dual": False,
        "before": False,
        "local": False,
        "after": False,
    }


class LanguageProperty(Property):
    arg_types = {"this": True}


class EnviromentProperty(Property):
    arg_types = {"expressions": True}


# spark ddl
class ClusteredByProperty(Property):
    arg_types = {"expressions": True, "sorted_by": False, "buckets": True}


class DictProperty(Property):
    arg_types = {"this": True, "kind": True, "settings": False}


class DictSubProperty(Property):
    pass


class DictRange(Property):
    arg_types = {"this": True, "min": True, "max": True}


class DynamicProperty(Property):
    arg_types = {}


# Clickhouse CREATE ... ON CLUSTER modifier
# https://clickhouse.com/docs/en/sql-reference/distributed-ddl
class OnCluster(Property):
    arg_types = {"this": True}


# Clickhouse EMPTY table "property"
class EmptyProperty(Property):
    arg_types = {}


class LikeProperty(Property):
    arg_types = {"this": True, "expressions": False}


class LocationProperty(Property):
    arg_types = {"this": True}


class LockProperty(Property):
    arg_types = {"this": True}


class LockingProperty(Property):
    arg_types = {
        "this": False,
        "kind": True,
        "for_or_in": False,
        "lock_type": True,
        "override": False,
    }


class LogProperty(Property):
    arg_types = {"no": True}


class MaterializedProperty(Property):
    arg_types = {"this": False}


class MergeBlockRatioProperty(Property):
    arg_types = {"this": False, "no": False, "default": False, "percent": False}


class NoPrimaryIndexProperty(Property):
    arg_types = {}


class OnProperty(Property):
    arg_types = {"this": True}


class OnCommitProperty(Property):
    arg_types = {"delete": False}


class PartitionedByProperty(Property):
    arg_types = {"this": True}


class PartitionedByBucket(Property):
    arg_types = {"this": True, "expression": True}


class PartitionByTruncate(Property):
    arg_types = {"this": True, "expression": True}


# https://docs.starrocks.io/docs/sql-reference/sql-statements/table_bucket_part_index/CREATE_TABLE/
class PartitionByRangeProperty(Property):
    arg_types = {"partition_expressions": True, "create_expressions": True}


# https://docs.starrocks.io/docs/table_design/data_distribution/#range-partitioning
class PartitionByRangePropertyDynamic(Expression):
    arg_types = {"this": False, "start": True, "end": True, "every": True}


# https://docs.starrocks.io/docs/sql-reference/sql-statements/table_bucket_part_index/CREATE_TABLE/
class UniqueKeyProperty(Property):
    arg_types = {"expressions": True}


# https://www.postgresql.org/docs/current/sql-createtable.html
class PartitionBoundSpec(Expression):
    # this -> IN / MODULUS, expression -> REMAINDER, from_expressions -> FROM (...), to_expressions -> TO (...)
    arg_types = {
        "this": False,
        "expression": False,
        "from_expressions": False,
        "to_expressions": False,
    }


class PartitionedOfProperty(Property):
    # this -> parent_table (schema), expression -> FOR VALUES ... / DEFAULT
    arg_types = {"this": True, "expression": True}


class StreamingTableProperty(Property):
    arg_types = {}


class RemoteWithConnectionModelProperty(Property):
    arg_types = {"this": True}


class ReturnsProperty(Property):
    arg_types = {"this": False, "is_table": False, "table": False, "null": False}


class StrictProperty(Property):
    arg_types = {}


class RowFormatProperty(Property):
    arg_types = {"this": True}


class RowFormatDelimitedProperty(Property):
    # https://cwiki.apache.org/confluence/display/hive/languagemanual+dml
    arg_types = {
        "fields": False,
        "escaped": False,
        "collection_items": False,
        "map_keys": False,
        "lines": False,
        "null": False,
        "serde": False,
    }


class RowFormatSerdeProperty(Property):
    arg_types = {"this": True, "serde_properties": False}


# https://spark.apache.org/docs/3.1.2/sql-ref-syntax-qry-select-transform.html
class QueryTransform(Expression):
    arg_types = {
        "expressions": True,
        "command_script": True,
        "schema": False,
        "row_format_before": False,
        "record_writer": False,
        "row_format_after": False,
        "record_reader": False,
    }


class SampleProperty(Property):
    arg_types = {"this": True}


# https://prestodb.io/docs/current/sql/create-view.html#synopsis
class SecurityProperty(Property):
    arg_types = {"this": True}


class SchemaCommentProperty(Property):
    arg_types = {"this": True}


class SerdeProperties(Property):
    arg_types = {"expressions": True, "with": False}


class SetProperty(Property):
    arg_types = {"multi": True}


class SharingProperty(Property):
    arg_types = {"this": False}


class SetConfigProperty(Property):
    arg_types = {"this": True}


class SettingsProperty(Property):
    arg_types = {"expressions": True}


class SortKeyProperty(Property):
    arg_types = {"this": True, "compound": False}


class SqlReadWriteProperty(Property):
    arg_types = {"this": True}


class SqlSecurityProperty(Property):
    arg_types = {"definer": True}


class StabilityProperty(Property):
    arg_types = {"this": True}


class StorageHandlerProperty(Property):
    arg_types = {"this": True}


class TemporaryProperty(Property):
    arg_types = {"this": False}


class SecureProperty(Property):
    arg_types = {}


# https://docs.snowflake.com/en/sql-reference/sql/create-table
class Tags(ColumnConstraintKind, Property):
    arg_types = {"expressions": True}


class TransformModelProperty(Property):
    arg_types = {"expressions": True}


class TransientProperty(Property):
    arg_types = {"this": False}


class UnloggedProperty(Property):
    arg_types = {}


# https://docs.snowflake.com/en/sql-reference/sql/create-table#create-table-using-template
class UsingTemplateProperty(Property):
    arg_types = {"this": True}


# https://learn.microsoft.com/en-us/sql/t-sql/statements/create-view-transact-sql?view=sql-server-ver16
class ViewAttributeProperty(Property):
    arg_types = {"this": True}


class VolatileProperty(Property):
    arg_types = {"this": False}


class WithDataProperty(Property):
    arg_types = {"no": True, "statistics": False}


class WithJournalTableProperty(Property):
    arg_types = {"this": True}


class WithSchemaBindingProperty(Property):
    arg_types = {"this": True}


class WithSystemVersioningProperty(Property):
    arg_types = {
        "on": False,
        "this": False,
        "data_consistency": False,
        "retention_period": False,
        "with": True,
    }


class WithProcedureOptions(Property):
    arg_types = {"expressions": True}


class EncodeProperty(Property):
    arg_types = {"this": True, "properties": False, "key": False}


class IncludeProperty(Property):
    arg_types = {"this": True, "alias": False, "column_def": False}


class ForceProperty(Property):
    arg_types = {}


class Properties(Expression):
    arg_types = {"expressions": True}

    NAME_TO_PROPERTY = {
        "ALGORITHM": AlgorithmProperty,
        "AUTO_INCREMENT": AutoIncrementProperty,
        "CHARACTER SET": CharacterSetProperty,
        "CLUSTERED_BY": ClusteredByProperty,
        "COLLATE": CollateProperty,
        "COMMENT": SchemaCommentProperty,
        "CREDENTIALS": CredentialsProperty,
        "DEFINER": DefinerProperty,
        "DISTKEY": DistKeyProperty,
        "DISTRIBUTED_BY": DistributedByProperty,
        "DISTSTYLE": DistStyleProperty,
        "ENGINE": EngineProperty,
        "EXECUTE AS": ExecuteAsProperty,
        "FORMAT": FileFormatProperty,
        "LANGUAGE": LanguageProperty,
        "LOCATION": LocationProperty,
        "LOCK": LockProperty,
        "PARTITIONED_BY": PartitionedByProperty,
        "RETURNS": ReturnsProperty,
        "ROW_FORMAT": RowFormatProperty,
        "SORTKEY": SortKeyProperty,
        "ENCODE": EncodeProperty,
        "INCLUDE": IncludeProperty,
    }

    PROPERTY_TO_NAME = {v: k for k, v in NAME_TO_PROPERTY.items()}

    # CREATE property locations
    # Form: schema specified
    #   create [POST_CREATE]
    #     table a [POST_NAME]
    #     (b int) [POST_SCHEMA]
    #     with ([POST_WITH])
    #     index (b) [POST_INDEX]
    #
    # Form: alias selection
    #   create [POST_CREATE]
    #     table a [POST_NAME]
    #     as [POST_ALIAS] (select * from b) [POST_EXPRESSION]
    #     index (c) [POST_INDEX]
    class Location(AutoName):
        POST_CREATE = auto()
        POST_NAME = auto()
        POST_SCHEMA = auto()
        POST_WITH = auto()
        POST_ALIAS = auto()
        POST_EXPRESSION = auto()
        POST_INDEX = auto()
        UNSUPPORTED = auto()

    @classmethod
    def from_dict(cls, properties_dict: t.Dict) -> Properties:
        expressions = []
        for key, value in properties_dict.items():
            property_cls = cls.NAME_TO_PROPERTY.get(key.upper())
            if property_cls:
                expressions.append(property_cls(this=convert(value)))
            else:
                expressions.append(Property(this=Literal.string(key), value=convert(value)))

        return cls(expressions=expressions)


class Qualify(Expression):
    pass


class InputOutputFormat(Expression):
    arg_types = {"input_format": False, "output_format": False}


# https://www.ibm.com/docs/en/ias?topic=procedures-return-statement-in-sql
class Return(Expression):
    pass


class Reference(Expression):
    arg_types = {"this": True, "expressions": False, "options": False}


class Tuple(Expression):
    arg_types = {"expressions": False}

    def isin(
        self,
        *expressions: t.Any,
        query: t.Optional[ExpOrStr] = None,
        unnest: t.Optional[ExpOrStr] | t.Collection[ExpOrStr] = None,
        copy: bool = True,
        **opts,
    ) -> In:
        return In(
            this=maybe_copy(self, copy),
            expressions=[convert(e, copy=copy) for e in expressions],
            query=maybe_parse(query, copy=copy, **opts) if query else None,
            unnest=(
                Unnest(
                    expressions=[
                        maybe_parse(t.cast(ExpOrStr, e), copy=copy, **opts)
                        for e in ensure_list(unnest)
                    ]
                )
                if unnest
                else None
            ),
        )


QUERY_MODIFIERS = {
    "match": False,
    "laterals": False,
    "joins": False,
    "connect": False,
    "pivots": False,
    "prewhere": False,
    "where": False,
    "group": False,
    "having": False,
    "qualify": False,
    "windows": False,
    "distribute": False,
    "sort": False,
    "cluster": False,
    "order": False,
    "limit": False,
    "offset": False,
    "locks": False,
    "sample": False,
    "settings": False,
    "format": False,
    "options": False,
}


# https://learn.microsoft.com/en-us/sql/t-sql/queries/option-clause-transact-sql?view=sql-server-ver16
# https://learn.microsoft.com/en-us/sql/t-sql/queries/hints-transact-sql-query?view=sql-server-ver16
class QueryOption(Expression):
    arg_types = {"this": True, "expression": False}


# https://learn.microsoft.com/en-us/sql/t-sql/queries/hints-transact-sql-table?view=sql-server-ver16
class WithTableHint(Expression):
    arg_types = {"expressions": True}


# https://dev.mysql.com/doc/refman/8.0/en/index-hints.html
class IndexTableHint(Expression):
    arg_types = {"this": True, "expressions": False, "target": False}


# https://docs.snowflake.com/en/sql-reference/constructs/at-before
class HistoricalData(Expression):
    arg_types = {"this": True, "kind": True, "expression": True}


# https://docs.snowflake.com/en/sql-reference/sql/put
class Put(Expression):
    arg_types = {"this": True, "target": True, "properties": False}


# https://docs.snowflake.com/en/sql-reference/sql/get
class Get(Expression):
    arg_types = {"this": True, "target": True, "properties": False}


class Table(Expression):
    arg_types = {
        "this": False,
        "alias": False,
        "db": False,
        "catalog": False,
        "laterals": False,
        "joins": False,
        "pivots": False,
        "hints": False,
        "system_time": False,
        "version": False,
        "format": False,
        "pattern": False,
        "ordinality": False,
        "when": False,
        "only": False,
        "partition": False,
        "changes": False,
        "rows_from": False,
        "sample": False,
    }

    @property
    def name(self) -> str:
        if not self.this or isinstance(self.this, Func):
            return ""
        return self.this.name

    @property
    def db(self) -> str:
        return self.text("db")

    @property
    def catalog(self) -> str:
        return self.text("catalog")

    @property
    def selects(self) -> t.List[Expression]:
        return []

    @property
    def named_selects(self) -> t.List[str]:
        return []

    @property
    def parts(self) -> t.List[Expression]:
        """Return the parts of a table in order catalog, db, table."""
        parts: t.List[Expression] = []

        for arg in ("catalog", "db", "this"):
            part = self.args.get(arg)

            if isinstance(part, Dot):
                parts.extend(part.flatten())
            elif isinstance(part, Expression):
                parts.append(part)

        return parts

    def to_column(self, copy: bool = True) -> Expression:
        parts = self.parts
        last_part = parts[-1]

        if isinstance(last_part, Identifier):
            col: Expression = column(*reversed(parts[0:4]), fields=parts[4:], copy=copy)  # type: ignore
        else:
            # This branch will be reached if a function or array is wrapped in a `Table`
            col = last_part

        alias = self.args.get("alias")
        if alias:
            col = alias_(col, alias.this, copy=copy)

        return col


class SetOperation(Query):
    arg_types = {
        "with": False,
        "this": True,
        "expression": True,
        "distinct": False,
        "by_name": False,
        "side": False,
        "kind": False,
        "on": False,
        **QUERY_MODIFIERS,
    }

    def select(
        self: S,
        *expressions: t.Optional[ExpOrStr],
        append: bool = True,
        dialect: DialectType = None,
        copy: bool = True,
        **opts,
    ) -> S:
        this = maybe_copy(self, copy)
        this.this.unnest().select(*expressions, append=append, dialect=dialect, copy=False, **opts)
        this.expression.unnest().select(
            *expressions, append=append, dialect=dialect, copy=False, **opts
        )
        return this

    @property
    def named_selects(self) -> t.List[str]:
        return self.this.unnest().named_selects

    @property
    def is_star(self) -> bool:
        return self.this.is_star or self.expression.is_star

    @property
    def selects(self) -> t.List[Expression]:
        return self.this.unnest().selects

    @property
    def left(self) -> Query:
        return self.this

    @property
    def right(self) -> Query:
        return self.expression

    @property
    def kind(self) -> str:
        return self.text("kind").upper()

    @property
    def side(self) -> str:
        return self.text("side").upper()


class Union(SetOperation):
    pass


class Except(SetOperation):
    pass


class Intersect(SetOperation):
    pass


class Update(DML):
    arg_types = {
        "with": False,
        "this": False,
        "expressions": True,
        "from": False,
        "where": False,
        "returning": False,
        "order": False,
        "limit": False,
    }

    def table(
        self,
        expression: ExpOrStr,
        dialect: DialectType = None,
        copy: bool = True,
        **opts,
    ) -> Update:
        """
        Set the table to update.

        Example:
            >>> Update().table("my_table").set_("x = 1").sql()
            'UPDATE my_table SET x = 1'

        Args:
            expression : the SQL code strings to parse.
                If a `Table` instance is passed, this is used as-is.
                If another `Expression` instance is passed, it will be wrapped in a `Table`.
            dialect: the dialect used to parse the input expression.
            copy: if `False`, modify this expression instance in-place.
            opts: other options to use to parse the input expressions.

        Returns:
            The modified Update expression.
        """
        return _apply_builder(
            expression=expression,
            instance=self,
            arg="this",
            into=Table,
            prefix=None,
            dialect=dialect,
            copy=copy,
            **opts,
        )

    def set_(
        self,
        *expressions: ExpOrStr,
        append: bool = True,
        dialect: DialectType = None,
        copy: bool = True,
        **opts,
    ) -> Update:
        """
        Append to or set the SET expressions.

        Example:
            >>> Update().table("my_table").set_("x = 1").sql()
            'UPDATE my_table SET x = 1'

        Args:
            *expressions: the SQL code strings to parse.
                If `Expression` instance(s) are passed, they will be used as-is.
                Multiple expressions are combined with a comma.
            append: if `True`, add the new expressions to any existing SET expressions.
                Otherwise, this resets the expressions.
            dialect: the dialect used to parse the input expressions.
            copy: if `False`, modify this expression instance in-place.
            opts: other options to use to parse the input expressions.
        """
        return _apply_list_builder(
            *expressions,
            instance=self,
            arg="expressions",
            append=append,
            into=Expression,
            prefix=None,
            dialect=dialect,
            copy=copy,
            **opts,
        )

    def where(
        self,
        *expressions: t.Optional[ExpOrStr],
        append: bool = True,
        dialect: DialectType = None,
        copy: bool = True,
        **opts,
    ) -> Select:
        """
        Append to or set the WHERE expressions.

        Example:
            >>> Update().table("tbl").set_("x = 1").where("x = 'a' OR x < 'b'").sql()
            "UPDATE tbl SET x = 1 WHERE x = 'a' OR x < 'b'"

        Args:
            *expressions: the SQL code strings to parse.
                If an `Expression` instance is passed, it will be used as-is.
                Multiple expressions are combined with an AND operator.
            append: if `True`, AND the new expressions to any existing expression.
                Otherwise, this resets the expression.
            dialect: the dialect used to parse the input expressions.
            copy: if `False`, modify this expression instance in-place.
            opts: other options to use to parse the input expressions.

        Returns:
            Select: the modified expression.
        """
        return _apply_conjunction_builder(
            *expressions,
            instance=self,
            arg="where",
            append=append,
            into=Where,
            dialect=dialect,
            copy=copy,
            **opts,
        )

    def from_(
        self,
        expression: t.Optional[ExpOrStr] = None,
        dialect: DialectType = None,
        copy: bool = True,
        **opts,
    ) -> Update:
        """
        Set the FROM expression.

        Example:
            >>> Update().table("my_table").set_("x = 1").from_("baz").sql()
            'UPDATE my_table SET x = 1 FROM baz'

        Args:
            expression : the SQL code strings to parse.
                If a `From` instance is passed, this is used as-is.
                If another `Expression` instance is passed, it will be wrapped in a `From`.
                If nothing is passed in then a from is not applied to the expression
            dialect: the dialect used to parse the input expression.
            copy: if `False`, modify this expression instance in-place.
            opts: other options to use to parse the input expressions.

        Returns:
            The modified Update expression.
        """
        if not expression:
            return maybe_copy(self, copy)

        return _apply_builder(
            expression=expression,
            instance=self,
            arg="from",
            into=From,
            prefix="FROM",
            dialect=dialect,
            copy=copy,
            **opts,
        )

    def with_(
        self,
        alias: ExpOrStr,
        as_: ExpOrStr,
        recursive: t.Optional[bool] = None,
        materialized: t.Optional[bool] = None,
        append: bool = True,
        dialect: DialectType = None,
        copy: bool = True,
        **opts,
    ) -> Update:
        """
        Append to or set the common table expressions.

        Example:
            >>> Update().table("my_table").set_("x = 1").from_("baz").with_("baz", "SELECT id FROM foo").sql()
            'WITH baz AS (SELECT id FROM foo) UPDATE my_table SET x = 1 FROM baz'

        Args:
            alias: the SQL code string to parse as the table name.
                If an `Expression` instance is passed, this is used as-is.
            as_: the SQL code string to parse as the table expression.
                If an `Expression` instance is passed, it will be used as-is.
            recursive: set the RECURSIVE part of the expression. Defaults to `False`.
            materialized: set the MATERIALIZED part of the expression.
            append: if `True`, add to any existing expressions.
                Otherwise, this resets the expressions.
            dialect: the dialect used to parse the input expression.
            copy: if `False`, modify this expression instance in-place.
            opts: other options to use to parse the input expressions.

        Returns:
            The modified expression.
        """
        return _apply_cte_builder(
            self,
            alias,
            as_,
            recursive=recursive,
            materialized=materialized,
            append=append,
            dialect=dialect,
            copy=copy,
            **opts,
        )


class Values(UDTF):
    arg_types = {"expressions": True, "alias": False}


class Var(Expression):
    pass


class Version(Expression):
    """
    Time travel, iceberg, bigquery etc
    https://trino.io/docs/current/connector/iceberg.html?highlight=snapshot#using-snapshots
    https://www.databricks.com/blog/2019/02/04/introducing-delta-time-travel-for-large-scale-data-lakes.html
    https://cloud.google.com/bigquery/docs/reference/standard-sql/query-syntax#for_system_time_as_of
    https://learn.microsoft.com/en-us/sql/relational-databases/tables/querying-data-in-a-system-versioned-temporal-table?view=sql-server-ver16
    this is either TIMESTAMP or VERSION
    kind is ("AS OF", "BETWEEN")
    """

    arg_types = {"this": True, "kind": True, "expression": False}


class Schema(Expression):
    arg_types = {"this": False, "expressions": False}


# https://dev.mysql.com/doc/refman/8.0/en/select.html
# https://docs.oracle.com/en/database/oracle/oracle-database/19/sqlrf/SELECT.html
class Lock(Expression):
    arg_types = {"update": True, "expressions": False, "wait": False}


class Select(Query):
    arg_types = {
        "with": False,
        "kind": False,
        "expressions": False,
        "hint": False,
        "distinct": False,
        "into": False,
        "from": False,
        "operation_modifiers": False,
        **QUERY_MODIFIERS,
    }

    def from_(
        self,
        expression: ExpOrStr,
        dialect: DialectType = None,
        copy: bool = True,
        **opts,
    ) -> Select:
        """
        Set the FROM expression.

        Example:
            >>> Select().from_("tbl").select("x").sql()
            'SELECT x FROM tbl'

        Args:
            expression : the SQL code strings to parse.
                If a `From` instance is passed, this is used as-is.
                If another `Expression` instance is passed, it will be wrapped in a `From`.
            dialect: the dialect used to parse the input expression.
            copy: if `False`, modify this expression instance in-place.
            opts: other options to use to parse the input expressions.

        Returns:
            The modified Select expression.
        """
        return _apply_builder(
            expression=expression,
            instance=self,
            arg="from",
            into=From,
            prefix="FROM",
            dialect=dialect,
            copy=copy,
            **opts,
        )

    def group_by(
        self,
        *expressions: t.Optional[ExpOrStr],
        append: bool = True,
        dialect: DialectType = None,
        copy: bool = True,
        **opts,
    ) -> Select:
        """
        Set the GROUP BY expression.

        Example:
            >>> Select().from_("tbl").select("x", "COUNT(1)").group_by("x").sql()
            'SELECT x, COUNT(1) FROM tbl GROUP BY x'

        Args:
            *expressions: the SQL code strings to parse.
                If a `Group` instance is passed, this is used as-is.
                If another `Expression` instance is passed, it will be wrapped in a `Group`.
                If nothing is passed in then a group by is not applied to the expression
            append: if `True`, add to any existing expressions.
                Otherwise, this flattens all the `Group` expression into a single expression.
            dialect: the dialect used to parse the input expression.
            copy: if `False`, modify this expression instance in-place.
            opts: other options to use to parse the input expressions.

        Returns:
            The modified Select expression.
        """
        if not expressions:
            return self if not copy else self.copy()

        return _apply_child_list_builder(
            *expressions,
            instance=self,
            arg="group",
            append=append,
            copy=copy,
            prefix="GROUP BY",
            into=Group,
            dialect=dialect,
            **opts,
        )

    def sort_by(
        self,
        *expressions: t.Optional[ExpOrStr],
        append: bool = True,
        dialect: DialectType = None,
        copy: bool = True,
        **opts,
    ) -> Select:
        """
        Set the SORT BY expression.

        Example:
            >>> Select().from_("tbl").select("x").sort_by("x DESC").sql(dialect="hive")
            'SELECT x FROM tbl SORT BY x DESC'

        Args:
            *expressions: the SQL code strings to parse.
                If a `Group` instance is passed, this is used as-is.
                If another `Expression` instance is passed, it will be wrapped in a `SORT`.
            append: if `True`, add to any existing expressions.
                Otherwise, this flattens all the `Order` expression into a single expression.
            dialect: the dialect used to parse the input expression.
            copy: if `False`, modify this expression instance in-place.
            opts: other options to use to parse the input expressions.

        Returns:
            The modified Select expression.
        """
        return _apply_child_list_builder(
            *expressions,
            instance=self,
            arg="sort",
            append=append,
            copy=copy,
            prefix="SORT BY",
            into=Sort,
            dialect=dialect,
            **opts,
        )

    def cluster_by(
        self,
        *expressions: t.Optional[ExpOrStr],
        append: bool = True,
        dialect: DialectType = None,
        copy: bool = True,
        **opts,
    ) -> Select:
        """
        Set the CLUSTER BY expression.

        Example:
            >>> Select().from_("tbl").select("x").cluster_by("x DESC").sql(dialect="hive")
            'SELECT x FROM tbl CLUSTER BY x DESC'

        Args:
            *expressions: the SQL code strings to parse.
                If a `Group` instance is passed, this is used as-is.
                If another `Expression` instance is passed, it will be wrapped in a `Cluster`.
            append: if `True`, add to any existing expressions.
                Otherwise, this flattens all the `Order` expression into a single expression.
            dialect: the dialect used to parse the input expression.
            copy: if `False`, modify this expression instance in-place.
            opts: other options to use to parse the input expressions.

        Returns:
            The modified Select expression.
        """
        return _apply_child_list_builder(
            *expressions,
            instance=self,
            arg="cluster",
            append=append,
            copy=copy,
            prefix="CLUSTER BY",
            into=Cluster,
            dialect=dialect,
            **opts,
        )

    def select(
        self,
        *expressions: t.Optional[ExpOrStr],
        append: bool = True,
        dialect: DialectType = None,
        copy: bool = True,
        **opts,
    ) -> Select:
        return _apply_list_builder(
            *expressions,
            instance=self,
            arg="expressions",
            append=append,
            dialect=dialect,
            into=Expression,
            copy=copy,
            **opts,
        )

    def lateral(
        self,
        *expressions: t.Optional[ExpOrStr],
        append: bool = True,
        dialect: DialectType = None,
        copy: bool = True,
        **opts,
    ) -> Select:
        """
        Append to or set the LATERAL expressions.

        Example:
            >>> Select().select("x").lateral("OUTER explode(y) tbl2 AS z").from_("tbl").sql()
            'SELECT x FROM tbl LATERAL VIEW OUTER EXPLODE(y) tbl2 AS z'

        Args:
            *expressions: the SQL code strings to parse.
                If an `Expression` instance is passed, it will be used as-is.
            append: if `True`, add to any existing expressions.
                Otherwise, this resets the expressions.
            dialect: the dialect used to parse the input expressions.
            copy: if `False`, modify this expression instance in-place.
            opts: other options to use to parse the input expressions.

        Returns:
            The modified Select expression.
        """
        return _apply_list_builder(
            *expressions,
            instance=self,
            arg="laterals",
            append=append,
            into=Lateral,
            prefix="LATERAL VIEW",
            dialect=dialect,
            copy=copy,
            **opts,
        )

    def join(
        self,
        expression: ExpOrStr,
        on: t.Optional[ExpOrStr] = None,
        using: t.Optional[ExpOrStr | t.Collection[ExpOrStr]] = None,
        append: bool = True,
        join_type: t.Optional[str] = None,
        join_alias: t.Optional[Identifier | str] = None,
        dialect: DialectType = None,
        copy: bool = True,
        **opts,
    ) -> Select:
        """
        Append to or set the JOIN expressions.

        Example:
            >>> Select().select("*").from_("tbl").join("tbl2", on="tbl1.y = tbl2.y").sql()
            'SELECT * FROM tbl JOIN tbl2 ON tbl1.y = tbl2.y'

            >>> Select().select("1").from_("a").join("b", using=["x", "y", "z"]).sql()
            'SELECT 1 FROM a JOIN b USING (x, y, z)'

            Use `join_type` to change the type of join:

            >>> Select().select("*").from_("tbl").join("tbl2", on="tbl1.y = tbl2.y", join_type="left outer").sql()
            'SELECT * FROM tbl LEFT OUTER JOIN tbl2 ON tbl1.y = tbl2.y'

        Args:
            expression: the SQL code string to parse.
                If an `Expression` instance is passed, it will be used as-is.
            on: optionally specify the join "on" criteria as a SQL string.
                If an `Expression` instance is passed, it will be used as-is.
            using: optionally specify the join "using" criteria as a SQL string.
                If an `Expression` instance is passed, it will be used as-is.
            append: if `True`, add to any existing expressions.
                Otherwise, this resets the expressions.
            join_type: if set, alter the parsed join type.
            join_alias: an optional alias for the joined source.
            dialect: the dialect used to parse the input expressions.
            copy: if `False`, modify this expression instance in-place.
            opts: other options to use to parse the input expressions.

        Returns:
            Select: the modified expression.
        """
        parse_args: t.Dict[str, t.Any] = {"dialect": dialect, **opts}

        try:
            expression = maybe_parse(expression, into=Join, prefix="JOIN", **parse_args)
        except ParseError:
            expression = maybe_parse(expression, into=(Join, Expression), **parse_args)

        join = expression if isinstance(expression, Join) else Join(this=expression)

        if isinstance(join.this, Select):
            join.this.replace(join.this.subquery())

        if join_type:
            method: t.Optional[Token]
            side: t.Optional[Token]
            kind: t.Optional[Token]

            method, side, kind = maybe_parse(join_type, into="JOIN_TYPE", **parse_args)  # type: ignore

            if method:
                join.set("method", method.text)
            if side:
                join.set("side", side.text)
            if kind:
                join.set("kind", kind.text)

        if on:
            on = and_(*ensure_list(on), dialect=dialect, copy=copy, **opts)
            join.set("on", on)

        if using:
            join = _apply_list_builder(
                *ensure_list(using),
                instance=join,
                arg="using",
                append=append,
                copy=copy,
                into=Identifier,
                **opts,
            )

        if join_alias:
            join.set("this", alias_(join.this, join_alias, table=True))

        return _apply_list_builder(
            join,
            instance=self,
            arg="joins",
            append=append,
            copy=copy,
            **opts,
        )

    def where(
        self,
        *expressions: t.Optional[ExpOrStr],
        append: bool = True,
        dialect: DialectType = None,
        copy: bool = True,
        **opts,
    ) -> Select:
        """
        Append to or set the WHERE expressions.

        Example:
            >>> Select().select("x").from_("tbl").where("x = 'a' OR x < 'b'").sql()
            "SELECT x FROM tbl WHERE x = 'a' OR x < 'b'"

        Args:
            *expressions: the SQL code strings to parse.
                If an `Expression` instance is passed, it will be used as-is.
                Multiple expressions are combined with an AND operator.
            append: if `True`, AND the new expressions to any existing expression.
                Otherwise, this resets the expression.
            dialect: the dialect used to parse the input expressions.
            copy: if `False`, modify this expression instance in-place.
            opts: other options to use to parse the input expressions.

        Returns:
            Select: the modified expression.
        """
        return _apply_conjunction_builder(
            *expressions,
            instance=self,
            arg="where",
            append=append,
            into=Where,
            dialect=dialect,
            copy=copy,
            **opts,
        )

    def having(
        self,
        *expressions: t.Optional[ExpOrStr],
        append: bool = True,
        dialect: DialectType = None,
        copy: bool = True,
        **opts,
    ) -> Select:
        """
        Append to or set the HAVING expressions.

        Example:
            >>> Select().select("x", "COUNT(y)").from_("tbl").group_by("x").having("COUNT(y) > 3").sql()
            'SELECT x, COUNT(y) FROM tbl GROUP BY x HAVING COUNT(y) > 3'

        Args:
            *expressions: the SQL code strings to parse.
                If an `Expression` instance is passed, it will be used as-is.
                Multiple expressions are combined with an AND operator.
            append: if `True`, AND the new expressions to any existing expression.
                Otherwise, this resets the expression.
            dialect: the dialect used to parse the input expressions.
            copy: if `False`, modify this expression instance in-place.
            opts: other options to use to parse the input expressions.

        Returns:
            The modified Select expression.
        """
        return _apply_conjunction_builder(
            *expressions,
            instance=self,
            arg="having",
            append=append,
            into=Having,
            dialect=dialect,
            copy=copy,
            **opts,
        )

    def window(
        self,
        *expressions: t.Optional[ExpOrStr],
        append: bool = True,
        dialect: DialectType = None,
        copy: bool = True,
        **opts,
    ) -> Select:
        return _apply_list_builder(
            *expressions,
            instance=self,
            arg="windows",
            append=append,
            into=Window,
            dialect=dialect,
            copy=copy,
            **opts,
        )

    def qualify(
        self,
        *expressions: t.Optional[ExpOrStr],
        append: bool = True,
        dialect: DialectType = None,
        copy: bool = True,
        **opts,
    ) -> Select:
        return _apply_conjunction_builder(
            *expressions,
            instance=self,
            arg="qualify",
            append=append,
            into=Qualify,
            dialect=dialect,
            copy=copy,
            **opts,
        )

    def distinct(
        self, *ons: t.Optional[ExpOrStr], distinct: bool = True, copy: bool = True
    ) -> Select:
        """
        Set the OFFSET expression.

        Example:
            >>> Select().from_("tbl").select("x").distinct().sql()
            'SELECT DISTINCT x FROM tbl'

        Args:
            ons: the expressions to distinct on
            distinct: whether the Select should be distinct
            copy: if `False`, modify this expression instance in-place.

        Returns:
            Select: the modified expression.
        """
        instance = maybe_copy(self, copy)
        on = Tuple(expressions=[maybe_parse(on, copy=copy) for on in ons if on]) if ons else None
        instance.set("distinct", Distinct(on=on) if distinct else None)
        return instance

    def ctas(
        self,
        table: ExpOrStr,
        properties: t.Optional[t.Dict] = None,
        dialect: DialectType = None,
        copy: bool = True,
        **opts,
    ) -> Create:
        """
        Convert this expression to a CREATE TABLE AS statement.

        Example:
            >>> Select().select("*").from_("tbl").ctas("x").sql()
            'CREATE TABLE x AS SELECT * FROM tbl'

        Args:
            table: the SQL code string to parse as the table name.
                If another `Expression` instance is passed, it will be used as-is.
            properties: an optional mapping of table properties
            dialect: the dialect used to parse the input table.
            copy: if `False`, modify this expression instance in-place.
            opts: other options to use to parse the input table.

        Returns:
            The new Create expression.
        """
        instance = maybe_copy(self, copy)
        table_expression = maybe_parse(table, into=Table, dialect=dialect, **opts)

        properties_expression = None
        if properties:
            properties_expression = Properties.from_dict(properties)

        return Create(
            this=table_expression,
            kind="TABLE",
            expression=instance,
            properties=properties_expression,
        )

    def lock(self, update: bool = True, copy: bool = True) -> Select:
        """
        Set the locking read mode for this expression.

        Examples:
            >>> Select().select("x").from_("tbl").where("x = 'a'").lock().sql("mysql")
            "SELECT x FROM tbl WHERE x = 'a' FOR UPDATE"

            >>> Select().select("x").from_("tbl").where("x = 'a'").lock(update=False).sql("mysql")
            "SELECT x FROM tbl WHERE x = 'a' FOR SHARE"

        Args:
            update: if `True`, the locking type will be `FOR UPDATE`, else it will be `FOR SHARE`.
            copy: if `False`, modify this expression instance in-place.

        Returns:
            The modified expression.
        """
        inst = maybe_copy(self, copy)
        inst.set("locks", [Lock(update=update)])

        return inst

    def hint(self, *hints: ExpOrStr, dialect: DialectType = None, copy: bool = True) -> Select:
        """
        Set hints for this expression.

        Examples:
            >>> Select().select("x").from_("tbl").hint("BROADCAST(y)").sql(dialect="spark")
            'SELECT /*+ BROADCAST(y) */ x FROM tbl'

        Args:
            hints: The SQL code strings to parse as the hints.
                If an `Expression` instance is passed, it will be used as-is.
            dialect: The dialect used to parse the hints.
            copy: If `False`, modify this expression instance in-place.

        Returns:
            The modified expression.
        """
        inst = maybe_copy(self, copy)
        inst.set(
            "hint",
            Hint(expressions=[maybe_parse(h, copy=copy, dialect=dialect) for h in hints]),
        )

        return inst

    @property
    def named_selects(self) -> t.List[str]:
        return [e.output_name for e in self.expressions if e.alias_or_name]

    @property
    def is_star(self) -> bool:
        return any(expression.is_star for expression in self.expressions)

    @property
    def selects(self) -> t.List[Expression]:
        return self.expressions


UNWRAPPED_QUERIES = (Select, SetOperation)


class Subquery(DerivedTable, Query):
    arg_types = {
        "this": True,
        "alias": False,
        "with": False,
        **QUERY_MODIFIERS,
    }

    def unnest(self):
        """Returns the first non subquery."""
        expression = self
        while isinstance(expression, Subquery):
            expression = expression.this
        return expression

    def unwrap(self) -> Subquery:
        expression = self
        while expression.same_parent and expression.is_wrapper:
            expression = t.cast(Subquery, expression.parent)
        return expression

    def select(
        self,
        *expressions: t.Optional[ExpOrStr],
        append: bool = True,
        dialect: DialectType = None,
        copy: bool = True,
        **opts,
    ) -> Subquery:
        this = maybe_copy(self, copy)
        this.unnest().select(*expressions, append=append, dialect=dialect, copy=False, **opts)
        return this

    @property
    def is_wrapper(self) -> bool:
        """
        Whether this Subquery acts as a simple wrapper around another expression.

        SELECT * FROM (((SELECT * FROM t)))
                      ^
                      This corresponds to a "wrapper" Subquery node
        """
        return all(v is None for k, v in self.args.items() if k != "this")

    @property
    def is_star(self) -> bool:
        return self.this.is_star

    @property
    def output_name(self) -> str:
        return self.alias


class TableSample(Expression):
    arg_types = {
        "expressions": False,
        "method": False,
        "bucket_numerator": False,
        "bucket_denominator": False,
        "bucket_field": False,
        "percent": False,
        "rows": False,
        "size": False,
        "seed": False,
    }


class Tag(Expression):
    """Tags are used for generating arbitrary sql like SELECT <span>x</span>."""

    arg_types = {
        "this": False,
        "prefix": False,
        "postfix": False,
    }


# Represents both the standard SQL PIVOT operator and DuckDB's "simplified" PIVOT syntax
# https://duckdb.org/docs/sql/statements/pivot
class Pivot(Expression):
    arg_types = {
        "this": False,
        "alias": False,
        "expressions": False,
        "fields": False,
        "unpivot": False,
        "using": False,
        "group": False,
        "columns": False,
        "include_nulls": False,
        "default_on_null": False,
        "into": False,
    }

    @property
    def unpivot(self) -> bool:
        return bool(self.args.get("unpivot"))

    @property
    def fields(self) -> t.List[Expression]:
        return self.args.get("fields", [])


# https://duckdb.org/docs/sql/statements/unpivot#simplified-unpivot-syntax
# UNPIVOT ... INTO [NAME <col_name> VALUE <col_value>][...,]
class UnpivotColumns(Expression):
    arg_types = {"this": True, "expressions": True}


class Window(Condition):
    arg_types = {
        "this": True,
        "partition_by": False,
        "order": False,
        "spec": False,
        "alias": False,
        "over": False,
        "first": False,
    }


class WindowSpec(Expression):
    arg_types = {
        "kind": False,
        "start": False,
        "start_side": False,
        "end": False,
        "end_side": False,
        "exclude": False,
    }


class PreWhere(Expression):
    pass


class Where(Expression):
    pass


class Star(Expression):
    arg_types = {"except": False, "replace": False, "rename": False}

    @property
    def name(self) -> str:
        return "*"

    @property
    def output_name(self) -> str:
        return self.name


class Parameter(Condition):
    arg_types = {"this": True, "expression": False}


class SessionParameter(Condition):
    arg_types = {"this": True, "kind": False}


class Placeholder(Condition):
    arg_types = {"this": False, "kind": False}

    @property
    def name(self) -> str:
        return self.this or "?"


class Null(Condition):
    arg_types: t.Dict[str, t.Any] = {}

    @property
    def name(self) -> str:
        return "NULL"

    def to_py(self) -> Lit[None]:
        return None


class Boolean(Condition):
    def to_py(self) -> bool:
        return self.this


class DataTypeParam(Expression):
    arg_types = {"this": True, "expression": False}

    @property
    def name(self) -> str:
        return self.this.name


# The `nullable` arg is helpful when transpiling types from other dialects to ClickHouse, which
# assumes non-nullable types by default. Values `None` and `True` mean the type is nullable.
class DataType(Expression):
    arg_types = {
        "this": True,
        "expressions": False,
        "nested": False,
        "values": False,
        "prefix": False,
        "kind": False,
        "nullable": False,
    }

    class Type(AutoName):
        ARRAY = auto()
        AGGREGATEFUNCTION = auto()
        SIMPLEAGGREGATEFUNCTION = auto()
        BIGDECIMAL = auto()
        BIGINT = auto()
        BIGSERIAL = auto()
        BINARY = auto()
        BIT = auto()
        BLOB = auto()
        BOOLEAN = auto()
        BPCHAR = auto()
        CHAR = auto()
        DATE = auto()
        DATE32 = auto()
        DATEMULTIRANGE = auto()
        DATERANGE = auto()
        DATETIME = auto()
        DATETIME2 = auto()
        DATETIME64 = auto()
        DECIMAL = auto()
        DECIMAL32 = auto()
        DECIMAL64 = auto()
        DECIMAL128 = auto()
        DECIMAL256 = auto()
        DOUBLE = auto()
        DYNAMIC = auto()
        ENUM = auto()
        ENUM8 = auto()
        ENUM16 = auto()
        FIXEDSTRING = auto()
        FLOAT = auto()
        GEOGRAPHY = auto()
        GEOMETRY = auto()
        POINT = auto()
        RING = auto()
        LINESTRING = auto()
        MULTILINESTRING = auto()
        POLYGON = auto()
        MULTIPOLYGON = auto()
        HLLSKETCH = auto()
        HSTORE = auto()
        IMAGE = auto()
        INET = auto()
        INT = auto()
        INT128 = auto()
        INT256 = auto()
        INT4MULTIRANGE = auto()
        INT4RANGE = auto()
        INT8MULTIRANGE = auto()
        INT8RANGE = auto()
        INTERVAL = auto()
        IPADDRESS = auto()
        IPPREFIX = auto()
        IPV4 = auto()
        IPV6 = auto()
        JSON = auto()
        JSONB = auto()
        LIST = auto()
        LONGBLOB = auto()
        LONGTEXT = auto()
        LOWCARDINALITY = auto()
        MAP = auto()
        MEDIUMBLOB = auto()
        MEDIUMINT = auto()
        MEDIUMTEXT = auto()
        MONEY = auto()
        NAME = auto()
        NCHAR = auto()
        NESTED = auto()
        NOTHING = auto()
        NULL = auto()
        NUMMULTIRANGE = auto()
        NUMRANGE = auto()
        NVARCHAR = auto()
        OBJECT = auto()
        RANGE = auto()
        ROWVERSION = auto()
        SERIAL = auto()
        SET = auto()
        SMALLDATETIME = auto()
        SMALLINT = auto()
        SMALLMONEY = auto()
        SMALLSERIAL = auto()
        STRUCT = auto()
        SUPER = auto()
        TEXT = auto()
        TINYBLOB = auto()
        TINYTEXT = auto()
        TIME = auto()
        TIMETZ = auto()
        TIMESTAMP = auto()
        TIMESTAMPNTZ = auto()
        TIMESTAMPLTZ = auto()
        TIMESTAMPTZ = auto()
        TIMESTAMP_S = auto()
        TIMESTAMP_MS = auto()
        TIMESTAMP_NS = auto()
        TINYINT = auto()
        TSMULTIRANGE = auto()
        TSRANGE = auto()
        TSTZMULTIRANGE = auto()
        TSTZRANGE = auto()
        UBIGINT = auto()
        UINT = auto()
        UINT128 = auto()
        UINT256 = auto()
        UMEDIUMINT = auto()
        UDECIMAL = auto()
        UDOUBLE = auto()
        UNION = auto()
        UNKNOWN = auto()  # Sentinel value, useful for type annotation
        USERDEFINED = "USER-DEFINED"
        USMALLINT = auto()
        UTINYINT = auto()
        UUID = auto()
        VARBINARY = auto()
        VARCHAR = auto()
        VARIANT = auto()
        VECTOR = auto()
        XML = auto()
        YEAR = auto()
        TDIGEST = auto()

    STRUCT_TYPES = {
        Type.NESTED,
        Type.OBJECT,
        Type.STRUCT,
        Type.UNION,
    }

    ARRAY_TYPES = {
        Type.ARRAY,
        Type.LIST,
    }

    NESTED_TYPES = {
        *STRUCT_TYPES,
        *ARRAY_TYPES,
        Type.MAP,
    }

    TEXT_TYPES = {
        Type.CHAR,
        Type.NCHAR,
        Type.NVARCHAR,
        Type.TEXT,
        Type.VARCHAR,
        Type.NAME,
    }

    SIGNED_INTEGER_TYPES = {
        Type.BIGINT,
        Type.INT,
        Type.INT128,
        Type.INT256,
        Type.MEDIUMINT,
        Type.SMALLINT,
        Type.TINYINT,
    }

    UNSIGNED_INTEGER_TYPES = {
        Type.UBIGINT,
        Type.UINT,
        Type.UINT128,
        Type.UINT256,
        Type.UMEDIUMINT,
        Type.USMALLINT,
        Type.UTINYINT,
    }

    INTEGER_TYPES = {
        *SIGNED_INTEGER_TYPES,
        *UNSIGNED_INTEGER_TYPES,
        Type.BIT,
    }

    FLOAT_TYPES = {
        Type.DOUBLE,
        Type.FLOAT,
    }

    REAL_TYPES = {
        *FLOAT_TYPES,
        Type.BIGDECIMAL,
        Type.DECIMAL,
        Type.DECIMAL32,
        Type.DECIMAL64,
        Type.DECIMAL128,
        Type.DECIMAL256,
        Type.MONEY,
        Type.SMALLMONEY,
        Type.UDECIMAL,
        Type.UDOUBLE,
    }

    NUMERIC_TYPES = {
        *INTEGER_TYPES,
        *REAL_TYPES,
    }

    TEMPORAL_TYPES = {
        Type.DATE,
        Type.DATE32,
        Type.DATETIME,
        Type.DATETIME2,
        Type.DATETIME64,
        Type.SMALLDATETIME,
        Type.TIME,
        Type.TIMESTAMP,
        Type.TIMESTAMPNTZ,
        Type.TIMESTAMPLTZ,
        Type.TIMESTAMPTZ,
        Type.TIMESTAMP_MS,
        Type.TIMESTAMP_NS,
        Type.TIMESTAMP_S,
        Type.TIMETZ,
    }

    @classmethod
    def build(
        cls,
        dtype: DATA_TYPE,
        dialect: DialectType = None,
        udt: bool = False,
        copy: bool = True,
        **kwargs,
    ) -> DataType:
        """
        Constructs a DataType object.

        Args:
            dtype: the data type of interest.
            dialect: the dialect to use for parsing `dtype`, in case it's a string.
            udt: when set to True, `dtype` will be used as-is if it can't be parsed into a
                DataType, thus creating a user-defined type.
            copy: whether to copy the data type.
            kwargs: additional arguments to pass in the constructor of DataType.

        Returns:
            The constructed DataType object.
        """
        from sqlglot import parse_one

        if isinstance(dtype, str):
            if dtype.upper() == "UNKNOWN":
                return DataType(this=DataType.Type.UNKNOWN, **kwargs)

            try:
                data_type_exp = parse_one(
                    dtype, read=dialect, into=DataType, error_level=ErrorLevel.IGNORE
                )
            except ParseError:
                if udt:
                    return DataType(this=DataType.Type.USERDEFINED, kind=dtype, **kwargs)
                raise
        elif isinstance(dtype, DataType.Type):
            data_type_exp = DataType(this=dtype)
        elif isinstance(dtype, DataType):
            return maybe_copy(dtype, copy)
        else:
            raise ValueError(f"Invalid data type: {type(dtype)}. Expected str or DataType.Type")

        return DataType(**{**data_type_exp.args, **kwargs})

    def is_type(self, *dtypes: DATA_TYPE, check_nullable: bool = False) -> bool:
        """
        Checks whether this DataType matches one of the provided data types. Nested types or precision
        will be compared using "structural equivalence" semantics, so e.g. array<int> != array<float>.

        Args:
            dtypes: the data types to compare this DataType to.
            check_nullable: whether to take the NULLABLE type constructor into account for the comparison.
                If false, it means that NULLABLE<INT> is equivalent to INT.

        Returns:
            True, if and only if there is a type in `dtypes` which is equal to this DataType.
        """
        self_is_nullable = self.args.get("nullable")
        for dtype in dtypes:
            other_type = DataType.build(dtype, copy=False, udt=True)
            other_is_nullable = other_type.args.get("nullable")
            if (
                other_type.expressions
                or (check_nullable and (self_is_nullable or other_is_nullable))
                or self.this == DataType.Type.USERDEFINED
                or other_type.this == DataType.Type.USERDEFINED
            ):
                matches = self == other_type
            else:
                matches = self.this == other_type.this

            if matches:
                return True
        return False


DATA_TYPE = t.Union[str, DataType, DataType.Type]


# https://www.postgresql.org/docs/15/datatype-pseudo.html
class PseudoType(DataType):
    arg_types = {"this": True}


# https://www.postgresql.org/docs/15/datatype-oid.html
class ObjectIdentifier(DataType):
    arg_types = {"this": True}


# WHERE x <OP> EXISTS|ALL|ANY|SOME(SELECT ...)
class SubqueryPredicate(Predicate):
    pass


class All(SubqueryPredicate):
    pass


class Any(SubqueryPredicate):
    pass


# Commands to interact with the databases or engines. For most of the command
# expressions we parse whatever comes after the command's name as a string.
class Command(Expression):
    arg_types = {"this": True, "expression": False}


class Transaction(Expression):
    arg_types = {"this": False, "modes": False, "mark": False}


class Commit(Expression):
    arg_types = {"chain": False, "this": False, "durability": False}


class Rollback(Expression):
    arg_types = {"savepoint": False, "this": False}


class Alter(Expression):
    arg_types = {
        "this": True,
        "kind": True,
        "actions": True,
        "exists": False,
        "only": False,
        "options": False,
        "cluster": False,
        "not_valid": False,
    }

    @property
    def kind(self) -> t.Optional[str]:
        kind = self.args.get("kind")
        return kind and kind.upper()

    @property
    def actions(self) -> t.List[Expression]:
        return self.args.get("actions") or []


class Analyze(Expression):
    arg_types = {
        "kind": False,
        "this": False,
        "options": False,
        "mode": False,
        "partition": False,
        "expression": False,
        "properties": False,
    }


class AnalyzeStatistics(Expression):
    arg_types = {
        "kind": True,
        "option": False,
        "this": False,
        "expressions": False,
    }


class AnalyzeHistogram(Expression):
    arg_types = {
        "this": True,
        "expressions": True,
        "expression": False,
        "update_options": False,
    }


class AnalyzeSample(Expression):
    arg_types = {"kind": True, "sample": True}


class AnalyzeListChainedRows(Expression):
    arg_types = {"expression": False}


class AnalyzeDelete(Expression):
    arg_types = {"kind": False}


class AnalyzeWith(Expression):
    arg_types = {"expressions": True}


class AnalyzeValidate(Expression):
    arg_types = {
        "kind": True,
        "this": False,
        "expression": False,
    }


class AnalyzeColumns(Expression):
    pass


class UsingData(Expression):
    pass


class AddConstraint(Expression):
    arg_types = {"expressions": True}


class AttachOption(Expression):
    arg_types = {"this": True, "expression": False}


class DropPartition(Expression):
    arg_types = {"expressions": True, "exists": False}


# https://clickhouse.com/docs/en/sql-reference/statements/alter/partition#replace-partition
class ReplacePartition(Expression):
    arg_types = {"expression": True, "source": True}


# Binary expressions like (ADD a b)
class Binary(Condition):
    arg_types = {"this": True, "expression": True}

    @property
    def left(self) -> Expression:
        return self.this

    @property
    def right(self) -> Expression:
        return self.expression


class Add(Binary):
    pass


class Connector(Binary):
    pass


class BitwiseAnd(Binary):
    pass


class BitwiseLeftShift(Binary):
    pass


class BitwiseOr(Binary):
    pass


class BitwiseRightShift(Binary):
    pass


class BitwiseXor(Binary):
    pass


class Div(Binary):
    arg_types = {"this": True, "expression": True, "typed": False, "safe": False}


class Overlaps(Binary):
    pass


class Dot(Binary):
    @property
    def is_star(self) -> bool:
        return self.expression.is_star

    @property
    def name(self) -> str:
        return self.expression.name

    @property
    def output_name(self) -> str:
        return self.name

    @classmethod
    def build(self, expressions: t.Sequence[Expression]) -> Dot:
        """Build a Dot object with a sequence of expressions."""
        if len(expressions) < 2:
            raise ValueError("Dot requires >= 2 expressions.")

        return t.cast(Dot, reduce(lambda x, y: Dot(this=x, expression=y), expressions))

    @property
    def parts(self) -> t.List[Expression]:
        """Return the parts of a table / column in order catalog, db, table."""
        this, *parts = self.flatten()

        parts.reverse()

        for arg in COLUMN_PARTS:
            part = this.args.get(arg)

            if isinstance(part, Expression):
                parts.append(part)

        parts.reverse()
        return parts


class DPipe(Binary):
    arg_types = {"this": True, "expression": True, "safe": False}


class EQ(Binary, Predicate):
    pass


class NullSafeEQ(Binary, Predicate):
    pass


class NullSafeNEQ(Binary, Predicate):
    pass


# Represents e.g. := in DuckDB which is mostly used for setting parameters
class PropertyEQ(Binary):
    pass


class Distance(Binary):
    pass


class Escape(Binary):
    pass


class Glob(Binary, Predicate):
    pass


class GT(Binary, Predicate):
    pass


class GTE(Binary, Predicate):
    pass


class ILike(Binary, Predicate):
    pass


class ILikeAny(Binary, Predicate):
    pass


class IntDiv(Binary):
    pass


class Is(Binary, Predicate):
    pass


class Kwarg(Binary):
    """Kwarg in special functions like func(kwarg => y)."""


class Like(Binary, Predicate):
    pass


class LikeAny(Binary, Predicate):
    pass


class LT(Binary, Predicate):
    pass


class LTE(Binary, Predicate):
    pass


class Mod(Binary):
    pass


class Mul(Binary):
    pass


class NEQ(Binary, Predicate):
    pass


# https://www.postgresql.org/docs/current/ddl-schemas.html#DDL-SCHEMAS-PATH
class Operator(Binary):
    arg_types = {"this": True, "operator": True, "expression": True}


class SimilarTo(Binary, Predicate):
    pass


class Slice(Binary):
    arg_types = {"this": False, "expression": False}


class Sub(Binary):
    pass


# Unary Expressions
# (NOT a)
class Unary(Condition):
    pass


class BitwiseNot(Unary):
    pass


class Not(Unary):
    pass


class Paren(Unary):
    @property
    def output_name(self) -> str:
        return self.this.name


class Neg(Unary):
    def to_py(self) -> int | Decimal:
        if self.is_number:
            return self.this.to_py() * -1
        return super().to_py()


class Alias(Expression):
    arg_types = {"this": True, "alias": False}

    @property
    def output_name(self) -> str:
        return self.alias


# BigQuery requires the UNPIVOT column list aliases to be either strings or ints, but
# other dialects require identifiers. This enables us to transpile between them easily.
class PivotAlias(Alias):
    pass


# Represents Snowflake's ANY [ ORDER BY ... ] syntax
# https://docs.snowflake.com/en/sql-reference/constructs/pivot
class PivotAny(Expression):
    arg_types = {"this": False}


class Aliases(Expression):
    arg_types = {"this": True, "expressions": True}

    @property
    def aliases(self):
        return self.expressions


# https://docs.aws.amazon.com/redshift/latest/dg/query-super.html
class AtIndex(Expression):
    arg_types = {"this": True, "expression": True}


class AtTimeZone(Expression):
    arg_types = {"this": True, "zone": True}


class FromTimeZone(Expression):
    arg_types = {"this": True, "zone": True}


class Between(Predicate):
    arg_types = {"this": True, "low": True, "high": True}


class Bracket(Condition):
    # https://cloud.google.com/bigquery/docs/reference/standard-sql/operators#array_subscript_operator
    arg_types = {
        "this": True,
        "expressions": True,
        "offset": False,
        "safe": False,
        "returns_list_for_maps": False,
    }

    @property
    def output_name(self) -> str:
        if len(self.expressions) == 1:
            return self.expressions[0].output_name

        return super().output_name


class Distinct(Expression):
    arg_types = {"expressions": False, "on": False}


class In(Predicate):
    arg_types = {
        "this": True,
        "expressions": False,
        "query": False,
        "unnest": False,
        "field": False,
        "is_global": False,
    }


# https://cloud.google.com/bigquery/docs/reference/standard-sql/procedural-language#for-in
class ForIn(Expression):
    arg_types = {"this": True, "expression": True}


class TimeUnit(Expression):
    """Automatically converts unit arg into a var."""

    arg_types = {"unit": False}

    UNABBREVIATED_UNIT_NAME = {
        "D": "DAY",
        "H": "HOUR",
        "M": "MINUTE",
        "MS": "MILLISECOND",
        "NS": "NANOSECOND",
        "Q": "QUARTER",
        "S": "SECOND",
        "US": "MICROSECOND",
        "W": "WEEK",
        "Y": "YEAR",
    }

    VAR_LIKE = (Column, Literal, Var)

    def __init__(self, **args):
        unit = args.get("unit")
        if isinstance(unit, self.VAR_LIKE):
            args["unit"] = Var(
                this=(self.UNABBREVIATED_UNIT_NAME.get(unit.name) or unit.name).upper()
            )
        elif isinstance(unit, Week):
            unit.set("this", Var(this=unit.this.name.upper()))

        super().__init__(**args)

    @property
    def unit(self) -> t.Optional[Var | IntervalSpan]:
        return self.args.get("unit")


class IntervalOp(TimeUnit):
    arg_types = {"unit": False, "expression": True}

    def interval(self):
        return Interval(
            this=self.expression.copy(),
            unit=self.unit.copy() if self.unit else None,
        )


# https://www.oracletutorial.com/oracle-basics/oracle-interval/
# https://trino.io/docs/current/language/types.html#interval-day-to-second
# https://docs.databricks.com/en/sql/language-manual/data-types/interval-type.html
class IntervalSpan(DataType):
    arg_types = {"this": True, "expression": True}


class Interval(TimeUnit):
    arg_types = {"this": False, "unit": False}


class IgnoreNulls(Expression):
    pass


class RespectNulls(Expression):
    pass


# https://cloud.google.com/bigquery/docs/reference/standard-sql/aggregate-function-calls#max_min_clause
class HavingMax(Expression):
    arg_types = {"this": True, "expression": True, "max": True}


# Functions
class Func(Condition):
    """
    The base class for all function expressions.

    Attributes:
        is_var_len_args (bool): if set to True the last argument defined in arg_types will be
            treated as a variable length argument and the argument's value will be stored as a list.
        _sql_names (list): the SQL name (1st item in the list) and aliases (subsequent items) for this
            function expression. These values are used to map this node to a name during parsing as
            well as to provide the function's name during SQL string generation. By default the SQL
            name is set to the expression's class name transformed to snake case.
    """

    is_var_len_args = False

    @classmethod
    def from_arg_list(cls, args):
        if cls.is_var_len_args:
            all_arg_keys = list(cls.arg_types)
            # If this function supports variable length argument treat the last argument as such.
            non_var_len_arg_keys = all_arg_keys[:-1] if cls.is_var_len_args else all_arg_keys
            num_non_var = len(non_var_len_arg_keys)

            args_dict = {arg_key: arg for arg, arg_key in zip(args, non_var_len_arg_keys)}
            args_dict[all_arg_keys[-1]] = args[num_non_var:]
        else:
            args_dict = {arg_key: arg for arg, arg_key in zip(args, cls.arg_types)}

        return cls(**args_dict)

    @classmethod
    def sql_names(cls):
        if cls is Func:
            raise NotImplementedError(
                "SQL name is only supported by concrete function implementations"
            )
        if "_sql_names" not in cls.__dict__:
            cls._sql_names = [camel_to_snake_case(cls.__name__)]
        return cls._sql_names

    @classmethod
    def sql_name(cls):
        return cls.sql_names()[0]

    @classmethod
    def default_parser_mappings(cls):
        return {name: cls.from_arg_list for name in cls.sql_names()}


class AggFunc(Func):
    pass


class ParameterizedAgg(AggFunc):
    arg_types = {"this": True, "expressions": True, "params": True}


class Abs(Func):
    pass


class ArgMax(AggFunc):
    arg_types = {"this": True, "expression": True, "count": False}
    _sql_names = ["ARG_MAX", "ARGMAX", "MAX_BY"]


class ArgMin(AggFunc):
    arg_types = {"this": True, "expression": True, "count": False}
    _sql_names = ["ARG_MIN", "ARGMIN", "MIN_BY"]


class ApproxTopK(AggFunc):
    arg_types = {"this": True, "expression": False, "counters": False}


class Flatten(Func):
    pass


# https://spark.apache.org/docs/latest/api/sql/index.html#transform
class Transform(Func):
    arg_types = {"this": True, "expression": True}


class Anonymous(Func):
    arg_types = {"this": True, "expressions": False}
    is_var_len_args = True

    @property
    def name(self) -> str:
        return self.this if isinstance(self.this, str) else self.this.name


class AnonymousAggFunc(AggFunc):
    arg_types = {"this": True, "expressions": False}
    is_var_len_args = True


# https://clickhouse.com/docs/en/sql-reference/aggregate-functions/combinators
class CombinedAggFunc(AnonymousAggFunc):
    arg_types = {"this": True, "expressions": False}


class CombinedParameterizedAgg(ParameterizedAgg):
    arg_types = {"this": True, "expressions": True, "params": True}


# https://docs.snowflake.com/en/sql-reference/functions/hll
# https://docs.aws.amazon.com/redshift/latest/dg/r_HLL_function.html
class Hll(AggFunc):
    arg_types = {"this": True, "expressions": False}
    is_var_len_args = True


class ApproxDistinct(AggFunc):
    arg_types = {"this": True, "accuracy": False}
    _sql_names = ["APPROX_DISTINCT", "APPROX_COUNT_DISTINCT"]


class Apply(Func):
    arg_types = {"this": True, "expression": True}


class Array(Func):
    arg_types = {"expressions": False, "bracket_notation": False}
    is_var_len_args = True


# https://docs.snowflake.com/en/sql-reference/functions/to_array
class ToArray(Func):
    pass

class TypeOf(Func):
    arg_types = {"this": True}


class TypeOf(Func):
    arg_types = {"this": True}


# https://materialize.com/docs/sql/types/list/
class List(Func):
    arg_types = {"expressions": False}
    is_var_len_args = True


# String pad, kind True -> LPAD, False -> RPAD
class Pad(Func):
    arg_types = {
        "this": True,
        "expression": True,
        "fill_pattern": False,
        "is_left": True,
    }


# https://docs.snowflake.com/en/sql-reference/functions/to_char
# https://docs.oracle.com/en/database/oracle/oracle-database/23/sqlrf/TO_CHAR-number.html
class ToChar(Func):
    arg_types = {"this": True, "format": False, "nlsparam": False}


# https://docs.snowflake.com/en/sql-reference/functions/to_decimal
# https://docs.oracle.com/en/database/oracle/oracle-database/23/sqlrf/TO_NUMBER.html
class ToNumber(Func):
    arg_types = {
        "this": True,
        "format": False,
        "nlsparam": False,
        "precision": False,
        "scale": False,
    }


# https://docs.snowflake.com/en/sql-reference/functions/to_double
class ToDouble(Func):
    arg_types = {
        "this": True,
        "format": False,
    }


class Columns(Func):
    arg_types = {"this": True, "unpack": False}


# https://learn.microsoft.com/en-us/sql/t-sql/functions/cast-and-convert-transact-sql?view=sql-server-ver16#syntax
class Convert(Func):
    arg_types = {"this": True, "expression": True, "style": False}


# https://docs.oracle.com/en/database/oracle/oracle-database/19/sqlrf/CONVERT.html
class ConvertToCharset(Func):
    arg_types = {"this": True, "dest": True, "source": False}


class ConvertTimezone(Func):
    arg_types = {"source_tz": False, "target_tz": True, "timestamp": True}


class GenerateSeries(Func):
    arg_types = {"start": True, "end": True, "step": False, "is_end_exclusive": False}


# Postgres' GENERATE_SERIES function returns a row set, i.e. it implicitly explodes when it's
# used in a projection, so this expression is a helper that facilitates transpilation to other
# dialects. For example, we'd generate UNNEST(GENERATE_SERIES(...)) in DuckDB
class ExplodingGenerateSeries(GenerateSeries):
    pass


class ArrayAgg(AggFunc):
    arg_types = {"this": True, "nulls_excluded": False}


class ArrayUniqueAgg(AggFunc):
    pass


class ArrayAll(Func):
    arg_types = {"this": True, "expression": True}


# Represents Python's `any(f(x) for x in array)`, where `array` is `this` and `f` is `expression`
class ArrayAny(Func):
    arg_types = {"this": True, "expression": True}


class ArrayPosition(Func):
    arg_types = {"this": True, "expression": True, "instance": False}


class ArraySlice(Func):
    arg_types = {"this": True, "fromIndex": True, "to": True}


class ArrayConcat(Func):
    _sql_names = ["ARRAY_CONCAT", "ARRAY_CAT"]
    arg_types = {"this": True, "expressions": False}
    is_var_len_args = True


class ArrayIntersect(Func):
    arg_types = {"this": True, "expression": True}


class ArrayConstructCompact(Func):
    arg_types = {"expressions": True}
    is_var_len_args = True


class ArrayContains(Binary, Func):
    _sql_names = ["ARRAY_CONTAINS", "ARRAY_HAS"]


class ArrayContainsAll(Binary, Func):
    _sql_names = ["ARRAY_CONTAINS_ALL", "ARRAY_HAS_ALL"]


class ArrayFilter(Func):
    arg_types = {"this": True, "expression": True}
    _sql_names = ["FILTER", "ARRAY_FILTER"]


class ArrayToString(Func):
    arg_types = {"this": True, "expression": True, "null": False}
    _sql_names = ["ARRAY_TO_STRING", "ARRAY_JOIN"]


# https://cloud.google.com/bigquery/docs/reference/standard-sql/timestamp_functions#string
class String(Func):
    arg_types = {"this": True, "zone": False}


class StringToArray(Func):
    arg_types = {"this": True, "expression": True, "null": False}
    _sql_names = ["STRING_TO_ARRAY", "SPLIT_BY_STRING"]


class ArrayOverlaps(Binary, Func):
    pass


class ArraySize(Func):
    arg_types = {"this": True, "expression": False}
    _sql_names = ["ARRAY_SIZE", "ARRAY_LENGTH"]


class ArraySort(Func):
    arg_types = {"this": True, "expression": False}


class ArraySum(Func):
    arg_types = {"this": True, "expression": False}


class ArrayUnionAgg(AggFunc):
    pass


class Avg(AggFunc):
    pass


class AnyValue(AggFunc):
    pass


class Lag(AggFunc):
    arg_types = {"this": True, "offset": False, "default": False}


class Lead(AggFunc):
    arg_types = {"this": True, "offset": False, "default": False}


# some dialects have a distinction between first and first_value, usually first is an aggregate func
# and first_value is a window func
class First(AggFunc):
    pass


class Last(AggFunc):
    pass


class FirstValue(AggFunc):
    pass


class LastValue(AggFunc):
    pass


class NthValue(AggFunc):
    arg_types = {"this": True, "offset": True}


class Case(Func):
    arg_types = {"this": False, "ifs": True, "default": False}

    def when(self, condition: ExpOrStr, then: ExpOrStr, copy: bool = True, **opts) -> Case:
        instance = maybe_copy(self, copy)
        instance.append(
            "ifs",
            If(
                this=maybe_parse(condition, copy=copy, **opts),
                true=maybe_parse(then, copy=copy, **opts),
            ),
        )
        return instance

    def else_(self, condition: ExpOrStr, copy: bool = True, **opts) -> Case:
        instance = maybe_copy(self, copy)
        instance.set("default", maybe_parse(condition, copy=copy, **opts))
        return instance


class Cast(Func):
    arg_types = {
        "this": True,
        "to": True,
        "format": False,
        "safe": False,
        "action": False,
        "default": False,
    }

    @property
    def name(self) -> str:
        return self.this.name

    @property
    def to(self) -> DataType:
        return self.args["to"]

    @property
    def output_name(self) -> str:
        return self.name

    def is_type(self, *dtypes: DATA_TYPE) -> bool:
        """
        Checks whether this Cast's DataType matches one of the provided data types. Nested types
        like arrays or structs will be compared using "structural equivalence" semantics, so e.g.
        array<int> != array<float>.

        Args:
            dtypes: the data types to compare this Cast's DataType to.

        Returns:
            True, if and only if there is a type in `dtypes` which is equal to this Cast's DataType.
        """
        return self.to.is_type(*dtypes)


class TryCast(Cast):
    pass


# https://clickhouse.com/docs/sql-reference/data-types/newjson#reading-json-paths-as-sub-columns
class JSONCast(Cast):
    pass


class Try(Func):
    pass


class CastToStrType(Func):
    arg_types = {"this": True, "to": True}


# https://docs.teradata.com/r/Enterprise_IntelliFlex_VMware/SQL-Functions-Expressions-and-Predicates/String-Operators-and-Functions/TRANSLATE/TRANSLATE-Function-Syntax
class TranslateCharacters(Expression):
    arg_types = {"this": True, "expression": True, "with_error": False}


class Collate(Binary, Func):
    pass


class Ceil(Func):
    arg_types = {"this": True, "decimals": False, "to": False}
    _sql_names = ["CEIL", "CEILING"]


class Coalesce(Func):
    arg_types = {"this": True, "expressions": False, "is_nvl": False, "is_null": False}
    is_var_len_args = True
    _sql_names = ["COALESCE", "IFNULL", "NVL"]


class Chr(Func):
    arg_types = {"expressions": True, "charset": False}
    is_var_len_args = True
    _sql_names = ["CHR", "CHAR"]


class Concat(Func):
    arg_types = {"expressions": True, "safe": False, "coalesce": False}
    is_var_len_args = True


class ConcatWs(Concat):
    _sql_names = ["CONCAT_WS"]


class Contains(Func):
    arg_types = {"this": True, "expression": True}


# https://docs.oracle.com/cd/B13789_01/server.101/b10759/operators004.htm#i1035022
class ConnectByRoot(Func):
    pass


class Count(AggFunc):
    arg_types = {"this": False, "expressions": False, "big_int": False}
    is_var_len_args = True


class CountIf(AggFunc):
    _sql_names = ["COUNT_IF", "COUNTIF"]


# cube root
class Cbrt(Func):
    pass


class CurrentDate(Func):
    arg_types = {"this": False}


class CurrentDatetime(Func):
    arg_types = {"this": False}


class CurrentTime(Func):
    arg_types = {"this": False}


class CurrentTimestamp(Func):
    arg_types = {"this": False, "sysdate": False}


class CurrentSchema(Func):
    arg_types = {"this": False}


class CurrentUser(Func):
    arg_types = {"this": False}


class Cos(Func):
    _sql_names = ["COS"]
    arg_types = {"this": True}


class Cosh(Func):
    _sql_names = ["COSH"]
    arg_types = {"this": True}


class DateAdd(Func, IntervalOp):
    arg_types = {"this": True, "expression": True, "unit": False}


class DateBin(Func, IntervalOp):
    arg_types = {"this": True, "expression": True, "unit": False, "zone": False}


class DateSub(Func, IntervalOp):
    arg_types = {"this": True, "expression": True, "unit": False}


class DateDiff(Func, TimeUnit):
    _sql_names = ["DATEDIFF", "DATE_DIFF"]
    arg_types = {"this": True, "expression": True, "unit": False, "zone": False}


class DateTrunc(Func):
    arg_types = {"unit": True, "this": True, "zone": False}

    def __init__(self, **args):
        # Across most dialects it's safe to unabbreviate the unit (e.g. 'Q' -> 'QUARTER') except Oracle
        # https://docs.oracle.com/en/database/oracle/oracle-database/21/sqlrf/ROUND-and-TRUNC-Date-Functions.html
        unabbreviate = args.pop("unabbreviate", True)

        unit = args.get("unit")
        if isinstance(unit, TimeUnit.VAR_LIKE):
            unit_name = unit.name.upper()
            if unabbreviate and unit_name in TimeUnit.UNABBREVIATED_UNIT_NAME:
                unit_name = TimeUnit.UNABBREVIATED_UNIT_NAME[unit_name]

            args["unit"] = Literal.string(unit_name)
        elif isinstance(unit, Week):
            unit.set("this", Literal.string(unit.this.name.upper()))

        super().__init__(**args)

    @property
    def unit(self) -> Expression:
        return self.args["unit"]


# https://cloud.google.com/bigquery/docs/reference/standard-sql/datetime_functions#datetime
# expression can either be time_expr or time_zone
class Datetime(Func):
    arg_types = {"this": True, "expression": False}


class DatetimeAdd(Func, IntervalOp):
    arg_types = {"this": True, "expression": True, "unit": False}


class DatetimeSub(Func, IntervalOp):
    arg_types = {"this": True, "expression": True, "unit": False}


class DatetimeDiff(Func, TimeUnit):
    arg_types = {"this": True, "expression": True, "unit": False}


class DatetimeTrunc(Func, TimeUnit):
    arg_types = {"this": True, "unit": True, "zone": False}


class DayOfWeek(Func):
    _sql_names = ["DAY_OF_WEEK", "DAYOFWEEK"]


# https://duckdb.org/docs/sql/functions/datepart.html#part-specifiers-only-usable-as-date-part-specifiers
# ISO day of week function in duckdb is ISODOW
class DayOfWeekIso(Func):
    _sql_names = ["DAYOFWEEK_ISO", "ISODOW"]


class DayOfMonth(Func):
    _sql_names = ["DAY_OF_MONTH", "DAYOFMONTH"]


class DayOfYear(Func):
    _sql_names = ["DAY_OF_YEAR", "DAYOFYEAR"]


class ToDays(Func):
    pass


class WeekOfYear(Func):
    _sql_names = ["WEEK_OF_YEAR", "WEEKOFYEAR"]


class MonthsBetween(Func):
    arg_types = {"this": True, "expression": True, "roundoff": False}


class MakeInterval(Func):
    arg_types = {
        "year": False,
        "month": False,
        "day": False,
        "hour": False,
        "minute": False,
        "second": False,
    }


class LastDay(Func, TimeUnit):
    _sql_names = ["LAST_DAY", "LAST_DAY_OF_MONTH"]
    arg_types = {"this": True, "unit": False}


class Extract(Func):
    arg_types = {"this": True, "expression": True}


class Exists(Func, SubqueryPredicate):
    arg_types = {"this": True, "expression": False}


class Timestamp(Func):
    arg_types = {"this": False, "zone": False, "with_tz": False}


class TimestampAdd(Func, TimeUnit):
    arg_types = {"this": True, "expression": True, "unit": False}


class TimestampSub(Func, TimeUnit):
    arg_types = {"this": True, "expression": True, "unit": False}


class TimestampDiff(Func, TimeUnit):
    _sql_names = ["TIMESTAMPDIFF", "TIMESTAMP_DIFF"]
    arg_types = {"this": True, "expression": True, "unit": False}


class TimestampTrunc(Func, TimeUnit):
    arg_types = {"this": True, "unit": True, "zone": False}


class TimeAdd(Func, TimeUnit):
    arg_types = {"this": True, "expression": True, "unit": False}


class TimeSub(Func, TimeUnit):
    arg_types = {"this": True, "expression": True, "unit": False}


class TimeDiff(Func, TimeUnit):
    arg_types = {"this": True, "expression": True, "unit": False}


class TimeTrunc(Func, TimeUnit):
    arg_types = {"this": True, "unit": True, "zone": False}


class DateFromParts(Func):
    _sql_names = ["DATE_FROM_PARTS", "DATEFROMPARTS"]
    arg_types = {"year": True, "month": True, "day": True}


class TimeFromParts(Func):
    _sql_names = ["TIME_FROM_PARTS", "TIMEFROMPARTS"]
    arg_types = {
        "hour": True,
        "min": True,
        "sec": True,
        "nano": False,
        "fractions": False,
        "precision": False,
    }


class DateStrToDate(Func):
    pass


class DateToDateStr(Func):
    pass


class DateToDi(Func):
    pass


# https://cloud.google.com/bigquery/docs/reference/standard-sql/date_functions#date
class Date(Func):
    arg_types = {"this": False, "zone": False, "expressions": False}
    is_var_len_args = True


class Day(Func):
    pass


class Decode(Func):
    arg_types = {"this": True, "charset": True, "replace": False}


class Degrees(Func):
    _sql_names = ["DEGREES"]
    arg_types = {"this": True}


class DiToDate(Func):
    pass


class Encode(Func):
    arg_types = {"this": True, "charset": True}


class Exp(Func):
    pass


# https://docs.snowflake.com/en/sql-reference/functions/flatten
class Explode(Func, UDTF):
    arg_types = {"this": True, "expressions": False}
    is_var_len_args = True


# https://spark.apache.org/docs/latest/api/sql/#inline
class Inline(Func):
    pass


class ExplodeOuter(Explode):
    pass


class Posexplode(Explode):
    pass


class PosexplodeOuter(Posexplode, ExplodeOuter):
    pass


class Unnest(Func, UDTF):
    arg_types = {
        "expressions": True,
        "alias": False,
        "offset": False,
        "explode_array": False,
    }

    @property
    def selects(self) -> t.List[Expression]:
        columns = super().selects
        offset = self.args.get("offset")
        if offset:
            columns = columns + [to_identifier("offset") if offset is True else offset]
        return columns


class Floor(Func):
    arg_types = {"this": True, "decimals": False, "to": False}


class FromBase64(Func):
    pass


class FeaturesAtTime(Func):
    arg_types = {
        "this": True,
        "time": False,
        "num_rows": False,
        "ignore_feature_nulls": False,
    }


class ToBase64(Func):
    pass


# https://trino.io/docs/current/functions/datetime.html#from_iso8601_timestamp
class FromISO8601Timestamp(Func):
    _sql_names = ["FROM_ISO8601_TIMESTAMP"]


class GapFill(Func):
    arg_types = {
        "this": True,
        "ts_column": True,
        "bucket_width": True,
        "partitioning_columns": False,
        "value_columns": False,
        "origin": False,
        "ignore_nulls": False,
    }


# https://cloud.google.com/bigquery/docs/reference/standard-sql/array_functions#generate_date_array
class GenerateDateArray(Func):
    arg_types = {"start": True, "end": True, "step": False}


# https://cloud.google.com/bigquery/docs/reference/standard-sql/array_functions#generate_timestamp_array
class GenerateTimestampArray(Func):
    arg_types = {"start": True, "end": True, "step": True}


class Greatest(Func):
    arg_types = {"this": True, "expressions": False}
    is_var_len_args = True


class WidthBucket(Func):
    arg_types = {"this": True, "minExpr": True, "maxExpr": True, "numBuckets": True}


# Trino's `ON OVERFLOW TRUNCATE [filler_string] {WITH | WITHOUT} COUNT`
# https://trino.io/docs/current/functions/aggregate.html#listagg
class OverflowTruncateBehavior(Expression):
    arg_types = {"this": False, "with_count": True}


class GroupConcat(AggFunc):
    arg_types = {"this": True, "separator": False, "on_overflow": False}


class Hour(Func):
    arg_types = {"this": True}


class Hex(Func):
    pass


class LowerHex(Hex):
    pass


class And(Connector, Func):
    pass


class Or(Connector, Func):
    pass


class Xor(Connector, Func):
    arg_types = {"this": False, "expression": False, "expressions": False}


class If(Func):
    arg_types = {"this": True, "true": True, "false": False}
    _sql_names = ["IF", "IIF"]


class Nullif(Func):
    arg_types = {"this": True, "expression": True}


class Initcap(Func):
    arg_types = {"this": True, "expression": False}


class IsAscii(Func):
    pass


class IsNan(Func):
    _sql_names = ["IS_NAN", "ISNAN"]


# https://cloud.google.com/bigquery/docs/reference/standard-sql/json_functions#int64_for_json
class Int64(Func):
    pass


class IsInf(Func):
    _sql_names = ["IS_INF", "ISINF"]


# https://www.postgresql.org/docs/current/functions-json.html
class JSON(Expression):
    arg_types = {"this": False, "with": False, "unique": False}


class JSONPath(Expression):
    arg_types = {"expressions": True, "escape": False}

    @property
    def output_name(self) -> str:
        last_segment = self.expressions[-1].this
        return last_segment if isinstance(last_segment, str) else ""


class JSONPathPart(Expression):
    arg_types = {}


class JSONPathFilter(JSONPathPart):
    arg_types = {"this": True}


class JSONPathKey(JSONPathPart):
    arg_types = {"this": True}


class JSONPathRecursive(JSONPathPart):
    arg_types = {"this": False}


class JSONPathRoot(JSONPathPart):
    pass


class JSONPathScript(JSONPathPart):
    arg_types = {"this": True}


class JSONPathSlice(JSONPathPart):
    arg_types = {"start": False, "end": False, "step": False}


class JSONPathSelector(JSONPathPart):
    arg_types = {"this": True}


class JSONPathSubscript(JSONPathPart):
    arg_types = {"this": True}


class JSONPathUnion(JSONPathPart):
    arg_types = {"expressions": True}


class JSONPathWildcard(JSONPathPart):
    pass


class FormatJson(Expression):
    pass


class Format(Func):
    arg_types = {"this": True, "expressions": False}
    is_var_len_args = True


class FormatDatetime(Func):
    arg_types = {"this": True, "expression": True}


class JSONKeyValue(Expression):
    arg_types = {"this": True, "expression": True}


class JSONObject(Func):
    arg_types = {
        "expressions": False,
        "null_handling": False,
        "unique_keys": False,
        "return_type": False,
        "encoding": False,
    }


class JSONObjectAgg(AggFunc):
    arg_types = {
        "expressions": False,
        "null_handling": False,
        "unique_keys": False,
        "return_type": False,
        "encoding": False,
    }


# https://www.postgresql.org/docs/9.5/functions-aggregate.html
class JSONBObjectAgg(AggFunc):
    arg_types = {"this": True, "expression": True}


# https://docs.oracle.com/en/database/oracle/oracle-database/19/sqlrf/JSON_ARRAY.html
class JSONArray(Func):
    arg_types = {
        "expressions": True,
        "null_handling": False,
        "return_type": False,
        "strict": False,
    }


# https://docs.oracle.com/en/database/oracle/oracle-database/19/sqlrf/JSON_ARRAYAGG.html
class JSONArrayAgg(Func):
    arg_types = {
        "this": True,
        "order": False,
        "null_handling": False,
        "return_type": False,
        "strict": False,
    }


class JSONExists(Func):
    arg_types = {"this": True, "path": True, "passing": False, "on_condition": False}


# https://docs.oracle.com/en/database/oracle/oracle-database/19/sqlrf/JSON_TABLE.html
# Note: parsing of JSON column definitions is currently incomplete.
class JSONColumnDef(Expression):
    arg_types = {"this": False, "kind": False, "path": False, "nested_schema": False}


class JSONSchema(Expression):
    arg_types = {"expressions": True}


# https://dev.mysql.com/doc/refman/8.4/en/json-search-functions.html#function_json-value
class JSONValue(Expression):
    arg_types = {
        "this": True,
        "path": True,
        "returning": False,
        "on_condition": False,
    }


class JSONValueArray(Func):
    arg_types = {"this": True, "expression": False}


# # https://docs.oracle.com/en/database/oracle/oracle-database/19/sqlrf/JSON_TABLE.html
class JSONTable(Func):
    arg_types = {
        "this": True,
        "schema": True,
        "path": False,
        "error_handling": False,
        "empty_handling": False,
    }


# https://docs.snowflake.com/en/sql-reference/functions/object_insert
class ObjectInsert(Func):
    arg_types = {
        "this": True,
        "key": True,
        "value": True,
        "update_flag": False,
    }


class OpenJSONColumnDef(Expression):
    arg_types = {"this": True, "kind": True, "path": False, "as_json": False}


class OpenJSON(Func):
    arg_types = {"this": True, "path": False, "expressions": False}


class JSONBContains(Binary, Func):
    _sql_names = ["JSONB_CONTAINS"]


class JSONBExists(Func):
    arg_types = {"this": True, "path": True}
    _sql_names = ["JSONB_EXISTS"]


class JSONExtract(Binary, Func):
    arg_types = {
        "this": True,
        "expression": True,
        "only_json_types": False,
        "expressions": False,
        "variant_extract": False,
        "json_query": False,
        "option": False,
        "quote": False,
        "on_condition": False,
    }
    _sql_names = ["JSON_EXTRACT"]
    is_var_len_args = True

    @property
    def output_name(self) -> str:
        return self.expression.output_name if not self.expressions else ""


# https://trino.io/docs/current/functions/json.html#json-query
class JSONExtractQuote(Expression):
    arg_types = {
        "option": True,
        "scalar": False,
    }


class JSONExtractArray(Func):
    arg_types = {"this": True, "expression": False}
    _sql_names = ["JSON_EXTRACT_ARRAY"]


class JSONExtractScalar(Binary, Func):
    arg_types = {
        "this": True,
        "expression": True,
        "only_json_types": False,
        "expressions": False,
    }
    _sql_names = ["JSON_EXTRACT_SCALAR"]
    is_var_len_args = True

    @property
    def output_name(self) -> str:
        return self.expression.output_name


class JSONBExtract(Binary, Func):
    _sql_names = ["JSONB_EXTRACT"]


class JSONBExtractScalar(Binary, Func):
    _sql_names = ["JSONB_EXTRACT_SCALAR"]


class JSONFormat(Func):
    arg_types = {"this": False, "options": False, "is_json": False}
    _sql_names = ["JSON_FORMAT"]


# https://dev.mysql.com/doc/refman/8.0/en/json-search-functions.html#operator_member-of
class JSONArrayContains(Binary, Predicate, Func):
    _sql_names = ["JSON_ARRAY_CONTAINS"]


class ParseJSON(Func):
    # BigQuery, Snowflake have PARSE_JSON, Presto has JSON_PARSE
    # Snowflake also has TRY_PARSE_JSON, which is represented using `safe`
    _sql_names = ["PARSE_JSON", "JSON_PARSE"]
    arg_types = {"this": True, "expression": False, "safe": False}


class Least(Func):
    arg_types = {"this": True, "expressions": False}
    is_var_len_args = True


class Left(Func):
    arg_types = {"this": True, "expression": True}


class Right(Func):
    arg_types = {"this": True, "expression": True}


class Length(Func):
    arg_types = {"this": True, "binary": False, "encoding": False}
    _sql_names = ["LENGTH", "LEN", "CHAR_LENGTH", "CHARACTER_LENGTH"]


class Levenshtein(Func):
    arg_types = {
        "this": True,
        "expression": False,
        "ins_cost": False,
        "del_cost": False,
        "sub_cost": False,
        "max_dist": False,
    }


class Ln(Func):
    pass


class Log(Func):
    arg_types = {"this": True, "expression": False}


class LogicalOr(AggFunc):
    _sql_names = ["LOGICAL_OR", "BOOL_OR", "BOOLOR_AGG"]


class LogicalAnd(AggFunc):
    _sql_names = ["LOGICAL_AND", "BOOL_AND", "BOOLAND_AGG"]


class Lower(Func):
    _sql_names = ["LOWER", "LCASE"]


class Map(Func):
    arg_types = {"keys": False, "values": False}

    @property
    def keys(self) -> t.List[Expression]:
        keys = self.args.get("keys")
        return keys.expressions if keys else []

    @property
    def values(self) -> t.List[Expression]:
        values = self.args.get("values")
        return values.expressions if values else []


# Represents the MAP {...} syntax in DuckDB - basically convert a struct to a MAP
class ToMap(Func):
    pass


class MapFromEntries(Func):
    pass


# https://learn.microsoft.com/en-us/sql/t-sql/language-elements/scope-resolution-operator-transact-sql?view=sql-server-ver16
class ScopeResolution(Expression):
    arg_types = {"this": False, "expression": True}


class Stream(Expression):
    pass


class StarMap(Func):
    pass


class VarMap(Func):
    arg_types = {"keys": True, "values": True}
    is_var_len_args = True

    @property
    def keys(self) -> t.List[Expression]:
        return self.args["keys"].expressions

    @property
    def values(self) -> t.List[Expression]:
        return self.args["values"].expressions


# https://dev.mysql.com/doc/refman/8.0/en/fulltext-search.html
class MatchAgainst(Func):
    arg_types = {"this": True, "expressions": True, "modifier": False}


class Max(AggFunc):
    arg_types = {"this": True, "expressions": False}
    is_var_len_args = True


class MD5(Func):
    _sql_names = ["MD5"]


# Represents the variant of the MD5 function that returns a binary value
class MD5Digest(Func):
    _sql_names = ["MD5_DIGEST"]


class Median(AggFunc):
    pass


class Min(AggFunc):
    arg_types = {"this": True, "expressions": False}
    is_var_len_args = True


class Month(Func):
    pass


class Minute(Func):
    arg_types = {"this": True}


class AddMonths(Func):
    arg_types = {"this": True, "expression": True}


class Nvl2(Func):
    arg_types = {"this": True, "true": True, "false": False}


class Normalize(Func):
    arg_types = {"this": True, "form": False}


class Overlay(Func):
    arg_types = {"this": True, "expression": True, "from": True, "for": False}


class Pi(Func):
    _sql_names = ["PI"]
    arg_types = {"this": False}


# https://cloud.google.com/bigquery/docs/reference/standard-sql/bigqueryml-syntax-predict#mlpredict_function
class Predict(Func):
    arg_types = {"this": True, "expression": True, "params_struct": False}


class Pow(Binary, Func):
    _sql_names = ["POWER", "POW"]


class PercentileCont(AggFunc):
    arg_types = {"this": True, "expression": False}


class PercentileDisc(AggFunc):
    arg_types = {"this": True, "expression": False}


class Quantile(AggFunc):
    arg_types = {"this": True, "quantile": True}


class ApproxQuantile(Quantile):
    arg_types = {"this": True, "quantile": True, "accuracy": False, "weight": False}


class Quarter(Func):
    pass


class Radians(Func):
    _sql_names = ["RADIANS"]
    arg_types = {"this": True}


# https://docs.teradata.com/r/Enterprise_IntelliFlex_VMware/SQL-Functions-Expressions-and-Predicates/Arithmetic-Trigonometric-Hyperbolic-Operators/Functions/RANDOM/RANDOM-Function-Syntax
# teradata lower and upper bounds
class Rand(Func):
    _sql_names = ["RAND", "RANDOM"]
    arg_types = {"this": False, "lower": False, "upper": False}


class Randn(Func):
    arg_types = {"this": False}


class RangeN(Func):
    arg_types = {"this": True, "expressions": True, "each": False}


class ReadCSV(Func):
    _sql_names = ["READ_CSV"]
    is_var_len_args = True
    arg_types = {"this": True, "expressions": False}


class Reduce(Func):
    arg_types = {"this": True, "initial": True, "merge": True, "finish": False}


class RegexpCount(Func):
    _sql_names = ["REGEXP_COUNT"]
    arg_types = {
        "this": True,
        "expression": True,
        "position": False,
        "parameters": False,
    }


class RegexpExtract(Func):
    arg_types = {
        "this": True,
        "expression": True,
        "position": False,
        "occurrence": False,
        "parameters": False,
        "group": False,
    }


class RegexpExtractAll(Func):
    arg_types = {
        "this": True,
        "expression": True,
        "position": False,
        "occurrence": False,
        "parameters": False,
        "group": False,
    }


class RegexpReplace(Func):
    arg_types = {
        "this": True,
        "expression": True,
        "replacement": False,
        "position": False,
        "occurrence": False,
        "modifiers": False,
    }


class RegexpLike(Binary, Func):
    arg_types = {"this": True, "expression": True, "flag": False}


class RegexpILike(Binary, Func):
    arg_types = {"this": True, "expression": True, "flag": False}


# https://spark.apache.org/docs/latest/api/python/reference/pyspark.sql/api/pyspark.sql.functions.split.html
# limit is the number of times a pattern is applied
class RegexpSplit(Func):
    arg_types = {"this": True, "expression": True, "limit": False}


class Repeat(Func):
    arg_types = {"this": True, "times": True}


class Space(Func):
    """Returns a string with n spaces."""

    arg_types = {"this": True}


# https://learn.microsoft.com/en-us/sql/t-sql/functions/round-transact-sql?view=sql-server-ver16
# tsql third argument function == trunctaion if not 0
class Round(Func):
    arg_types = {"this": True, "decimals": False, "truncate": False}


class RowNumber(Func):
    arg_types = {"this": False}


class SafeDivide(Func):
    arg_types = {"this": True, "expression": True}


class Second(Func):
    arg_types = {"this": True}


class SHA(Func):
    _sql_names = ["SHA", "SHA1"]


class SHA2(Func):
    _sql_names = ["SHA2"]
    arg_types = {"this": True, "length": False}


class Sign(Func):
    _sql_names = ["SIGN", "SIGNUM"]


class Sin(Func):
    _sql_names = ["SIN"]
    arg_types = {"this": True}


class Sinh(Func):
    _sql_names = ["SINH"]
    arg_types = {"this": True}


class SortArray(Func):
    arg_types = {"this": True, "asc": False}


class Soundex(Func):
    _sql_names = ["SOUNDEX"]
    arg_types = {"this": True}


class Split(Func):
    arg_types = {"this": True, "expression": True, "limit": False}


# https://spark.apache.org/docs/latest/api/python/reference/pyspark.sql/api/pyspark.sql.functions.split_part.html
class SplitPart(Func):
    arg_types = {"this": True, "delimiter": True, "part_index": True}


class Substring(Func):
    _sql_names = ["SUBSTRING", "SUBSTR"]
    arg_types = {"this": True, "start": False, "length": False}


class StandardHash(Func):
    arg_types = {"this": True, "expression": False}


class StartsWith(Func):
    _sql_names = ["STARTS_WITH", "STARTSWITH"]
    arg_types = {"this": True, "expression": True}


class StrPosition(Func):
    arg_types = {
        "this": True,
        "substr": True,
        "position": False,
        "occurrence": False,
    }


class FindInSet(Func):
    """
    FIND_IN_SET function that returns the position of a string within a comma-separated list of strings.
<<<<<<< HEAD

    Returns:
        The position (1-based) of searchExpr in sourceExpr, or 0 if not found or if searchExpr contains a comma.

=======
    
    Returns:
        The position (1-based) of searchExpr in sourceExpr, or 0 if not found or if searchExpr contains a comma.
    
>>>>>>> 220284d7
    Args:
        this: The string to search for (searchExpr)
        expression: The comma-separated list of strings to search in (sourceExpr)
    """
<<<<<<< HEAD

=======
>>>>>>> 220284d7
    arg_types = {"this": True, "expression": True}


class StrToDate(Func):
    arg_types = {"this": True, "format": False, "safe": False}


class StrToTime(Func):
    arg_types = {"this": True, "format": True, "zone": False, "safe": False}


# Spark allows unix_timestamp()
# https://spark.apache.org/docs/3.1.3/api/python/reference/api/pyspark.sql.functions.unix_timestamp.html
class StrToUnix(Func):
    arg_types = {"this": False, "format": False}


# https://prestodb.io/docs/current/functions/string.html
# https://spark.apache.org/docs/latest/api/sql/index.html#str_to_map
class StrToMap(Func):
    arg_types = {
        "this": True,
        "pair_delim": False,
        "key_value_delim": False,
        "duplicate_resolution_callback": False,
    }


class NumberToStr(Func):
    arg_types = {"this": True, "format": True, "culture": False}


class FromBase(Func):
    arg_types = {"this": True, "expression": True}


class Struct(Func):
    arg_types = {"expressions": False}
    is_var_len_args = True


class StructExtract(Func):
    arg_types = {"this": True, "expression": True}


# https://learn.microsoft.com/en-us/sql/t-sql/functions/stuff-transact-sql?view=sql-server-ver16
# https://docs.snowflake.com/en/sql-reference/functions/insert
class Stuff(Func):
    _sql_names = ["STUFF", "INSERT"]
    arg_types = {"this": True, "start": True, "length": True, "expression": True}


class Sum(AggFunc):
    pass


class Sqrt(Func):
    pass


class Stddev(AggFunc):
    _sql_names = ["STDDEV", "STDEV"]


class StddevPop(AggFunc):
    pass


class StddevSamp(AggFunc):
    pass


class Tan(Func):
    _sql_names = ["TAN"]
    arg_types = {"this": True}


class Tanh(Func):
    _sql_names = ["TANH"]
    arg_types = {"this": True}


# https://cloud.google.com/bigquery/docs/reference/standard-sql/time_functions#time
class Time(Func):
    arg_types = {"this": False, "zone": False}


class TimeToStr(Func):
    arg_types = {"this": True, "format": True, "culture": False, "zone": False}


class TimeToTimeStr(Func):
    pass


class TimeToUnix(Func):
    pass


class TimeStrToDate(Func):
    pass


class TimeStrToTime(Func):
    arg_types = {"this": True, "zone": False}


class TimeStrToUnix(Func):
    pass


class Trim(Func):
    arg_types = {
        "this": True,
        "expression": False,
        "position": False,
        "collation": False,
    }


class TsOrDsAdd(Func, TimeUnit):
    # return_type is used to correctly cast the arguments of this expression when transpiling it
    arg_types = {"this": True, "expression": True, "unit": False, "return_type": False}

    @property
    def return_type(self) -> DataType:
        return DataType.build(self.args.get("return_type") or DataType.Type.DATE)


class TsOrDsDiff(Func, TimeUnit):
    arg_types = {"this": True, "expression": True, "unit": False}


class TsOrDsToDateStr(Func):
    pass


class TsOrDsToDate(Func):
    arg_types = {"this": True, "format": False, "safe": False}


class TsOrDsToDatetime(Func):
    pass


class TsOrDsToTime(Func):
    arg_types = {"this": True, "format": False, "safe": False}


class TsOrDsToTimestamp(Func):
    pass


class TsOrDiToDi(Func):
    pass


class Unhex(Func):
    arg_types = {"this": True, "expression": False}


class Unicode(Func):
    pass


# https://cloud.google.com/bigquery/docs/reference/standard-sql/date_functions#unix_date
class UnixDate(Func):
    pass


class UnixToStr(Func):
    arg_types = {"this": True, "format": False}


# https://prestodb.io/docs/current/functions/datetime.html
# presto has weird zone/hours/minutes
class UnixToTime(Func):
    arg_types = {
        "this": True,
        "scale": False,
        "zone": False,
        "hours": False,
        "minutes": False,
        "format": False,
    }

    SECONDS = Literal.number(0)
    DECIS = Literal.number(1)
    CENTIS = Literal.number(2)
    MILLIS = Literal.number(3)
    DECIMILLIS = Literal.number(4)
    CENTIMILLIS = Literal.number(5)
    MICROS = Literal.number(6)
    DECIMICROS = Literal.number(7)
    CENTIMICROS = Literal.number(8)
    NANOS = Literal.number(9)


class UnixToTimeStr(Func):
    pass


class UnixSeconds(Func):
    pass


class UrlDecode(Func):
    pass


class Uuid(Func):
    _sql_names = ["UUID", "GEN_RANDOM_UUID", "GENERATE_UUID", "UUID_STRING"]

    arg_types = {"this": False, "name": False}


class TimestampFromParts(Func):
    _sql_names = ["TIMESTAMP_FROM_PARTS", "TIMESTAMPFROMPARTS"]
    arg_types = {
        "year": True,
        "month": True,
        "day": True,
        "hour": True,
        "min": True,
        "sec": True,
        "nano": False,
        "zone": False,
        "milli": False,
    }


class Upper(Func):
    _sql_names = ["UPPER", "UCASE"]


class Corr(Binary, AggFunc):
    pass


class Variance(AggFunc):
    _sql_names = ["VARIANCE", "VARIANCE_SAMP", "VAR_SAMP"]


class VariancePop(AggFunc):
    _sql_names = ["VARIANCE_POP", "VAR_POP"]


class CovarSamp(Binary, AggFunc):
    pass


class CovarPop(Binary, AggFunc):
    pass


class Week(Func):
    arg_types = {"this": True, "mode": False}


class XMLElement(Func):
    _sql_names = ["XMLELEMENT"]
    arg_types = {"this": True, "expressions": False}


class XMLTable(Func):
    arg_types = {
        "this": True,
        "namespaces": False,
        "passing": False,
        "columns": False,
        "by_ref": False,
    }


class XMLNamespace(Expression):
    pass


class Year(Func):
    pass


class Use(Expression):
    arg_types = {"this": False, "expressions": False, "kind": False}


class Merge(DML):
    arg_types = {
        "this": True,
        "using": True,
        "on": True,
        "whens": True,
        "with": False,
        "returning": False,
    }


class When(Expression):
    arg_types = {"matched": True, "source": False, "condition": False, "then": True}


class Whens(Expression):
    """Wraps around one or more WHEN [NOT] MATCHED [...] clauses."""

    arg_types = {"expressions": True}


# https://docs.oracle.com/javadb/10.8.3.0/ref/rrefsqljnextvaluefor.html
# https://learn.microsoft.com/en-us/sql/t-sql/functions/next-value-for-transact-sql?view=sql-server-ver16
class NextValueFor(Func):
    arg_types = {"this": True, "order": False}


# Refers to a trailing semi-colon. This is only used to preserve trailing comments
# select 1; -- my comment
class Semicolon(Expression):
    arg_types = {}


def _norm_arg(arg):
    return arg.lower() if type(arg) is str else arg


ALL_FUNCTIONS = subclasses(__name__, Func, (AggFunc, Anonymous, Func))
FUNCTION_BY_NAME = {name: func for func in ALL_FUNCTIONS for name in func.sql_names()}

JSON_PATH_PARTS = subclasses(__name__, JSONPathPart, (JSONPathPart,))

PERCENTILES = (PercentileCont, PercentileDisc)


# Helpers
@t.overload
def maybe_parse(
    sql_or_expression: ExpOrStr,
    *,
    into: t.Type[E],
    dialect: DialectType = None,
    prefix: t.Optional[str] = None,
    copy: bool = False,
    **opts,
) -> E: ...


@t.overload
def maybe_parse(
    sql_or_expression: str | E,
    *,
    into: t.Optional[IntoType] = None,
    dialect: DialectType = None,
    prefix: t.Optional[str] = None,
    copy: bool = False,
    **opts,
) -> E: ...


def maybe_parse(
    sql_or_expression: ExpOrStr,
    *,
    into: t.Optional[IntoType] = None,
    dialect: DialectType = None,
    prefix: t.Optional[str] = None,
    copy: bool = False,
    **opts,
) -> Expression:
    """Gracefully handle a possible string or expression.

    Example:
        >>> maybe_parse("1")
        Literal(this=1, is_string=False)
        >>> maybe_parse(to_identifier("x"))
        Identifier(this=x, quoted=False)

    Args:
        sql_or_expression: the SQL code string or an expression
        into: the SQLGlot Expression to parse into
        dialect: the dialect used to parse the input expressions (in the case that an
            input expression is a SQL string).
        prefix: a string to prefix the sql with before it gets parsed
            (automatically includes a space)
        copy: whether to copy the expression.
        **opts: other options to use to parse the input expressions (again, in the case
            that an input expression is a SQL string).

    Returns:
        Expression: the parsed or given expression.
    """
    if isinstance(sql_or_expression, Expression):
        if copy:
            return sql_or_expression.copy()
        return sql_or_expression

    if sql_or_expression is None:
        raise ParseError("SQL cannot be None")

    import sqlglot

    sql = str(sql_or_expression)
    if prefix:
        sql = f"{prefix} {sql}"

    return sqlglot.parse_one(sql, read=dialect, into=into, **opts)


@t.overload
def maybe_copy(instance: None, copy: bool = True) -> None: ...


@t.overload
def maybe_copy(instance: E, copy: bool = True) -> E: ...


def maybe_copy(instance, copy=True):
    return instance.copy() if copy and instance else instance


def _to_s(node: t.Any, verbose: bool = False, level: int = 0, repr_str: bool = False) -> str:
    """Generate a textual representation of an Expression tree"""
    indent = "\n" + ("  " * (level + 1))
    delim = f",{indent}"

    if isinstance(node, Expression):
        args = {k: v for k, v in node.args.items() if (v is not None and v != []) or verbose}

        if (node.type or verbose) and not isinstance(node, DataType):
            args["_type"] = node.type
        if node.comments or verbose:
            args["_comments"] = node.comments

        if verbose:
            args["_id"] = id(node)

        # Inline leaves for a more compact representation
        if node.is_leaf():
            indent = ""
            delim = ", "

        repr_str = node.is_string or (isinstance(node, Identifier) and node.quoted)
        items = delim.join(
            [f"{k}={_to_s(v, verbose, level + 1, repr_str=repr_str)}" for k, v in args.items()]
        )
        return f"{node.__class__.__name__}({indent}{items})"

    if isinstance(node, list):
        items = delim.join(_to_s(i, verbose, level + 1) for i in node)
        items = f"{indent}{items}" if items else ""
        return f"[{items}]"

    # We use the representation of the string to avoid stripping out important whitespace
    if repr_str and isinstance(node, str):
        node = repr(node)

    # Indent multiline strings to match the current level
    return indent.join(textwrap.dedent(str(node).strip("\n")).splitlines())


def _is_wrong_expression(expression, into):
    return isinstance(expression, Expression) and not isinstance(expression, into)


def _apply_builder(
    expression,
    instance,
    arg,
    copy=True,
    prefix=None,
    into=None,
    dialect=None,
    into_arg="this",
    **opts,
):
    if _is_wrong_expression(expression, into):
        expression = into(**{into_arg: expression})
    instance = maybe_copy(instance, copy)
    expression = maybe_parse(
        sql_or_expression=expression,
        prefix=prefix,
        into=into,
        dialect=dialect,
        **opts,
    )
    instance.set(arg, expression)
    return instance


def _apply_child_list_builder(
    *expressions,
    instance,
    arg,
    append=True,
    copy=True,
    prefix=None,
    into=None,
    dialect=None,
    properties=None,
    **opts,
):
    instance = maybe_copy(instance, copy)
    parsed = []
    properties = {} if properties is None else properties

    for expression in expressions:
        if expression is not None:
            if _is_wrong_expression(expression, into):
                expression = into(expressions=[expression])

            expression = maybe_parse(
                expression,
                into=into,
                dialect=dialect,
                prefix=prefix,
                **opts,
            )
            for k, v in expression.args.items():
                if k == "expressions":
                    parsed.extend(v)
                else:
                    properties[k] = v

    existing = instance.args.get(arg)
    if append and existing:
        parsed = existing.expressions + parsed

    child = into(expressions=parsed)
    for k, v in properties.items():
        child.set(k, v)
    instance.set(arg, child)

    return instance


def _apply_list_builder(
    *expressions,
    instance,
    arg,
    append=True,
    copy=True,
    prefix=None,
    into=None,
    dialect=None,
    **opts,
):
    inst = maybe_copy(instance, copy)

    expressions = [
        maybe_parse(
            sql_or_expression=expression,
            into=into,
            prefix=prefix,
            dialect=dialect,
            **opts,
        )
        for expression in expressions
        if expression is not None
    ]

    existing_expressions = inst.args.get(arg)
    if append and existing_expressions:
        expressions = existing_expressions + expressions

    inst.set(arg, expressions)
    return inst


def _apply_conjunction_builder(
    *expressions,
    instance,
    arg,
    into=None,
    append=True,
    copy=True,
    dialect=None,
    **opts,
):
    expressions = [exp for exp in expressions if exp is not None and exp != ""]
    if not expressions:
        return instance

    inst = maybe_copy(instance, copy)

    existing = inst.args.get(arg)
    if append and existing is not None:
        expressions = [existing.this if into else existing] + list(expressions)

    node = and_(*expressions, dialect=dialect, copy=copy, **opts)

    inst.set(arg, into(this=node) if into else node)
    return inst


def _apply_cte_builder(
    instance: E,
    alias: ExpOrStr,
    as_: ExpOrStr,
    recursive: t.Optional[bool] = None,
    materialized: t.Optional[bool] = None,
    append: bool = True,
    dialect: DialectType = None,
    copy: bool = True,
    scalar: bool = False,
    **opts,
) -> E:
    alias_expression = maybe_parse(alias, dialect=dialect, into=TableAlias, **opts)
    as_expression = maybe_parse(as_, dialect=dialect, copy=copy, **opts)
    if scalar and not isinstance(as_expression, Subquery):
        # scalar CTE must be wrapped in a subquery
        as_expression = Subquery(this=as_expression)
    cte = CTE(this=as_expression, alias=alias_expression, materialized=materialized, scalar=scalar)
    return _apply_child_list_builder(
        cte,
        instance=instance,
        arg="with",
        append=append,
        copy=copy,
        into=With,
        properties={"recursive": recursive or False},
    )


def _combine(
    expressions: t.Sequence[t.Optional[ExpOrStr]],
    operator: t.Type[Connector],
    dialect: DialectType = None,
    copy: bool = True,
    wrap: bool = True,
    **opts,
) -> Expression:
    conditions = [
        condition(expression, dialect=dialect, copy=copy, **opts)
        for expression in expressions
        if expression is not None
    ]

    this, *rest = conditions
    if rest and wrap:
        this = _wrap(this, Connector)
    for expression in rest:
        this = operator(this=this, expression=_wrap(expression, Connector) if wrap else expression)

    return this


@t.overload
def _wrap(expression: None, kind: t.Type[Expression]) -> None: ...


@t.overload
def _wrap(expression: E, kind: t.Type[Expression]) -> E | Paren: ...


def _wrap(expression: t.Optional[E], kind: t.Type[Expression]) -> t.Optional[E] | Paren:
    return Paren(this=expression) if isinstance(expression, kind) else expression


def _apply_set_operation(
    *expressions: ExpOrStr,
    set_operation: t.Type[S],
    distinct: bool = True,
    dialect: DialectType = None,
    copy: bool = True,
    **opts,
) -> S:
    return reduce(
        lambda x, y: set_operation(this=x, expression=y, distinct=distinct),
        (maybe_parse(e, dialect=dialect, copy=copy, **opts) for e in expressions),
    )


def union(
    *expressions: ExpOrStr,
    distinct: bool = True,
    dialect: DialectType = None,
    copy: bool = True,
    **opts,
) -> Union:
    """
    Initializes a syntax tree for the `UNION` operation.

    Example:
        >>> union("SELECT * FROM foo", "SELECT * FROM bla").sql()
        'SELECT * FROM foo UNION SELECT * FROM bla'

    Args:
        expressions: the SQL code strings, corresponding to the `UNION`'s operands.
            If `Expression` instances are passed, they will be used as-is.
        distinct: set the DISTINCT flag if and only if this is true.
        dialect: the dialect used to parse the input expression.
        copy: whether to copy the expression.
        opts: other options to use to parse the input expressions.

    Returns:
        The new Union instance.
    """
    assert len(expressions) >= 2, "At least two expressions are required by `union`."
    return _apply_set_operation(
        *expressions,
        set_operation=Union,
        distinct=distinct,
        dialect=dialect,
        copy=copy,
        **opts,
    )


def intersect(
    *expressions: ExpOrStr,
    distinct: bool = True,
    dialect: DialectType = None,
    copy: bool = True,
    **opts,
) -> Intersect:
    """
    Initializes a syntax tree for the `INTERSECT` operation.

    Example:
        >>> intersect("SELECT * FROM foo", "SELECT * FROM bla").sql()
        'SELECT * FROM foo INTERSECT SELECT * FROM bla'

    Args:
        expressions: the SQL code strings, corresponding to the `INTERSECT`'s operands.
            If `Expression` instances are passed, they will be used as-is.
        distinct: set the DISTINCT flag if and only if this is true.
        dialect: the dialect used to parse the input expression.
        copy: whether to copy the expression.
        opts: other options to use to parse the input expressions.

    Returns:
        The new Intersect instance.
    """
    assert len(expressions) >= 2, "At least two expressions are required by `intersect`."
    return _apply_set_operation(
        *expressions,
        set_operation=Intersect,
        distinct=distinct,
        dialect=dialect,
        copy=copy,
        **opts,
    )


def except_(
    *expressions: ExpOrStr,
    distinct: bool = True,
    dialect: DialectType = None,
    copy: bool = True,
    **opts,
) -> Except:
    """
    Initializes a syntax tree for the `EXCEPT` operation.

    Example:
        >>> except_("SELECT * FROM foo", "SELECT * FROM bla").sql()
        'SELECT * FROM foo EXCEPT SELECT * FROM bla'

    Args:
        expressions: the SQL code strings, corresponding to the `EXCEPT`'s operands.
            If `Expression` instances are passed, they will be used as-is.
        distinct: set the DISTINCT flag if and only if this is true.
        dialect: the dialect used to parse the input expression.
        copy: whether to copy the expression.
        opts: other options to use to parse the input expressions.

    Returns:
        The new Except instance.
    """
    assert len(expressions) >= 2, "At least two expressions are required by `except_`."
    return _apply_set_operation(
        *expressions,
        set_operation=Except,
        distinct=distinct,
        dialect=dialect,
        copy=copy,
        **opts,
    )


def select(*expressions: ExpOrStr, dialect: DialectType = None, **opts) -> Select:
    """
    Initializes a syntax tree from one or multiple SELECT expressions.

    Example:
        >>> select("col1", "col2").from_("tbl").sql()
        'SELECT col1, col2 FROM tbl'

    Args:
        *expressions: the SQL code string to parse as the expressions of a
            SELECT statement. If an Expression instance is passed, this is used as-is.
        dialect: the dialect used to parse the input expressions (in the case that an
            input expression is a SQL string).
        **opts: other options to use to parse the input expressions (again, in the case
            that an input expression is a SQL string).

    Returns:
        Select: the syntax tree for the SELECT statement.
    """
    return Select().select(*expressions, dialect=dialect, **opts)


def from_(expression: ExpOrStr, dialect: DialectType = None, **opts) -> Select:
    """
    Initializes a syntax tree from a FROM expression.

    Example:
        >>> from_("tbl").select("col1", "col2").sql()
        'SELECT col1, col2 FROM tbl'

    Args:
        *expression: the SQL code string to parse as the FROM expressions of a
            SELECT statement. If an Expression instance is passed, this is used as-is.
        dialect: the dialect used to parse the input expression (in the case that the
            input expression is a SQL string).
        **opts: other options to use to parse the input expressions (again, in the case
            that the input expression is a SQL string).

    Returns:
        Select: the syntax tree for the SELECT statement.
    """
    return Select().from_(expression, dialect=dialect, **opts)


def update(
    table: str | Table,
    properties: t.Optional[dict] = None,
    where: t.Optional[ExpOrStr] = None,
    from_: t.Optional[ExpOrStr] = None,
    with_: t.Optional[t.Dict[str, ExpOrStr]] = None,
    dialect: DialectType = None,
    **opts,
) -> Update:
    """
    Creates an update statement.

    Example:
        >>> update("my_table", {"x": 1, "y": "2", "z": None}, from_="baz_cte", where="baz_cte.id > 1 and my_table.id = baz_cte.id", with_={"baz_cte": "SELECT id FROM foo"}).sql()
        "WITH baz_cte AS (SELECT id FROM foo) UPDATE my_table SET x = 1, y = '2', z = NULL FROM baz_cte WHERE baz_cte.id > 1 AND my_table.id = baz_cte.id"

    Args:
        properties: dictionary of properties to SET which are
            auto converted to sql objects eg None -> NULL
        where: sql conditional parsed into a WHERE statement
        from_: sql statement parsed into a FROM statement
        with_: dictionary of CTE aliases / select statements to include in a WITH clause.
        dialect: the dialect used to parse the input expressions.
        **opts: other options to use to parse the input expressions.

    Returns:
        Update: the syntax tree for the UPDATE statement.
    """
    update_expr = Update(this=maybe_parse(table, into=Table, dialect=dialect))
    if properties:
        update_expr.set(
            "expressions",
            [
                EQ(this=maybe_parse(k, dialect=dialect, **opts), expression=convert(v))
                for k, v in properties.items()
            ],
        )
    if from_:
        update_expr.set(
            "from",
            maybe_parse(from_, into=From, dialect=dialect, prefix="FROM", **opts),
        )
    if isinstance(where, Condition):
        where = Where(this=where)
    if where:
        update_expr.set(
            "where",
            maybe_parse(where, into=Where, dialect=dialect, prefix="WHERE", **opts),
        )
    if with_:
        cte_list = [
            alias_(CTE(this=maybe_parse(qry, dialect=dialect, **opts)), alias, table=True)
            for alias, qry in with_.items()
        ]
        update_expr.set(
            "with",
            With(expressions=cte_list),
        )
    return update_expr


def delete(
    table: ExpOrStr,
    where: t.Optional[ExpOrStr] = None,
    returning: t.Optional[ExpOrStr] = None,
    dialect: DialectType = None,
    **opts,
) -> Delete:
    """
    Builds a delete statement.

    Example:
        >>> delete("my_table", where="id > 1").sql()
        'DELETE FROM my_table WHERE id > 1'

    Args:
        where: sql conditional parsed into a WHERE statement
        returning: sql conditional parsed into a RETURNING statement
        dialect: the dialect used to parse the input expressions.
        **opts: other options to use to parse the input expressions.

    Returns:
        Delete: the syntax tree for the DELETE statement.
    """
    delete_expr = Delete().delete(table, dialect=dialect, copy=False, **opts)
    if where:
        delete_expr = delete_expr.where(where, dialect=dialect, copy=False, **opts)
    if returning:
        delete_expr = delete_expr.returning(returning, dialect=dialect, copy=False, **opts)
    return delete_expr


def insert(
    expression: ExpOrStr,
    into: ExpOrStr,
    columns: t.Optional[t.Sequence[str | Identifier]] = None,
    overwrite: t.Optional[bool] = None,
    returning: t.Optional[ExpOrStr] = None,
    dialect: DialectType = None,
    copy: bool = True,
    **opts,
) -> Insert:
    """
    Builds an INSERT statement.

    Example:
        >>> insert("VALUES (1, 2, 3)", "tbl").sql()
        'INSERT INTO tbl VALUES (1, 2, 3)'

    Args:
        expression: the sql string or expression of the INSERT statement
        into: the tbl to insert data to.
        columns: optionally the table's column names.
        overwrite: whether to INSERT OVERWRITE or not.
        returning: sql conditional parsed into a RETURNING statement
        dialect: the dialect used to parse the input expressions.
        copy: whether to copy the expression.
        **opts: other options to use to parse the input expressions.

    Returns:
        Insert: the syntax tree for the INSERT statement.
    """
    expr = maybe_parse(expression, dialect=dialect, copy=copy, **opts)
    this: Table | Schema = maybe_parse(into, into=Table, dialect=dialect, copy=copy, **opts)

    if columns:
        this = Schema(this=this, expressions=[to_identifier(c, copy=copy) for c in columns])

    insert = Insert(this=this, expression=expr, overwrite=overwrite)

    if returning:
        insert = insert.returning(returning, dialect=dialect, copy=False, **opts)

    return insert


def merge(
    *when_exprs: ExpOrStr,
    into: ExpOrStr,
    using: ExpOrStr,
    on: ExpOrStr,
    returning: t.Optional[ExpOrStr] = None,
    dialect: DialectType = None,
    copy: bool = True,
    **opts,
) -> Merge:
    """
    Builds a MERGE statement.

    Example:
        >>> merge("WHEN MATCHED THEN UPDATE SET col1 = source_table.col1",
        ...       "WHEN NOT MATCHED THEN INSERT (col1) VALUES (source_table.col1)",
        ...       into="my_table",
        ...       using="source_table",
        ...       on="my_table.id = source_table.id").sql()
        'MERGE INTO my_table USING source_table ON my_table.id = source_table.id WHEN MATCHED THEN UPDATE SET col1 = source_table.col1 WHEN NOT MATCHED THEN INSERT (col1) VALUES (source_table.col1)'

    Args:
        *when_exprs: The WHEN clauses specifying actions for matched and unmatched rows.
        into: The target table to merge data into.
        using: The source table to merge data from.
        on: The join condition for the merge.
        returning: The columns to return from the merge.
        dialect: The dialect used to parse the input expressions.
        copy: Whether to copy the expression.
        **opts: Other options to use to parse the input expressions.

    Returns:
        Merge: The syntax tree for the MERGE statement.
    """
    expressions: t.List[Expression] = []
    for when_expr in when_exprs:
        expression = maybe_parse(when_expr, dialect=dialect, copy=copy, into=Whens, **opts)
        expressions.extend([expression] if isinstance(expression, When) else expression.expressions)

    merge = Merge(
        this=maybe_parse(into, dialect=dialect, copy=copy, **opts),
        using=maybe_parse(using, dialect=dialect, copy=copy, **opts),
        on=maybe_parse(on, dialect=dialect, copy=copy, **opts),
        whens=Whens(expressions=expressions),
    )
    if returning:
        merge = merge.returning(returning, dialect=dialect, copy=False, **opts)

    return merge


def condition(
    expression: ExpOrStr, dialect: DialectType = None, copy: bool = True, **opts
) -> Condition:
    """
    Initialize a logical condition expression.

    Example:
        >>> condition("x=1").sql()
        'x = 1'

        This is helpful for composing larger logical syntax trees:
        >>> where = condition("x=1")
        >>> where = where.and_("y=1")
        >>> Select().from_("tbl").select("*").where(where).sql()
        'SELECT * FROM tbl WHERE x = 1 AND y = 1'

    Args:
        *expression: the SQL code string to parse.
            If an Expression instance is passed, this is used as-is.
        dialect: the dialect used to parse the input expression (in the case that the
            input expression is a SQL string).
        copy: Whether to copy `expression` (only applies to expressions).
        **opts: other options to use to parse the input expressions (again, in the case
            that the input expression is a SQL string).

    Returns:
        The new Condition instance
    """
    return maybe_parse(
        expression,
        into=Condition,
        dialect=dialect,
        copy=copy,
        **opts,
    )


def and_(
    *expressions: t.Optional[ExpOrStr],
    dialect: DialectType = None,
    copy: bool = True,
    wrap: bool = True,
    **opts,
) -> Condition:
    """
    Combine multiple conditions with an AND logical operator.

    Example:
        >>> and_("x=1", and_("y=1", "z=1")).sql()
        'x = 1 AND (y = 1 AND z = 1)'

    Args:
        *expressions: the SQL code strings to parse.
            If an Expression instance is passed, this is used as-is.
        dialect: the dialect used to parse the input expression.
        copy: whether to copy `expressions` (only applies to Expressions).
        wrap: whether to wrap the operands in `Paren`s. This is true by default to avoid
            precedence issues, but can be turned off when the produced AST is too deep and
            causes recursion-related issues.
        **opts: other options to use to parse the input expressions.

    Returns:
        The new condition
    """
    return t.cast(Condition, _combine(expressions, And, dialect, copy=copy, wrap=wrap, **opts))


def or_(
    *expressions: t.Optional[ExpOrStr],
    dialect: DialectType = None,
    copy: bool = True,
    wrap: bool = True,
    **opts,
) -> Condition:
    """
    Combine multiple conditions with an OR logical operator.

    Example:
        >>> or_("x=1", or_("y=1", "z=1")).sql()
        'x = 1 OR (y = 1 OR z = 1)'

    Args:
        *expressions: the SQL code strings to parse.
            If an Expression instance is passed, this is used as-is.
        dialect: the dialect used to parse the input expression.
        copy: whether to copy `expressions` (only applies to Expressions).
        wrap: whether to wrap the operands in `Paren`s. This is true by default to avoid
            precedence issues, but can be turned off when the produced AST is too deep and
            causes recursion-related issues.
        **opts: other options to use to parse the input expressions.

    Returns:
        The new condition
    """
    return t.cast(Condition, _combine(expressions, Or, dialect, copy=copy, wrap=wrap, **opts))


def xor(
    *expressions: t.Optional[ExpOrStr],
    dialect: DialectType = None,
    copy: bool = True,
    wrap: bool = True,
    **opts,
) -> Condition:
    """
    Combine multiple conditions with an XOR logical operator.

    Example:
        >>> xor("x=1", xor("y=1", "z=1")).sql()
        'x = 1 XOR (y = 1 XOR z = 1)'

    Args:
        *expressions: the SQL code strings to parse.
            If an Expression instance is passed, this is used as-is.
        dialect: the dialect used to parse the input expression.
        copy: whether to copy `expressions` (only applies to Expressions).
        wrap: whether to wrap the operands in `Paren`s. This is true by default to avoid
            precedence issues, but can be turned off when the produced AST is too deep and
            causes recursion-related issues.
        **opts: other options to use to parse the input expressions.

    Returns:
        The new condition
    """
    return t.cast(Condition, _combine(expressions, Xor, dialect, copy=copy, wrap=wrap, **opts))


def not_(expression: ExpOrStr, dialect: DialectType = None, copy: bool = True, **opts) -> Not:
    """
    Wrap a condition with a NOT operator.

    Example:
        >>> not_("this_suit='black'").sql()
        "NOT this_suit = 'black'"

    Args:
        expression: the SQL code string to parse.
            If an Expression instance is passed, this is used as-is.
        dialect: the dialect used to parse the input expression.
        copy: whether to copy the expression or not.
        **opts: other options to use to parse the input expressions.

    Returns:
        The new condition.
    """
    this = condition(
        expression,
        dialect=dialect,
        copy=copy,
        **opts,
    )
    return Not(this=_wrap(this, Connector))


def paren(expression: ExpOrStr, copy: bool = True) -> Paren:
    """
    Wrap an expression in parentheses.

    Example:
        >>> paren("5 + 3").sql()
        '(5 + 3)'

    Args:
        expression: the SQL code string to parse.
            If an Expression instance is passed, this is used as-is.
        copy: whether to copy the expression or not.

    Returns:
        The wrapped expression.
    """
    return Paren(this=maybe_parse(expression, copy=copy))


SAFE_IDENTIFIER_RE: t.Pattern[str] = re.compile(r"^[_a-zA-Z][\w]*$")


@t.overload
def to_identifier(name: None, quoted: t.Optional[bool] = None, copy: bool = True) -> None: ...


@t.overload
def to_identifier(
    name: str | Identifier, quoted: t.Optional[bool] = None, copy: bool = True
) -> Identifier: ...


def to_identifier(name, quoted=None, copy=True):
    """Builds an identifier.

    Args:
        name: The name to turn into an identifier.
        quoted: Whether to force quote the identifier.
        copy: Whether to copy name if it's an Identifier.

    Returns:
        The identifier ast node.
    """

    if name is None:
        return None

    if isinstance(name, Identifier):
        identifier = maybe_copy(name, copy)
    elif isinstance(name, str):
        identifier = Identifier(
            this=name,
            quoted=not SAFE_IDENTIFIER_RE.match(name) if quoted is None else quoted,
        )
    else:
        raise ValueError(f"Name needs to be a string or an Identifier, got: {name.__class__}")
    return identifier


def parse_identifier(name: str | Identifier, dialect: DialectType = None) -> Identifier:
    """
    Parses a given string into an identifier.

    Args:
        name: The name to parse into an identifier.
        dialect: The dialect to parse against.

    Returns:
        The identifier ast node.
    """
    try:
        expression = maybe_parse(name, dialect=dialect, into=Identifier)
    except (ParseError, TokenError):
        expression = to_identifier(name)

    return expression


INTERVAL_STRING_RE = re.compile(r"\s*(-?[0-9]+)\s*([a-zA-Z]+)\s*")


def to_interval(interval: str | Literal) -> Interval:
    """Builds an interval expression from a string like '1 day' or '5 months'."""
    if isinstance(interval, Literal):
        if not interval.is_string:
            raise ValueError("Invalid interval string.")

        interval = interval.this

    interval = maybe_parse(f"INTERVAL {interval}")
    assert isinstance(interval, Interval)
    return interval


def to_table(
    sql_path: str | Table, dialect: DialectType = None, copy: bool = True, **kwargs
) -> Table:
    """
    Create a table expression from a `[catalog].[schema].[table]` sql path. Catalog and schema are optional.
    If a table is passed in then that table is returned.

    Args:
        sql_path: a `[catalog].[schema].[table]` string.
        dialect: the source dialect according to which the table name will be parsed.
        copy: Whether to copy a table if it is passed in.
        kwargs: the kwargs to instantiate the resulting `Table` expression with.

    Returns:
        A table expression.
    """
    if isinstance(sql_path, Table):
        return maybe_copy(sql_path, copy=copy)

    table = maybe_parse(sql_path, into=Table, dialect=dialect)

    for k, v in kwargs.items():
        table.set(k, v)

    return table


def to_column(
    sql_path: str | Column,
    quoted: t.Optional[bool] = None,
    dialect: DialectType = None,
    copy: bool = True,
    **kwargs,
) -> Column:
    """
    Create a column from a `[table].[column]` sql path. Table is optional.
    If a column is passed in then that column is returned.

    Args:
        sql_path: a `[table].[column]` string.
        quoted: Whether or not to force quote identifiers.
        dialect: the source dialect according to which the column name will be parsed.
        copy: Whether to copy a column if it is passed in.
        kwargs: the kwargs to instantiate the resulting `Column` expression with.

    Returns:
        A column expression.
    """
    if isinstance(sql_path, Column):
        return maybe_copy(sql_path, copy=copy)

    try:
        col = maybe_parse(sql_path, into=Column, dialect=dialect)
    except ParseError:
        return column(*reversed(sql_path.split(".")), quoted=quoted, **kwargs)

    for k, v in kwargs.items():
        col.set(k, v)

    if quoted:
        for i in col.find_all(Identifier):
            i.set("quoted", True)

    return col


def alias_(
    expression: ExpOrStr,
    alias: t.Optional[str | Identifier],
    table: bool | t.Sequence[str | Identifier] = False,
    quoted: t.Optional[bool] = None,
    dialect: DialectType = None,
    copy: bool = True,
    **opts,
):
    """Create an Alias expression.

    Example:
        >>> alias_('foo', 'bar').sql()
        'foo AS bar'

        >>> alias_('(select 1, 2)', 'bar', table=['a', 'b']).sql()
        '(SELECT 1, 2) AS bar(a, b)'

    Args:
        expression: the SQL code strings to parse.
            If an Expression instance is passed, this is used as-is.
        alias: the alias name to use. If the name has
            special characters it is quoted.
        table: Whether to create a table alias, can also be a list of columns.
        quoted: whether to quote the alias
        dialect: the dialect used to parse the input expression.
        copy: Whether to copy the expression.
        **opts: other options to use to parse the input expressions.

    Returns:
        Alias: the aliased expression
    """
    exp = maybe_parse(expression, dialect=dialect, copy=copy, **opts)
    alias = to_identifier(alias, quoted=quoted)

    if table:
        table_alias = TableAlias(this=alias)
        exp.set("alias", table_alias)

        if not isinstance(table, bool):
            for column in table:
                table_alias.append("columns", to_identifier(column, quoted=quoted))

        return exp

    # We don't set the "alias" arg for Window expressions, because that would add an IDENTIFIER node in
    # the AST, representing a "named_window" [1] construct (eg. bigquery). What we want is an ALIAS node
    # for the complete Window expression.
    #
    # [1]: https://cloud.google.com/bigquery/docs/reference/standard-sql/window-function-calls

    if "alias" in exp.arg_types and not isinstance(exp, Window):
        exp.set("alias", alias)
        return exp
    return Alias(this=exp, alias=alias)


def subquery(
    expression: ExpOrStr,
    alias: t.Optional[Identifier | str] = None,
    dialect: DialectType = None,
    **opts,
) -> Select:
    """
    Build a subquery expression that's selected from.

    Example:
        >>> subquery('select x from tbl', 'bar').select('x').sql()
        'SELECT x FROM (SELECT x FROM tbl) AS bar'

    Args:
        expression: the SQL code strings to parse.
            If an Expression instance is passed, this is used as-is.
        alias: the alias name to use.
        dialect: the dialect used to parse the input expression.
        **opts: other options to use to parse the input expressions.

    Returns:
        A new Select instance with the subquery expression included.
    """

    expression = maybe_parse(expression, dialect=dialect, **opts).subquery(alias, **opts)
    return Select().from_(expression, dialect=dialect, **opts)


@t.overload
def column(
    col: str | Identifier,
    table: t.Optional[str | Identifier] = None,
    db: t.Optional[str | Identifier] = None,
    catalog: t.Optional[str | Identifier] = None,
    *,
    fields: t.Collection[t.Union[str, Identifier]],
    quoted: t.Optional[bool] = None,
    copy: bool = True,
) -> Dot:
    pass


@t.overload
def column(
    col: str | Identifier,
    table: t.Optional[str | Identifier] = None,
    db: t.Optional[str | Identifier] = None,
    catalog: t.Optional[str | Identifier] = None,
    *,
    fields: Lit[None] = None,
    quoted: t.Optional[bool] = None,
    copy: bool = True,
) -> Column:
    pass


def column(
    col,
    table=None,
    db=None,
    catalog=None,
    *,
    fields=None,
    quoted=None,
    copy=True,
):
    """
    Build a Column.

    Args:
        col: Column name.
        table: Table name.
        db: Database name.
        catalog: Catalog name.
        fields: Additional fields using dots.
        quoted: Whether to force quotes on the column's identifiers.
        copy: Whether to copy identifiers if passed in.

    Returns:
        The new Column instance.
    """
    this = Column(
        this=to_identifier(col, quoted=quoted, copy=copy),
        table=to_identifier(table, quoted=quoted, copy=copy),
        db=to_identifier(db, quoted=quoted, copy=copy),
        catalog=to_identifier(catalog, quoted=quoted, copy=copy),
    )

    if fields:
        this = Dot.build(
            (
                this,
                *(to_identifier(field, quoted=quoted, copy=copy) for field in fields),
            )
        )
    return this


def cast(
    expression: ExpOrStr,
    to: DATA_TYPE,
    copy: bool = True,
    dialect: DialectType = None,
    **opts,
) -> Cast:
    """Cast an expression to a data type.

    Example:
        >>> cast('x + 1', 'int').sql()
        'CAST(x + 1 AS INT)'

    Args:
        expression: The expression to cast.
        to: The datatype to cast to.
        copy: Whether to copy the supplied expressions.
        dialect: The target dialect. This is used to prevent a re-cast in the following scenario:
            - The expression to be cast is already a exp.Cast expression
            - The existing cast is to a type that is logically equivalent to new type

            For example, if :expression='CAST(x as DATETIME)' and :to=Type.TIMESTAMP,
            but in the target dialect DATETIME is mapped to TIMESTAMP, then we will NOT return `CAST(x (as DATETIME) as TIMESTAMP)`
            and instead just return the original expression `CAST(x as DATETIME)`.

            This is to prevent it being output as a double cast `CAST(x (as TIMESTAMP) as TIMESTAMP)` once the DATETIME -> TIMESTAMP
            mapping is applied in the target dialect generator.

    Returns:
        The new Cast instance.
    """
    expr = maybe_parse(expression, copy=copy, dialect=dialect, **opts)
    data_type = DataType.build(to, copy=copy, dialect=dialect, **opts)

    # dont re-cast if the expression is already a cast to the correct type
    if isinstance(expr, Cast):
        from sqlglot.dialects.dialect import Dialect

        target_dialect = Dialect.get_or_raise(dialect)
        type_mapping = target_dialect.generator_class.TYPE_MAPPING

        existing_cast_type: DataType.Type = expr.to.this
        new_cast_type: DataType.Type = data_type.this
        types_are_equivalent = type_mapping.get(
            existing_cast_type, existing_cast_type.value
        ) == type_mapping.get(new_cast_type, new_cast_type.value)

        if expr.is_type(data_type) or types_are_equivalent:
            return expr

    expr = Cast(this=expr, to=data_type)
    expr.type = data_type

    return expr


def table_(
    table: Identifier | str,
    db: t.Optional[Identifier | str] = None,
    catalog: t.Optional[Identifier | str] = None,
    quoted: t.Optional[bool] = None,
    alias: t.Optional[Identifier | str] = None,
) -> Table:
    """Build a Table.

    Args:
        table: Table name.
        db: Database name.
        catalog: Catalog name.
        quote: Whether to force quotes on the table's identifiers.
        alias: Table's alias.

    Returns:
        The new Table instance.
    """
    return Table(
        this=to_identifier(table, quoted=quoted) if table else None,
        db=to_identifier(db, quoted=quoted) if db else None,
        catalog=to_identifier(catalog, quoted=quoted) if catalog else None,
        alias=TableAlias(this=to_identifier(alias)) if alias else None,
    )


def values(
    values: t.Iterable[t.Tuple[t.Any, ...]],
    alias: t.Optional[str] = None,
    columns: t.Optional[t.Iterable[str] | t.Dict[str, DataType]] = None,
) -> Values:
    """Build VALUES statement.

    Example:
        >>> values([(1, '2')]).sql()
        "VALUES (1, '2')"

    Args:
        values: values statements that will be converted to SQL
        alias: optional alias
        columns: Optional list of ordered column names or ordered dictionary of column names to types.
         If either are provided then an alias is also required.

    Returns:
        Values: the Values expression object
    """
    if columns and not alias:
        raise ValueError("Alias is required when providing columns")

    return Values(
        expressions=[convert(tup) for tup in values],
        alias=(
            TableAlias(this=to_identifier(alias), columns=[to_identifier(x) for x in columns])
            if columns
            else (TableAlias(this=to_identifier(alias)) if alias else None)
        ),
    )


def var(name: t.Optional[ExpOrStr]) -> Var:
    """Build a SQL variable.

    Example:
        >>> repr(var('x'))
        'Var(this=x)'

        >>> repr(var(column('x', table='y')))
        'Var(this=x)'

    Args:
        name: The name of the var or an expression who's name will become the var.

    Returns:
        The new variable node.
    """
    if not name:
        raise ValueError("Cannot convert empty name into var.")

    if isinstance(name, Expression):
        name = name.name
    return Var(this=name)


def rename_table(
    old_name: str | Table,
    new_name: str | Table,
    dialect: DialectType = None,
) -> Alter:
    """Build ALTER TABLE... RENAME... expression

    Args:
        old_name: The old name of the table
        new_name: The new name of the table
        dialect: The dialect to parse the table.

    Returns:
        Alter table expression
    """
    old_table = to_table(old_name, dialect=dialect)
    new_table = to_table(new_name, dialect=dialect)
    return Alter(
        this=old_table,
        kind="TABLE",
        actions=[
            AlterRename(this=new_table),
        ],
    )


def rename_column(
    table_name: str | Table,
    old_column_name: str | Column,
    new_column_name: str | Column,
    exists: t.Optional[bool] = None,
    dialect: DialectType = None,
) -> Alter:
    """Build ALTER TABLE... RENAME COLUMN... expression

    Args:
        table_name: Name of the table
        old_column: The old name of the column
        new_column: The new name of the column
        exists: Whether to add the `IF EXISTS` clause
        dialect: The dialect to parse the table/column.

    Returns:
        Alter table expression
    """
    table = to_table(table_name, dialect=dialect)
    old_column = to_column(old_column_name, dialect=dialect)
    new_column = to_column(new_column_name, dialect=dialect)
    return Alter(
        this=table,
        kind="TABLE",
        actions=[
            RenameColumn(this=old_column, to=new_column, exists=exists),
        ],
    )


def convert(value: t.Any, copy: bool = False) -> Expression:
    """Convert a python value into an expression object.

    Raises an error if a conversion is not possible.

    Args:
        value: A python object.
        copy: Whether to copy `value` (only applies to Expressions and collections).

    Returns:
        The equivalent expression object.
    """
    if isinstance(value, Expression):
        return maybe_copy(value, copy)
    if isinstance(value, str):
        return Literal.string(value)
    if isinstance(value, bool):
        return Boolean(this=value)
    if value is None or (isinstance(value, float) and math.isnan(value)):
        return null()
    if isinstance(value, numbers.Number):
        return Literal.number(value)
    if isinstance(value, bytes):
        return HexString(this=value.hex())
    if isinstance(value, datetime.datetime):
        datetime_literal = Literal.string(value.isoformat(sep=" "))

        tz = None
        if value.tzinfo:
            # this works for zoneinfo.ZoneInfo, pytz.timezone and datetime.datetime.utc to return IANA timezone names like "America/Los_Angeles"
            # instead of abbreviations like "PDT". This is for consistency with other timezone handling functions in SQLGlot
            tz = Literal.string(str(value.tzinfo))

        return TimeStrToTime(this=datetime_literal, zone=tz)
    if isinstance(value, datetime.date):
        date_literal = Literal.string(value.strftime("%Y-%m-%d"))
        return DateStrToDate(this=date_literal)
    if isinstance(value, tuple):
        if hasattr(value, "_fields"):
            return Struct(
                expressions=[
                    PropertyEQ(
                        this=to_identifier(k),
                        expression=convert(getattr(value, k), copy=copy),
                    )
                    for k in value._fields
                ]
            )
        return Tuple(expressions=[convert(v, copy=copy) for v in value])
    if isinstance(value, list):
        return Array(expressions=[convert(v, copy=copy) for v in value])
    if isinstance(value, dict):
        return Map(
            keys=Array(expressions=[convert(k, copy=copy) for k in value]),
            values=Array(expressions=[convert(v, copy=copy) for v in value.values()]),
        )
    if hasattr(value, "__dict__"):
        return Struct(
            expressions=[
                PropertyEQ(this=to_identifier(k), expression=convert(v, copy=copy))
                for k, v in value.__dict__.items()
            ]
        )
    raise ValueError(f"Cannot convert {value}")


def replace_children(expression: Expression, fun: t.Callable, *args, **kwargs) -> None:
    """
    Replace children of an expression with the result of a lambda fun(child) -> exp.
    """
    for k, v in tuple(expression.args.items()):
        is_list_arg = type(v) is list

        child_nodes = v if is_list_arg else [v]
        new_child_nodes = []

        for cn in child_nodes:
            if isinstance(cn, Expression):
                for child_node in ensure_collection(fun(cn, *args, **kwargs)):
                    new_child_nodes.append(child_node)
            else:
                new_child_nodes.append(cn)

        expression.set(k, new_child_nodes if is_list_arg else seq_get(new_child_nodes, 0))


def replace_tree(
    expression: Expression,
    fun: t.Callable,
    prune: t.Optional[t.Callable[[Expression], bool]] = None,
) -> Expression:
    """
    Replace an entire tree with the result of function calls on each node.

    This will be traversed in reverse dfs, so leaves first.
    If new nodes are created as a result of function calls, they will also be traversed.
    """
    stack = list(expression.dfs(prune=prune))

    while stack:
        node = stack.pop()
        new_node = fun(node)

        if new_node is not node:
            node.replace(new_node)

            if isinstance(new_node, Expression):
                stack.append(new_node)

    return new_node


def column_table_names(expression: Expression, exclude: str = "") -> t.Set[str]:
    """
    Return all table names referenced through columns in an expression.

    Example:
        >>> import sqlglot
        >>> sorted(column_table_names(sqlglot.parse_one("a.b AND c.d AND c.e")))
        ['a', 'c']

    Args:
        expression: expression to find table names.
        exclude: a table name to exclude

    Returns:
        A list of unique names.
    """
    return {
        table
        for table in (column.table for column in expression.find_all(Column))
        if table and table != exclude
    }


def table_name(table: Table | str, dialect: DialectType = None, identify: bool = False) -> str:
    """Get the full name of a table as a string.

    Args:
        table: Table expression node or string.
        dialect: The dialect to generate the table name for.
        identify: Determines when an identifier should be quoted. Possible values are:
            False (default): Never quote, except in cases where it's mandatory by the dialect.
            True: Always quote.

    Examples:
        >>> from sqlglot import exp, parse_one
        >>> table_name(parse_one("select * from a.b.c").find(exp.Table))
        'a.b.c'

    Returns:
        The table name.
    """

    table = maybe_parse(table, into=Table, dialect=dialect)

    if not table:
        raise ValueError(f"Cannot parse {table}")

    return ".".join(
        (
            part.sql(dialect=dialect, identify=True, copy=False, comments=False)
            if identify or not SAFE_IDENTIFIER_RE.match(part.name)
            else part.name
        )
        for part in table.parts
    )


def normalize_table_name(table: str | Table, dialect: DialectType = None, copy: bool = True) -> str:
    """Returns a case normalized table name without quotes.

    Args:
        table: the table to normalize
        dialect: the dialect to use for normalization rules
        copy: whether to copy the expression.

    Examples:
        >>> normalize_table_name("`A-B`.c", dialect="bigquery")
        'A-B.c'
    """
    from sqlglot.optimizer.normalize_identifiers import normalize_identifiers

    return ".".join(
        p.name
        for p in normalize_identifiers(
            to_table(table, dialect=dialect, copy=copy), dialect=dialect
        ).parts
    )


def replace_tables(
    expression: E,
    mapping: t.Dict[str, str],
    dialect: DialectType = None,
    copy: bool = True,
) -> E:
    """Replace all tables in expression according to the mapping.

    Args:
        expression: expression node to be transformed and replaced.
        mapping: mapping of table names.
        dialect: the dialect of the mapping table
        copy: whether to copy the expression.

    Examples:
        >>> from sqlglot import exp, parse_one
        >>> replace_tables(parse_one("select * from a.b"), {"a.b": "c"}).sql()
        'SELECT * FROM c /* a.b */'

    Returns:
        The mapped expression.
    """

    mapping = {normalize_table_name(k, dialect=dialect): v for k, v in mapping.items()}

    def _replace_tables(node: Expression) -> Expression:
        if isinstance(node, Table) and node.meta.get("replace") is not False:
            original = normalize_table_name(node, dialect=dialect)
            new_name = mapping.get(original)

            if new_name:
                table = to_table(
                    new_name,
                    **{k: v for k, v in node.args.items() if k not in TABLE_PARTS},
                    dialect=dialect,
                )
                table.add_comments([original])
                return table
        return node

    return expression.transform(_replace_tables, copy=copy)  # type: ignore


def replace_placeholders(expression: Expression, *args, **kwargs) -> Expression:
    """Replace placeholders in an expression.

    Args:
        expression: expression node to be transformed and replaced.
        args: positional names that will substitute unnamed placeholders in the given order.
        kwargs: keyword arguments that will substitute named placeholders.

    Examples:
        >>> from sqlglot import exp, parse_one
        >>> replace_placeholders(
        ...     parse_one("select * from :tbl where ? = ?"),
        ...     exp.to_identifier("str_col"), "b", tbl=exp.to_identifier("foo")
        ... ).sql()
        "SELECT * FROM foo WHERE str_col = 'b'"

    Returns:
        The mapped expression.
    """

    def _replace_placeholders(node: Expression, args, **kwargs) -> Expression:
        if isinstance(node, Placeholder):
            if node.this:
                new_name = kwargs.get(node.this)
                if new_name is not None:
                    return convert(new_name)
            else:
                try:
                    return convert(next(args))
                except StopIteration:
                    pass
        return node

    return expression.transform(_replace_placeholders, iter(args), **kwargs)


def expand(
    expression: Expression,
    sources: t.Dict[str, Query | t.Callable[[], Query]],
    dialect: DialectType = None,
    copy: bool = True,
) -> Expression:
    """Transforms an expression by expanding all referenced sources into subqueries.

    Examples:
        >>> from sqlglot import parse_one
        >>> expand(parse_one("select * from x AS z"), {"x": parse_one("select * from y")}).sql()
        'SELECT * FROM (SELECT * FROM y) AS z /* source: x */'

        >>> expand(parse_one("select * from x AS z"), {"x": parse_one("select * from y"), "y": parse_one("select * from z")}).sql()
        'SELECT * FROM (SELECT * FROM (SELECT * FROM z) AS y /* source: y */) AS z /* source: x */'

    Args:
        expression: The expression to expand.
        sources: A dict of name to query or a callable that provides a query on demand.
        dialect: The dialect of the sources dict or the callable.
        copy: Whether to copy the expression during transformation. Defaults to True.

    Returns:
        The transformed expression.
    """
    normalized_sources = {normalize_table_name(k, dialect=dialect): v for k, v in sources.items()}

    def _expand(node: Expression):
        if isinstance(node, Table):
            name = normalize_table_name(node, dialect=dialect)
            source = normalized_sources.get(name)

            if source:
                # Create a subquery with the same alias (or table name if no alias)
                parsed_source = source() if callable(source) else source
                subquery = parsed_source.subquery(node.alias or name)
                subquery.comments = [f"source: {name}"]

                # Continue expanding within the subquery
                return subquery.transform(_expand, copy=False)

        return node

    return expression.transform(_expand, copy=copy)


def func(name: str, *args, copy: bool = True, dialect: DialectType = None, **kwargs) -> Func:
    """
    Returns a Func expression.

    Examples:
        >>> func("abs", 5).sql()
        'ABS(5)'

        >>> func("cast", this=5, to=DataType.build("DOUBLE")).sql()
        'CAST(5 AS DOUBLE)'

    Args:
        name: the name of the function to build.
        args: the args used to instantiate the function of interest.
        copy: whether to copy the argument expressions.
        dialect: the source dialect.
        kwargs: the kwargs used to instantiate the function of interest.

    Note:
        The arguments `args` and `kwargs` are mutually exclusive.

    Returns:
        An instance of the function of interest, or an anonymous function, if `name` doesn't
        correspond to an existing `sqlglot.expressions.Func` class.
    """
    if args and kwargs:
        raise ValueError("Can't use both args and kwargs to instantiate a function.")

    from sqlglot.dialects.dialect import Dialect

    dialect = Dialect.get_or_raise(dialect)

    converted: t.List[Expression] = [maybe_parse(arg, dialect=dialect, copy=copy) for arg in args]
    kwargs = {key: maybe_parse(value, dialect=dialect, copy=copy) for key, value in kwargs.items()}

    constructor = dialect.parser_class.FUNCTIONS.get(name.upper())
    if constructor:
        if converted:
            if "dialect" in constructor.__code__.co_varnames:
                function = constructor(converted, dialect=dialect)
            else:
                function = constructor(converted)
        elif constructor.__name__ == "from_arg_list":
            function = constructor.__self__(**kwargs)  # type: ignore
        else:
            constructor = FUNCTION_BY_NAME.get(name.upper())
            if constructor:
                function = constructor(**kwargs)
            else:
                raise ValueError(
                    f"Unable to convert '{name}' into a Func. Either manually construct "
                    "the Func expression of interest or parse the function call."
                )
    else:
        kwargs = kwargs or {"expressions": converted}
        function = Anonymous(this=name, **kwargs)

    for error_message in function.error_messages(converted):
        raise ValueError(error_message)

    return function


def case(
    expression: t.Optional[ExpOrStr] = None,
    **opts,
) -> Case:
    """
    Initialize a CASE statement.

    Example:
        case().when("a = 1", "foo").else_("bar")

    Args:
        expression: Optionally, the input expression (not all dialects support this)
        **opts: Extra keyword arguments for parsing `expression`
    """
    if expression is not None:
        this = maybe_parse(expression, **opts)
    else:
        this = None
    return Case(this=this, ifs=[])


def array(
    *expressions: ExpOrStr, copy: bool = True, dialect: DialectType = None, **kwargs
) -> Array:
    """
    Returns an array.

    Examples:
        >>> array(1, 'x').sql()
        'ARRAY(1, x)'

    Args:
        expressions: the expressions to add to the array.
        copy: whether to copy the argument expressions.
        dialect: the source dialect.
        kwargs: the kwargs used to instantiate the function of interest.

    Returns:
        An array expression.
    """
    return Array(
        expressions=[
            maybe_parse(expression, copy=copy, dialect=dialect, **kwargs)
            for expression in expressions
        ]
    )


def tuple_(
    *expressions: ExpOrStr, copy: bool = True, dialect: DialectType = None, **kwargs
) -> Tuple:
    """
    Returns an tuple.

    Examples:
        >>> tuple_(1, 'x').sql()
        '(1, x)'

    Args:
        expressions: the expressions to add to the tuple.
        copy: whether to copy the argument expressions.
        dialect: the source dialect.
        kwargs: the kwargs used to instantiate the function of interest.

    Returns:
        A tuple expression.
    """
    return Tuple(
        expressions=[
            maybe_parse(expression, copy=copy, dialect=dialect, **kwargs)
            for expression in expressions
        ]
    )


def true() -> Boolean:
    """
    Returns a true Boolean expression.
    """
    return Boolean(this=True)


def false() -> Boolean:
    """
    Returns a false Boolean expression.
    """
    return Boolean(this=False)


def null() -> Null:
    """
    Returns a Null expression.
    """
    return Null()


NONNULL_CONSTANTS = (
    Literal,
    Boolean,
)

CONSTANTS = (
    Literal,
    Boolean,
    Null,
)<|MERGE_RESOLUTION|>--- conflicted
+++ resolved
@@ -5498,10 +5498,6 @@
     arg_types = {"this": True}
 
 
-class TypeOf(Func):
-    arg_types = {"this": True}
-
-
 # https://materialize.com/docs/sql/types/list/
 class List(Func):
     arg_types = {"expressions": False}
@@ -6868,25 +6864,15 @@
 class FindInSet(Func):
     """
     FIND_IN_SET function that returns the position of a string within a comma-separated list of strings.
-<<<<<<< HEAD
 
     Returns:
         The position (1-based) of searchExpr in sourceExpr, or 0 if not found or if searchExpr contains a comma.
 
-=======
-    
-    Returns:
-        The position (1-based) of searchExpr in sourceExpr, or 0 if not found or if searchExpr contains a comma.
-    
->>>>>>> 220284d7
     Args:
         this: The string to search for (searchExpr)
         expression: The comma-separated list of strings to search in (sourceExpr)
     """
-<<<<<<< HEAD
-
-=======
->>>>>>> 220284d7
+
     arg_types = {"this": True, "expression": True}
 
 
