--- conflicted
+++ resolved
@@ -6162,7 +6162,18 @@
     arg_types = {"this": False}
 
 
-<<<<<<< HEAD
+class UtcDate(Func):
+    arg_types = {}
+
+
+class UtcTime(Func):
+    arg_types = {"this": False}
+
+
+class UtcTimestamp(Func):
+    arg_types = {"this": False}
+
+
 class Cos(Func):
     _sql_names = ["COS"]
     arg_types = {"this": True}
@@ -6171,18 +6182,6 @@
 class Cosh(Func):
     _sql_names = ["COSH"]
     arg_types = {"this": True}
-=======
-class UtcDate(Func):
-    arg_types = {}
-
-
-class UtcTime(Func):
-    arg_types = {"this": False}
-
-
-class UtcTimestamp(Func):
-    arg_types = {"this": False}
->>>>>>> cb9338ad
 
 
 class DateAdd(Func, IntervalOp):
@@ -6406,15 +6405,14 @@
     is_var_len_args = True
 
 
-<<<<<<< HEAD
+class DenseRank(AggFunc):
+    arg_types = {"expressions": False}
+    is_var_len_args = True
+
+
 class Degrees(Func):
     _sql_names = ["DEGREES"]
     arg_types = {"this": True}
-=======
-class DenseRank(AggFunc):
-    arg_types = {"expressions": False}
-    is_var_len_args = True
->>>>>>> cb9338ad
 
 
 class DiToDate(Func):
@@ -6485,7 +6483,6 @@
     pass
 
 
-<<<<<<< HEAD
 class FeaturesAtTime(Func):
     arg_types = {
         "this": True,
@@ -6493,10 +6490,10 @@
         "num_rows": False,
         "ignore_feature_nulls": False,
     }
-=======
+
+
 class ToBase32(Func):
     pass
->>>>>>> cb9338ad
 
 
 class ToBase64(Func):
@@ -6710,7 +6707,6 @@
 
 
 class Format(Func):
-<<<<<<< HEAD
     arg_types = {"this": True, "expressions": False}
     is_var_len_args = True
 
@@ -6719,12 +6715,6 @@
     arg_types = {"this": True, "expression": True}
 
 
-=======
-    arg_types = {"this": True, "expressions": True}
-    is_var_len_args = True
-
-
->>>>>>> cb9338ad
 class JSONKeyValue(Expression):
     arg_types = {"this": True, "expression": True}
 
@@ -6931,10 +6921,6 @@
         "expression": True,
         "only_json_types": False,
         "expressions": False,
-<<<<<<< HEAD
-=======
-        "json_type": False,
->>>>>>> cb9338ad
     }
     _sql_names = ["JSON_EXTRACT_SCALAR"]
     is_var_len_args = True
@@ -7395,10 +7381,10 @@
     arg_types = {"this": True, "expression": True}
 
 
-<<<<<<< HEAD
 class Second(Func):
     arg_types = {"this": True}
-=======
+
+
 class SafeMultiply(Func):
     arg_types = {"this": True, "expression": True}
 
@@ -7413,7 +7399,6 @@
 
 class SafeConvertBytesToString(Func):
     pass
->>>>>>> cb9338ad
 
 
 class SHA(Func):
@@ -7736,15 +7721,15 @@
     pass
 
 
-<<<<<<< HEAD
 class UrlDecode(Func):
-=======
+    pass
+
+
 class UnixMicros(Func):
     pass
 
 
 class UnixMillis(Func):
->>>>>>> cb9338ad
     pass
 
 
