"""
## Expressions

Every AST node in SQLGlot is represented by a subclass of `Expression`.

This module contains the implementation of all supported `Expression` types. Additionally,
it exposes a number of helper functions, which are mainly used to programmatically build
SQL expressions, such as `sqlglot.expressions.select`.

----
"""

from __future__ import annotations

import datetime
import math
import numbers
import re
import textwrap
import typing as t
from collections import deque
from copy import deepcopy
from decimal import Decimal
from enum import auto
from functools import reduce

from sqlglot.errors import ErrorLevel, ParseError
from sqlglot.helper import (
    AutoName,
    camel_to_snake_case,
    ensure_collection,
    ensure_list,
    seq_get,
    split_num_words,
    subclasses,
    to_bool,
)
from sqlglot.tokens import Token, TokenError

if t.TYPE_CHECKING:
    from typing_extensions import Self

    from sqlglot._typing import E, Lit
    from sqlglot.dialects.dialect import DialectType

    Q = t.TypeVar("Q", bound="Query")
    S = t.TypeVar("S", bound="SetOperation")


class _Expression(type):
    def __new__(cls, clsname, bases, attrs):
        klass = super().__new__(cls, clsname, bases, attrs)

        # When an Expression class is created, its key is automatically set
        # to be the lowercase version of the class' name.
        klass.key = clsname.lower()

        # This is so that docstrings are not inherited in pdoc
        klass.__doc__ = klass.__doc__ or ""

        return klass


SQLGLOT_META = "sqlglot.meta"
SQLGLOT_ANONYMOUS = "sqlglot.anonymous"
TABLE_PARTS = ("this", "db", "catalog")
COLUMN_PARTS = ("this", "table", "db", "catalog")
POSITION_META_KEYS = ("line", "col", "start", "end")


class Expression(metaclass=_Expression):
    """
    The base class for all expressions in a syntax tree. Each Expression encapsulates any necessary
    context, such as its child expressions, their names (arg keys), and whether a given child expression
    is optional or not.

    Attributes:
        key: a unique key for each class in the Expression hierarchy. This is useful for hashing
            and representing expressions as strings.
        arg_types: determines the arguments (child nodes) supported by an expression. It maps
            arg keys to booleans that indicate whether the corresponding args are optional.
        parent: a reference to the parent expression (or None, in case of root expressions).
        arg_key: the arg key an expression is associated with, i.e. the name its parent expression
            uses to refer to it.
        index: the index of an expression if it is inside of a list argument in its parent.
        comments: a list of comments that are associated with a given expression. This is used in
            order to preserve comments when transpiling SQL code.
        type: the `sqlglot.expressions.DataType` type of an expression. This is inferred by the
            optimizer, in order to enable some transformations that require type information.
        meta: a dictionary that can be used to store useful metadata for a given expression.

    Example:
        >>> class Foo(Expression):
        ...     arg_types = {"this": True, "expression": False}

        The above definition informs us that Foo is an Expression that requires an argument called
        "this" and may also optionally receive an argument called "expression".

    Args:
        args: a mapping used for retrieving the arguments of an expression, given their arg keys.
    """

    key = "expression"
    arg_types = {"this": True}
    __slots__ = (
        "args",
        "parent",
        "arg_key",
        "index",
        "comments",
        "_type",
        "_meta",
        "_hash",
    )

    def __init__(self, **args: t.Any):
        self.args: t.Dict[str, t.Any] = args
        self.parent: t.Optional[Expression] = None
        self.arg_key: t.Optional[str] = None
        self.index: t.Optional[int] = None
        self.comments: t.Optional[t.List[str]] = None
        self._type: t.Optional[DataType] = None
        self._meta: t.Optional[t.Dict[str, t.Any]] = None
        self._hash: t.Optional[int] = None

        for arg_key, value in self.args.items():
            self._set_parent(arg_key, value)

    def __eq__(self, other) -> bool:
        return type(self) is type(other) and hash(self) == hash(other)

    def __hash__(self) -> int:
        if self._hash is None:
            nodes = []
            queue = deque([self])

            while queue:
                node = queue.popleft()
                nodes.append(node)

                for v in node.iter_expressions():
                    if v._hash is None:
                        queue.append(v)

            for node in reversed(nodes):
                hash_ = hash(node.key)
                t = type(node)

                if t is Literal or t is Identifier:
                    for k, v in sorted(node.args.items()):
                        if v:
                            hash_ = hash((hash_, k, v))
                else:
                    for k, v in sorted(node.args.items()):
                        t = type(v)

                        if t is list:
                            for x in v:
                                if x is not None and x is not False:
                                    hash_ = hash((hash_, k, x.lower() if isinstance(x, str) else x))
                                else:
                                    hash_ = hash((hash_, k))
                        elif v is not None and v is not False:
                            if isinstance(v, str):
                                hash_ = hash((hash_, k, v.lower()))
                            else:
                                hash_ = hash((hash_, k, v))

                node._hash = hash_
        assert self._hash
        return self._hash

    def __reduce__(self) -> t.Tuple[t.Callable, t.Tuple[t.List[t.Dict[str, t.Any]]]]:
        from sqlglot.serde import dump, load

        return (load, (dump(self),))

    @property
    def this(self) -> t.Any:
        """
        Retrieves the argument with key "this".
        """
        return self.args.get("this")

    @property
    def expression(self) -> t.Any:
        """
        Retrieves the argument with key "expression".
        """
        return self.args.get("expression")

    @property
    def expressions(self) -> t.List[t.Any]:
        """
        Retrieves the argument with key "expressions".
        """
        return self.args.get("expressions") or []

    def text(self, key) -> str:
        """
        Returns a textual representation of the argument corresponding to "key". This can only be used
        for args that are strings or leaf Expression instances, such as identifiers and literals.
        """
        field = self.args.get(key)
        if isinstance(field, str):
            return field
        if isinstance(field, (Identifier, Literal, Var)):
            return field.this
        if isinstance(field, (Star, Null)):
            return field.name
        return ""

    @property
    def is_string(self) -> bool:
        """
        Checks whether a Literal expression is a string.
        """
        return isinstance(self, Literal) and self.args["is_string"]

    @property
    def is_number(self) -> bool:
        """
        Checks whether a Literal expression is a number.
        """
        return (isinstance(self, Literal) and not self.args["is_string"]) or (
            isinstance(self, Neg) and self.this.is_number
        )

    def to_py(self) -> t.Any:
        """
        Returns a Python object equivalent of the SQL node.
        """
        raise ValueError(f"{self} cannot be converted to a Python object.")

    @property
    def is_int(self) -> bool:
        """
        Checks whether an expression is an integer.
        """
        return self.is_number and isinstance(self.to_py(), int)

    @property
    def is_star(self) -> bool:
        """Checks whether an expression is a star."""
        return isinstance(self, Star) or (isinstance(self, Column) and isinstance(self.this, Star))

    @property
    def alias(self) -> str:
        """
        Returns the alias of the expression, or an empty string if it's not aliased.
        """
        if isinstance(self.args.get("alias"), TableAlias):
            return self.args["alias"].name
        return self.text("alias")

    @property
    def alias_column_names(self) -> t.List[str]:
        table_alias = self.args.get("alias")
        if not table_alias:
            return []
        return [c.name for c in table_alias.args.get("columns") or []]

    @property
    def name(self) -> str:
        return self.text("this")

    @property
    def alias_or_name(self) -> str:
        return self.alias or self.name

    @property
    def output_name(self) -> str:
        """
        Name of the output column if this expression is a selection.

        If the Expression has no output name, an empty string is returned.

        Example:
            >>> from sqlglot import parse_one
            >>> parse_one("SELECT a").expressions[0].output_name
            'a'
            >>> parse_one("SELECT b AS c").expressions[0].output_name
            'c'
            >>> parse_one("SELECT 1 + 2").expressions[0].output_name
            ''
        """
        return ""

    @property
    def type(self) -> t.Optional[DataType]:
        return self._type

    @type.setter
    def type(self, dtype: t.Optional[DataType | DataType.Type | str]) -> None:
        if dtype and not isinstance(dtype, DataType):
            dtype = DataType.build(dtype)
        self._type = dtype  # type: ignore

    def is_type(self, *dtypes) -> bool:
        return self.type is not None and self.type.is_type(*dtypes)

    def is_leaf(self) -> bool:
        return not any(isinstance(v, (Expression, list)) and v for v in self.args.values())

    @property
    def meta(self) -> t.Dict[str, t.Any]:
        if self._meta is None:
            self._meta = {}
        return self._meta

    def __deepcopy__(self, memo):
        root = self.__class__()
        stack = [(self, root)]

        while stack:
            node, copy = stack.pop()

            if node.comments is not None:
                copy.comments = deepcopy(node.comments)
            if node._type is not None:
                copy._type = deepcopy(node._type)
            if node._meta is not None:
                copy._meta = deepcopy(node._meta)
            if node._hash is not None:
                copy._hash = node._hash

            for k, vs in node.args.items():
                if hasattr(vs, "parent"):
                    stack.append((vs, vs.__class__()))
                    copy.set(k, stack[-1][-1])
                elif type(vs) is list:
                    copy.args[k] = []

                    for v in vs:
                        if hasattr(v, "parent"):
                            stack.append((v, v.__class__()))
                            copy.append(k, stack[-1][-1])
                        else:
                            copy.append(k, v)
                else:
                    copy.args[k] = vs

        return root

    def copy(self) -> Self:
        """
        Returns a deep copy of the expression.
        """
        return deepcopy(self)

    def add_comments(self, comments: t.Optional[t.List[str]] = None, prepend: bool = False) -> None:
        if self.comments is None:
            self.comments = []

        if comments:
            for comment in comments:
                _, *meta = comment.split(SQLGLOT_META)
                if meta:
                    for kv in "".join(meta).split(","):
                        k, *v = kv.split("=")
                        value = v[0].strip() if v else True
                        self.meta[k.strip()] = to_bool(value)

                if not prepend:
                    self.comments.append(comment)

            if prepend:
                self.comments = comments + self.comments

    def pop_comments(self) -> t.List[str]:
        comments = self.comments or []
        self.comments = None
        return comments

    def append(self, arg_key: str, value: t.Any) -> None:
        """
        Appends value to arg_key if it's a list or sets it as a new list.

        Args:
            arg_key (str): name of the list expression arg
            value (Any): value to append to the list
        """
        if type(self.args.get(arg_key)) is not list:
            self.args[arg_key] = []
        self._set_parent(arg_key, value)
        values = self.args[arg_key]
        if hasattr(value, "parent"):
            value.index = len(values)
        values.append(value)

    def set(
        self,
        arg_key: str,
        value: t.Any,
        index: t.Optional[int] = None,
        overwrite: bool = True,
    ) -> None:
        """
        Sets arg_key to value.

        Args:
            arg_key: name of the expression arg.
            value: value to set the arg to.
            index: if the arg is a list, this specifies what position to add the value in it.
            overwrite: assuming an index is given, this determines whether to overwrite the
                list entry instead of only inserting a new value (i.e., like list.insert).
        """
        expression: t.Optional[Expression] = self

        while expression and expression._hash is not None:
            expression._hash = None
            expression = expression.parent

        if index is not None:
            expressions = self.args.get(arg_key) or []

            if seq_get(expressions, index) is None:
                return
            if value is None:
                expressions.pop(index)
                for v in expressions[index:]:
                    v.index = v.index - 1
                return

            if isinstance(value, list):
                expressions.pop(index)
                expressions[index:index] = value
            elif overwrite:
                expressions[index] = value
            else:
                expressions.insert(index, value)

            value = expressions
        elif value is None:
            self.args.pop(arg_key, None)
            return

        self.args[arg_key] = value
        self._set_parent(arg_key, value, index)

    def _set_parent(self, arg_key: str, value: t.Any, index: t.Optional[int] = None) -> None:
        if hasattr(value, "parent"):
            value.parent = self
            value.arg_key = arg_key
            value.index = index
        elif type(value) is list:
            for index, v in enumerate(value):
                if hasattr(v, "parent"):
                    v.parent = self
                    v.arg_key = arg_key
                    v.index = index

    @property
    def depth(self) -> int:
        """
        Returns the depth of this tree.
        """
        if self.parent:
            return self.parent.depth + 1
        return 0

    def iter_expressions(self, reverse: bool = False) -> t.Iterator[Expression]:
        """Yields the key and expression for all arguments, exploding list args."""
        for vs in reversed(self.args.values()) if reverse else self.args.values():  # type: ignore
            if type(vs) is list:
                for v in reversed(vs) if reverse else vs:  # type: ignore
                    if hasattr(v, "parent"):
                        yield v
            else:
                if hasattr(vs, "parent"):
                    yield vs

    def find(self, *expression_types: t.Type[E], bfs: bool = True) -> t.Optional[E]:
        """
        Returns the first node in this tree which matches at least one of
        the specified types.

        Args:
            expression_types: the expression type(s) to match.
            bfs: whether to search the AST using the BFS algorithm (DFS is used if false).

        Returns:
            The node which matches the criteria or None if no such node was found.
        """
        return next(self.find_all(*expression_types, bfs=bfs), None)

    def find_all(self, *expression_types: t.Type[E], bfs: bool = True) -> t.Iterator[E]:
        """
        Returns a generator object which visits all nodes in this tree and only
        yields those that match at least one of the specified expression types.

        Args:
            expression_types: the expression type(s) to match.
            bfs: whether to search the AST using the BFS algorithm (DFS is used if false).

        Returns:
            The generator object.
        """
        for expression in self.walk(bfs=bfs):
            if isinstance(expression, expression_types):
                yield expression

    def find_ancestor(self, *expression_types: t.Type[E]) -> t.Optional[E]:
        """
        Returns a nearest parent matching expression_types.

        Args:
            expression_types: the expression type(s) to match.

        Returns:
            The parent node.
        """
        ancestor = self.parent
        while ancestor and not isinstance(ancestor, expression_types):
            ancestor = ancestor.parent
        return ancestor  # type: ignore

    @property
    def parent_select(self) -> t.Optional[Select]:
        """
        Returns the parent select statement.
        """
        return self.find_ancestor(Select)

    @property
    def same_parent(self) -> bool:
        """Returns if the parent is the same class as itself."""
        return type(self.parent) is self.__class__

    def root(self) -> Expression:
        """
        Returns the root expression of this tree.
        """
        expression = self
        while expression.parent:
            expression = expression.parent
        return expression

    def walk(
        self, bfs: bool = True, prune: t.Optional[t.Callable[[Expression], bool]] = None
    ) -> t.Iterator[Expression]:
        """
        Returns a generator object which visits all nodes in this tree.

        Args:
            bfs: if set to True the BFS traversal order will be applied,
                otherwise the DFS traversal will be used instead.
            prune: callable that returns True if the generator should stop traversing
                this branch of the tree.

        Returns:
            the generator object.
        """
        if bfs:
            yield from self.bfs(prune=prune)
        else:
            yield from self.dfs(prune=prune)

    def dfs(
        self, prune: t.Optional[t.Callable[[Expression], bool]] = None
    ) -> t.Iterator[Expression]:
        """
        Returns a generator object which visits all nodes in this tree in
        the DFS (Depth-first) order.

        Returns:
            The generator object.
        """
        stack = [self]

        while stack:
            node = stack.pop()

            yield node

            if prune and prune(node):
                continue

            for v in node.iter_expressions(reverse=True):
                stack.append(v)

    def bfs(
        self, prune: t.Optional[t.Callable[[Expression], bool]] = None
    ) -> t.Iterator[Expression]:
        """
        Returns a generator object which visits all nodes in this tree in
        the BFS (Breadth-first) order.

        Returns:
            The generator object.
        """
        queue = deque([self])

        while queue:
            node = queue.popleft()

            yield node

            if prune and prune(node):
                continue

            for v in node.iter_expressions():
                queue.append(v)

    def unnest(self):
        """
        Returns the first non parenthesis child or self.
        """
        expression = self
        while type(expression) is Paren:
            expression = expression.this
        return expression

    def unalias(self):
        """
        Returns the inner expression if this is an Alias.
        """
        if isinstance(self, Alias):
            return self.this
        return self

    def unnest_operands(self):
        """
        Returns unnested operands as a tuple.
        """
        return tuple(arg.unnest() for arg in self.iter_expressions())

    def flatten(self, unnest=True):
        """
        Returns a generator which yields child nodes whose parents are the same class.

        A AND B AND C -> [A, B, C]
        """
        for node in self.dfs(prune=lambda n: n.parent and type(n) is not self.__class__):
            if type(node) is not self.__class__:
                yield (node.unnest() if unnest and not isinstance(node, Subquery) else node)

    def __str__(self) -> str:
        return self.sql()

    def __repr__(self) -> str:
        return _to_s(self)

    def to_s(self) -> str:
        """
        Same as __repr__, but includes additional information which can be useful
        for debugging, like empty or missing args and the AST nodes' object IDs.
        """
        return _to_s(self, verbose=True)

    def sql(self, dialect: DialectType = None, **opts) -> str:
        """
        Returns SQL string representation of this tree.

        Args:
            dialect: the dialect of the output SQL string (eg. "spark", "hive", "presto", "mysql").
            opts: other `sqlglot.generator.Generator` options.

        Returns:
            The SQL string.
        """
        from sqlglot.dialects import Dialect

        return Dialect.get_or_raise(dialect).generate(self, **opts)

    def transform(self, fun: t.Callable, *args: t.Any, copy: bool = True, **kwargs) -> Expression:
        """
        Visits all tree nodes (excluding already transformed ones)
        and applies the given transformation function to each node.

        Args:
            fun: a function which takes a node as an argument and returns a
                new transformed node or the same node without modifications. If the function
                returns None, then the corresponding node will be removed from the syntax tree.
            copy: if set to True a new tree instance is constructed, otherwise the tree is
                modified in place.

        Returns:
            The transformed tree.
        """
        root = None
        new_node = None

        for node in (self.copy() if copy else self).dfs(prune=lambda n: n is not new_node):
            parent, arg_key, index = node.parent, node.arg_key, node.index
            new_node = fun(node, *args, **kwargs)

            if not root:
                root = new_node
            elif parent and arg_key and new_node is not node:
                parent.set(arg_key, new_node, index)

        assert root
        return root.assert_is(Expression)

    @t.overload
    def replace(self, expression: E) -> E: ...

    @t.overload
    def replace(self, expression: None) -> None: ...

    def replace(self, expression):
        """
        Swap out this expression with a new expression.

        For example::

            >>> tree = Select().select("x").from_("tbl")
            >>> tree.find(Column).replace(column("y"))
            Column(
              this=Identifier(this=y, quoted=False))
            >>> tree.sql()
            'SELECT y FROM tbl'

        Args:
            expression: new node

        Returns:
            The new expression or expressions.
        """
        parent = self.parent

        if not parent or parent is expression:
            return expression

        key = self.arg_key
        value = parent.args.get(key)

        if type(expression) is list and isinstance(value, Expression):
            # We are trying to replace an Expression with a list, so it's assumed that
            # the intention was to really replace the parent of this expression.
            value.parent.replace(expression)
        else:
            parent.set(key, expression, self.index)

        if expression is not self:
            self.parent = None
            self.arg_key = None
            self.index = None

        return expression

    def pop(self: E) -> E:
        """
        Remove this expression from its AST.

        Returns:
            The popped expression.
        """
        self.replace(None)
        return self

    def assert_is(self, type_: t.Type[E]) -> E:
        """
        Assert that this `Expression` is an instance of `type_`.

        If it is NOT an instance of `type_`, this raises an assertion error.
        Otherwise, this returns this expression.

        Examples:
            This is useful for type security in chained expressions:

            >>> import sqlglot
            >>> sqlglot.parse_one("SELECT x from y").assert_is(Select).select("z").sql()
            'SELECT x, z FROM y'
        """
        if not isinstance(self, type_):
            raise AssertionError(f"{self} is not {type_}.")
        return self

    def error_messages(self, args: t.Optional[t.Sequence] = None) -> t.List[str]:
        """
        Checks if this expression is valid (e.g. all mandatory args are set).

        Args:
            args: a sequence of values that were used to instantiate a Func expression. This is used
                to check that the provided arguments don't exceed the function argument limit.

        Returns:
            A list of error messages for all possible errors that were found.
        """
        errors: t.List[str] = []

        for k in self.args:
            if k not in self.arg_types:
                errors.append(f"Unexpected keyword: '{k}' for {self.__class__}")
        for k, mandatory in self.arg_types.items():
            v = self.args.get(k)
            if mandatory and (v is None or (isinstance(v, list) and not v)):
                errors.append(f"Required keyword: '{k}' missing for {self.__class__}")

        if (
            args
            and isinstance(self, Func)
            and len(args) > len(self.arg_types)
            and not self.is_var_len_args
        ):
            errors.append(
                f"The number of provided arguments ({len(args)}) is greater than "
                f"the maximum number of supported arguments ({len(self.arg_types)})"
            )

        return errors

    def dump(self):
        """
        Dump this Expression to a JSON-serializable dict.
        """
        from sqlglot.serde import dump

        return dump(self)

    @classmethod
    def load(cls, obj):
        """
        Load a dict (as returned by `Expression.dump`) into an Expression instance.
        """
        from sqlglot.serde import load

        return load(obj)

    def and_(
        self,
        *expressions: t.Optional[ExpOrStr],
        dialect: DialectType = None,
        copy: bool = True,
        wrap: bool = True,
        **opts,
    ) -> Condition:
        """
        AND this condition with one or multiple expressions.

        Example:
            >>> condition("x=1").and_("y=1").sql()
            'x = 1 AND y = 1'

        Args:
            *expressions: the SQL code strings to parse.
                If an `Expression` instance is passed, it will be used as-is.
            dialect: the dialect used to parse the input expression.
            copy: whether to copy the involved expressions (only applies to Expressions).
            wrap: whether to wrap the operands in `Paren`s. This is true by default to avoid
                precedence issues, but can be turned off when the produced AST is too deep and
                causes recursion-related issues.
            opts: other options to use to parse the input expressions.

        Returns:
            The new And condition.
        """
        return and_(self, *expressions, dialect=dialect, copy=copy, wrap=wrap, **opts)

    def or_(
        self,
        *expressions: t.Optional[ExpOrStr],
        dialect: DialectType = None,
        copy: bool = True,
        wrap: bool = True,
        **opts,
    ) -> Condition:
        """
        OR this condition with one or multiple expressions.

        Example:
            >>> condition("x=1").or_("y=1").sql()
            'x = 1 OR y = 1'

        Args:
            *expressions: the SQL code strings to parse.
                If an `Expression` instance is passed, it will be used as-is.
            dialect: the dialect used to parse the input expression.
            copy: whether to copy the involved expressions (only applies to Expressions).
            wrap: whether to wrap the operands in `Paren`s. This is true by default to avoid
                precedence issues, but can be turned off when the produced AST is too deep and
                causes recursion-related issues.
            opts: other options to use to parse the input expressions.

        Returns:
            The new Or condition.
        """
        return or_(self, *expressions, dialect=dialect, copy=copy, wrap=wrap, **opts)

    def not_(self, copy: bool = True):
        """
        Wrap this condition with NOT.

        Example:
            >>> condition("x=1").not_().sql()
            'NOT x = 1'

        Args:
            copy: whether to copy this object.

        Returns:
            The new Not instance.
        """
        return not_(self, copy=copy)

    def update_positions(
        self: E, other: t.Optional[Token | Expression] = None, **kwargs: t.Any
    ) -> E:
        """
        Update this expression with positions from a token or other expression.

        Args:
            other: a token or expression to update this expression with.

        Returns:
            The updated expression.
        """
        if isinstance(other, Expression):
            self.meta.update({k: v for k, v in other.meta.items() if k in POSITION_META_KEYS})
        elif other is not None:
            self.meta.update(
                {
                    "line": other.line,
                    "col": other.col,
                    "start": other.start,
                    "end": other.end,
                }
            )
        self.meta.update({k: v for k, v in kwargs.items() if k in POSITION_META_KEYS})
        return self

    def as_(
        self,
        alias: str | Identifier,
        quoted: t.Optional[bool] = None,
        dialect: DialectType = None,
        copy: bool = True,
        **opts,
    ) -> Alias:
        return alias_(self, alias, quoted=quoted, dialect=dialect, copy=copy, **opts)

    def _binop(self, klass: t.Type[E], other: t.Any, reverse: bool = False) -> E:
        this = self.copy()
        other = convert(other, copy=True)
        if not isinstance(this, klass) and not isinstance(other, klass):
            this = _wrap(this, Binary)
            other = _wrap(other, Binary)
        if reverse:
            return klass(this=other, expression=this)
        return klass(this=this, expression=other)

    def __getitem__(self, other: ExpOrStr | t.Tuple[ExpOrStr]) -> Bracket:
        return Bracket(
            this=self.copy(),
            expressions=[convert(e, copy=True) for e in ensure_list(other)],
        )

    def __iter__(self) -> t.Iterator:
        if "expressions" in self.arg_types:
            return iter(self.args.get("expressions") or [])
        # We define this because __getitem__ converts Expression into an iterable, which is
        # problematic because one can hit infinite loops if they do "for x in some_expr: ..."
        # See: https://peps.python.org/pep-0234/
        raise TypeError(f"'{self.__class__.__name__}' object is not iterable")

    def isin(
        self,
        *expressions: t.Any,
        query: t.Optional[ExpOrStr] = None,
        unnest: t.Optional[ExpOrStr] | t.Collection[ExpOrStr] = None,
        copy: bool = True,
        **opts,
    ) -> In:
        subquery = maybe_parse(query, copy=copy, **opts) if query else None
        if subquery and not isinstance(subquery, Subquery):
            subquery = subquery.subquery(copy=False)

        return In(
            this=maybe_copy(self, copy),
            expressions=[convert(e, copy=copy) for e in expressions],
            query=subquery,
            unnest=(
                Unnest(
                    expressions=[
                        maybe_parse(t.cast(ExpOrStr, e), copy=copy, **opts)
                        for e in ensure_list(unnest)
                    ]
                )
                if unnest
                else None
            ),
        )

    def between(
        self,
        low: t.Any,
        high: t.Any,
        copy: bool = True,
        symmetric: t.Optional[bool] = None,
        **opts,
    ) -> Between:
        between = Between(
            this=maybe_copy(self, copy),
            low=convert(low, copy=copy, **opts),
            high=convert(high, copy=copy, **opts),
        )
        if symmetric is not None:
            between.set("symmetric", symmetric)

        return between

    def is_(self, other: ExpOrStr) -> Is:
        return self._binop(Is, other)

    def like(self, other: ExpOrStr) -> Like:
        return self._binop(Like, other)

    def ilike(self, other: ExpOrStr) -> ILike:
        return self._binop(ILike, other)

    def eq(self, other: t.Any) -> EQ:
        return self._binop(EQ, other)

    def neq(self, other: t.Any) -> NEQ:
        return self._binop(NEQ, other)

    def rlike(self, other: ExpOrStr) -> RegexpLike:
        return self._binop(RegexpLike, other)

    def div(self, other: ExpOrStr, typed: bool = False, safe: bool = False) -> Div:
        div = self._binop(Div, other)
        div.set("typed", typed)
        div.set("safe", safe)
        return div

    def asc(self, nulls_first: bool = True) -> Ordered:
        return Ordered(this=self.copy(), nulls_first=nulls_first)

    def desc(self, nulls_first: bool = False) -> Ordered:
        return Ordered(this=self.copy(), desc=True, nulls_first=nulls_first)

    def __lt__(self, other: t.Any) -> LT:
        return self._binop(LT, other)

    def __le__(self, other: t.Any) -> LTE:
        return self._binop(LTE, other)

    def __gt__(self, other: t.Any) -> GT:
        return self._binop(GT, other)

    def __ge__(self, other: t.Any) -> GTE:
        return self._binop(GTE, other)

    def __add__(self, other: t.Any) -> Add:
        return self._binop(Add, other)

    def __radd__(self, other: t.Any) -> Add:
        return self._binop(Add, other, reverse=True)

    def __sub__(self, other: t.Any) -> Sub:
        return self._binop(Sub, other)

    def __rsub__(self, other: t.Any) -> Sub:
        return self._binop(Sub, other, reverse=True)

    def __mul__(self, other: t.Any) -> Mul:
        return self._binop(Mul, other)

    def __rmul__(self, other: t.Any) -> Mul:
        return self._binop(Mul, other, reverse=True)

    def __truediv__(self, other: t.Any) -> Div:
        return self._binop(Div, other)

    def __rtruediv__(self, other: t.Any) -> Div:
        return self._binop(Div, other, reverse=True)

    def __floordiv__(self, other: t.Any) -> IntDiv:
        return self._binop(IntDiv, other)

    def __rfloordiv__(self, other: t.Any) -> IntDiv:
        return self._binop(IntDiv, other, reverse=True)

    def __mod__(self, other: t.Any) -> Mod:
        return self._binop(Mod, other)

    def __rmod__(self, other: t.Any) -> Mod:
        return self._binop(Mod, other, reverse=True)

    def __pow__(self, other: t.Any) -> Pow:
        return self._binop(Pow, other)

    def __rpow__(self, other: t.Any) -> Pow:
        return self._binop(Pow, other, reverse=True)

    def __and__(self, other: t.Any) -> And:
        return self._binop(And, other)

    def __rand__(self, other: t.Any) -> And:
        return self._binop(And, other, reverse=True)

    def __or__(self, other: t.Any) -> Or:
        return self._binop(Or, other)

    def __ror__(self, other: t.Any) -> Or:
        return self._binop(Or, other, reverse=True)

    def __neg__(self) -> Neg:
        return Neg(this=_wrap(self.copy(), Binary))

    def __invert__(self) -> Not:
        return not_(self.copy())


IntoType = t.Union[
    str,
    t.Type[Expression],
    t.Collection[t.Union[str, t.Type[Expression]]],
]
ExpOrStr = t.Union[str, Expression]


class Condition(Expression):
    """Logical conditions like x AND y, or simply x"""


class Predicate(Condition):
    """Relationships like x = y, x > 1, x >= y."""


class DerivedTable(Expression):
    @property
    def selects(self) -> t.List[Expression]:
        return self.this.selects if isinstance(self.this, Query) else []

    @property
    def named_selects(self) -> t.List[str]:
        return [select.output_name for select in self.selects]


class Query(Expression):
    def subquery(self, alias: t.Optional[ExpOrStr] = None, copy: bool = True) -> Subquery:
        """
        Returns a `Subquery` that wraps around this query.

        Example:
            >>> subquery = Select().select("x").from_("tbl").subquery()
            >>> Select().select("x").from_(subquery).sql()
            'SELECT x FROM (SELECT x FROM tbl)'

        Args:
            alias: an optional alias for the subquery.
            copy: if `False`, modify this expression instance in-place.
        """
        instance = maybe_copy(self, copy)
        if not isinstance(alias, Expression):
            alias = TableAlias(this=to_identifier(alias)) if alias else None

        return Subquery(this=instance, alias=alias)

    def limit(
        self: Q,
        expression: ExpOrStr | int,
        dialect: DialectType = None,
        copy: bool = True,
        **opts,
    ) -> Q:
        """
        Adds a LIMIT clause to this query.

        Example:
            >>> select("1").union(select("1")).limit(1).sql()
            'SELECT 1 UNION SELECT 1 LIMIT 1'

        Args:
            expression: the SQL code string to parse.
                This can also be an integer.
                If a `Limit` instance is passed, it will be used as-is.
                If another `Expression` instance is passed, it will be wrapped in a `Limit`.
            dialect: the dialect used to parse the input expression.
            copy: if `False`, modify this expression instance in-place.
            opts: other options to use to parse the input expressions.

        Returns:
            A limited Select expression.
        """
        return _apply_builder(
            expression=expression,
            instance=self,
            arg="limit",
            into=Limit,
            prefix="LIMIT",
            dialect=dialect,
            copy=copy,
            into_arg="expression",
            **opts,
        )

    def offset(
        self: Q,
        expression: ExpOrStr | int,
        dialect: DialectType = None,
        copy: bool = True,
        **opts,
    ) -> Q:
        """
        Set the OFFSET expression.

        Example:
            >>> Select().from_("tbl").select("x").offset(10).sql()
            'SELECT x FROM tbl OFFSET 10'

        Args:
            expression: the SQL code string to parse.
                This can also be an integer.
                If a `Offset` instance is passed, this is used as-is.
                If another `Expression` instance is passed, it will be wrapped in a `Offset`.
            dialect: the dialect used to parse the input expression.
            copy: if `False`, modify this expression instance in-place.
            opts: other options to use to parse the input expressions.

        Returns:
            The modified Select expression.
        """
        return _apply_builder(
            expression=expression,
            instance=self,
            arg="offset",
            into=Offset,
            prefix="OFFSET",
            dialect=dialect,
            copy=copy,
            into_arg="expression",
            **opts,
        )

    def order_by(
        self: Q,
        *expressions: t.Optional[ExpOrStr],
        append: bool = True,
        dialect: DialectType = None,
        copy: bool = True,
        **opts,
    ) -> Q:
        """
        Set the ORDER BY expression.

        Example:
            >>> Select().from_("tbl").select("x").order_by("x DESC").sql()
            'SELECT x FROM tbl ORDER BY x DESC'

        Args:
            *expressions: the SQL code strings to parse.
                If a `Group` instance is passed, this is used as-is.
                If another `Expression` instance is passed, it will be wrapped in a `Order`.
            append: if `True`, add to any existing expressions.
                Otherwise, this flattens all the `Order` expression into a single expression.
            dialect: the dialect used to parse the input expression.
            copy: if `False`, modify this expression instance in-place.
            opts: other options to use to parse the input expressions.

        Returns:
            The modified Select expression.
        """
        return _apply_child_list_builder(
            *expressions,
            instance=self,
            arg="order",
            append=append,
            copy=copy,
            prefix="ORDER BY",
            into=Order,
            dialect=dialect,
            **opts,
        )

    @property
    def ctes(self) -> t.List[CTE]:
        """Returns a list of all the CTEs attached to this query."""
        with_ = self.args.get("with")
        return with_.expressions if with_ else []

    @property
    def selects(self) -> t.List[Expression]:
        """Returns the query's projections."""
        raise NotImplementedError("Query objects must implement `selects`")

    @property
    def named_selects(self) -> t.List[str]:
        """Returns the output names of the query's projections."""
        raise NotImplementedError("Query objects must implement `named_selects`")

    def select(
        self: Q,
        *expressions: t.Optional[ExpOrStr],
        append: bool = True,
        dialect: DialectType = None,
        copy: bool = True,
        **opts,
    ) -> Q:
        """
        Append to or set the SELECT expressions.

        Example:
            >>> Select().select("x", "y").sql()
            'SELECT x, y'

        Args:
            *expressions: the SQL code strings to parse.
                If an `Expression` instance is passed, it will be used as-is.
            append: if `True`, add to any existing expressions.
                Otherwise, this resets the expressions.
            dialect: the dialect used to parse the input expressions.
            copy: if `False`, modify this expression instance in-place.
            opts: other options to use to parse the input expressions.

        Returns:
            The modified Query expression.
        """
        raise NotImplementedError("Query objects must implement `select`")

    def where(
        self: Q,
        *expressions: t.Optional[ExpOrStr],
        append: bool = True,
        dialect: DialectType = None,
        copy: bool = True,
        **opts,
    ) -> Q:
        """
        Append to or set the WHERE expressions.

        Examples:
            >>> Select().select("x").from_("tbl").where("x = 'a' OR x < 'b'").sql()
            "SELECT x FROM tbl WHERE x = 'a' OR x < 'b'"

        Args:
            *expressions: the SQL code strings to parse.
                If an `Expression` instance is passed, it will be used as-is.
                Multiple expressions are combined with an AND operator.
            append: if `True`, AND the new expressions to any existing expression.
                Otherwise, this resets the expression.
            dialect: the dialect used to parse the input expressions.
            copy: if `False`, modify this expression instance in-place.
            opts: other options to use to parse the input expressions.

        Returns:
            The modified expression.
        """
        return _apply_conjunction_builder(
            *[expr.this if isinstance(expr, Where) else expr for expr in expressions],
            instance=self,
            arg="where",
            append=append,
            into=Where,
            dialect=dialect,
            copy=copy,
            **opts,
        )

    def with_(
        self: Q,
        alias: ExpOrStr,
        as_: ExpOrStr,
        recursive: t.Optional[bool] = None,
        materialized: t.Optional[bool] = None,
        append: bool = True,
        dialect: DialectType = None,
        copy: bool = True,
        scalar: bool = False,
        **opts,
    ) -> Q:
        """
        Append to or set the common table expressions.

        Example:
            >>> Select().with_("tbl2", as_="SELECT * FROM tbl").select("x").from_("tbl2").sql()
            'WITH tbl2 AS (SELECT * FROM tbl) SELECT x FROM tbl2'

        Args:
            alias: the SQL code string to parse as the table name.
                If an `Expression` instance is passed, this is used as-is.
            as_: the SQL code string to parse as the table expression.
                If an `Expression` instance is passed, it will be used as-is.
            recursive: set the RECURSIVE part of the expression. Defaults to `False`.
            materialized: set the MATERIALIZED part of the expression.
            append: if `True`, add to any existing expressions.
                Otherwise, this resets the expressions.
            dialect: the dialect used to parse the input expression.
            copy: if `False`, modify this expression instance in-place.
            scalar: if `True`, this is a scalar common table expression.
            opts: other options to use to parse the input expressions.

        Returns:
            The modified expression.
        """
        return _apply_cte_builder(
            self,
            alias,
            as_,
            recursive=recursive,
            materialized=materialized,
            append=append,
            dialect=dialect,
            copy=copy,
            scalar=scalar,
            **opts,
        )

    def union(
        self,
        *expressions: ExpOrStr,
        distinct: bool = True,
        dialect: DialectType = None,
        **opts,
    ) -> Union:
        """
        Builds a UNION expression.

        Example:
            >>> import sqlglot
            >>> sqlglot.parse_one("SELECT * FROM foo").union("SELECT * FROM bla").sql()
            'SELECT * FROM foo UNION SELECT * FROM bla'

        Args:
            expressions: the SQL code strings.
                If `Expression` instances are passed, they will be used as-is.
            distinct: set the DISTINCT flag if and only if this is true.
            dialect: the dialect used to parse the input expression.
            opts: other options to use to parse the input expressions.

        Returns:
            The new Union expression.
        """
        return union(self, *expressions, distinct=distinct, dialect=dialect, **opts)

    def intersect(
        self,
        *expressions: ExpOrStr,
        distinct: bool = True,
        dialect: DialectType = None,
        **opts,
    ) -> Intersect:
        """
        Builds an INTERSECT expression.

        Example:
            >>> import sqlglot
            >>> sqlglot.parse_one("SELECT * FROM foo").intersect("SELECT * FROM bla").sql()
            'SELECT * FROM foo INTERSECT SELECT * FROM bla'

        Args:
            expressions: the SQL code strings.
                If `Expression` instances are passed, they will be used as-is.
            distinct: set the DISTINCT flag if and only if this is true.
            dialect: the dialect used to parse the input expression.
            opts: other options to use to parse the input expressions.

        Returns:
            The new Intersect expression.
        """
        return intersect(self, *expressions, distinct=distinct, dialect=dialect, **opts)

    def except_(
        self,
        *expressions: ExpOrStr,
        distinct: bool = True,
        dialect: DialectType = None,
        **opts,
    ) -> Except:
        """
        Builds an EXCEPT expression.

        Example:
            >>> import sqlglot
            >>> sqlglot.parse_one("SELECT * FROM foo").except_("SELECT * FROM bla").sql()
            'SELECT * FROM foo EXCEPT SELECT * FROM bla'

        Args:
            expressions: the SQL code strings.
                If `Expression` instance are passed, they will be used as-is.
            distinct: set the DISTINCT flag if and only if this is true.
            dialect: the dialect used to parse the input expression.
            opts: other options to use to parse the input expressions.

        Returns:
            The new Except expression.
        """
        return except_(self, *expressions, distinct=distinct, dialect=dialect, **opts)


class UDTF(DerivedTable):
    @property
    def selects(self) -> t.List[Expression]:
        alias = self.args.get("alias")
        return alias.columns if alias else []


class Cache(Expression):
    arg_types = {
        "this": True,
        "lazy": False,
        "options": False,
        "expression": False,
    }


class Uncache(Expression):
    arg_types = {"this": True, "exists": False}


class Refresh(Expression):
    pass


class DDL(Expression):
    @property
    def ctes(self) -> t.List[CTE]:
        """Returns a list of all the CTEs attached to this statement."""
        with_ = self.args.get("with")
        return with_.expressions if with_ else []

    @property
    def selects(self) -> t.List[Expression]:
        """If this statement contains a query (e.g. a CTAS), this returns the query's projections."""
        return self.expression.selects if isinstance(self.expression, Query) else []

    @property
    def named_selects(self) -> t.List[str]:
        """
        If this statement contains a query (e.g. a CTAS), this returns the output
        names of the query's projections.
        """
        return self.expression.named_selects if isinstance(self.expression, Query) else []


# https://docs.teradata.com/r/Enterprise_IntelliFlex_VMware/SQL-Data-Manipulation-Language/Statement-Syntax/LOCKING-Request-Modifier/LOCKING-Request-Modifier-Syntax
class LockingStatement(Expression):
    arg_types = {"this": True, "expression": True}


class DML(Expression):
    def returning(
        self,
        expression: ExpOrStr,
        dialect: DialectType = None,
        copy: bool = True,
        **opts,
    ) -> "Self":
        """
        Set the RETURNING expression. Not supported by all dialects.

        Example:
            >>> delete("tbl").returning("*", dialect="postgres").sql()
            'DELETE FROM tbl RETURNING *'

        Args:
            expression: the SQL code strings to parse.
                If an `Expression` instance is passed, it will be used as-is.
            dialect: the dialect used to parse the input expressions.
            copy: if `False`, modify this expression instance in-place.
            opts: other options to use to parse the input expressions.

        Returns:
            Delete: the modified expression.
        """
        return _apply_builder(
            expression=expression,
            instance=self,
            arg="returning",
            prefix="RETURNING",
            dialect=dialect,
            copy=copy,
            into=Returning,
            **opts,
        )


class Create(DDL):
    arg_types = {
        "with": False,
        "this": True,
        "kind": True,
        "expression": False,
        "exists": False,
        "properties": False,
        "replace": False,
        "refresh": False,
        "unique": False,
        "indexes": False,
        "no_schema_binding": False,
        "begin": False,
        "end": False,
        "clone": False,
        "concurrently": False,
        "clustered": False,
    }

    @property
    def kind(self) -> t.Optional[str]:
        kind = self.args.get("kind")
        return kind and kind.upper()


class SequenceProperties(Expression):
    arg_types = {
        "increment": False,
        "minvalue": False,
        "maxvalue": False,
        "cache": False,
        "start": False,
        "owned": False,
        "options": False,
    }


class TruncateTable(Expression):
    arg_types = {
        "expressions": True,
        "is_database": False,
        "exists": False,
        "only": False,
        "cluster": False,
        "identity": False,
        "option": False,
        "partition": False,
    }


# https://docs.snowflake.com/en/sql-reference/sql/create-clone
# https://cloud.google.com/bigquery/docs/reference/standard-sql/data-definition-language#create_table_clone_statement
# https://cloud.google.com/bigquery/docs/reference/standard-sql/data-definition-language#create_table_copy
class Clone(Expression):
    arg_types = {"this": True, "shallow": False, "copy": False}


class Describe(Expression):
    arg_types = {
        "this": True,
        "style": False,
        "kind": False,
        "expressions": False,
        "partition": False,
        "format": False,
    }


# https://duckdb.org/docs/sql/statements/attach.html#attach
class Attach(Expression):
    arg_types = {"this": True, "exists": False, "expressions": False}


# https://duckdb.org/docs/sql/statements/attach.html#detach
class Detach(Expression):
    arg_types = {"this": True, "exists": False}


# https://duckdb.org/docs/sql/statements/load_and_install.html
class Install(Expression):
    arg_types = {"this": True, "from": False, "force": False}


# https://duckdb.org/docs/guides/meta/summarize.html
class Summarize(Expression):
    arg_types = {"this": True, "table": False}


class Kill(Expression):
    arg_types = {"this": True, "kind": False}


class Pragma(Expression):
    pass


class Declare(Expression):
    arg_types = {"expressions": True}


class DeclareItem(Expression):
    arg_types = {"this": True, "kind": False, "default": False}


class Set(Expression):
    arg_types = {"expressions": False, "unset": False, "tag": False}


class Heredoc(Expression):
    arg_types = {"this": True, "tag": False}


class SetItem(Expression):
    arg_types = {
        "this": False,
        "expressions": False,
        "kind": False,
        "collate": False,  # MySQL SET NAMES statement
        "global": False,
    }


class QueryBand(Expression):
    arg_types = {"this": True, "scope": False, "update": False}


class Show(Expression):
    arg_types = {
        "this": True,
        "history": False,
        "terse": False,
        "target": False,
        "offset": False,
        "starts_with": False,
        "limit": False,
        "from": False,
        "like": False,
        "where": False,
        "db": False,
        "scope": False,
        "scope_kind": False,
        "full": False,
        "mutex": False,
        "query": False,
        "channel": False,
        "global": False,
        "log": False,
        "position": False,
        "types": False,
        "privileges": False,
        "for_table": False,
        "for_group": False,
        "for_user": False,
        "for_role": False,
        "into_outfile": False,
        "json": False,
    }


class UserDefinedFunction(Expression):
    arg_types = {"this": True, "expressions": False, "wrapped": False}


class CharacterSet(Expression):
    arg_types = {"this": True, "default": False}


class RecursiveWithSearch(Expression):
    arg_types = {"kind": True, "this": True, "expression": True, "using": False}


class With(Expression):
    arg_types = {"expressions": True, "recursive": False, "search": False}

    @property
    def recursive(self) -> bool:
        return bool(self.args.get("recursive"))


class WithinGroup(Expression):
    arg_types = {"this": True, "expression": False}


# clickhouse supports scalar ctes
# https://clickhouse.com/docs/en/sql-reference/statements/select/with
class CTE(DerivedTable):
    arg_types = {
        "this": True,
        "alias": True,
        "scalar": False,
        "materialized": False,
        "key_expressions": False,
    }


class ProjectionDef(Expression):
    arg_types = {"this": True, "expression": True}


class TableAlias(Expression):
    arg_types = {"this": False, "columns": False}

    @property
    def columns(self):
        return self.args.get("columns") or []


class BitString(Condition):
    pass


class HexString(Condition):
    arg_types = {"this": True, "is_integer": False}


class ByteString(Condition):
    pass


class RawString(Condition):
    pass


class UnicodeString(Condition):
    arg_types = {"this": True, "escape": False}


class Column(Condition):
    arg_types = {
        "this": True,
        "table": False,
        "db": False,
        "catalog": False,
        "join_mark": False,
    }

    @property
    def table(self) -> str:
        return self.text("table")

    @property
    def db(self) -> str:
        return self.text("db")

    @property
    def catalog(self) -> str:
        return self.text("catalog")

    @property
    def output_name(self) -> str:
        return self.name

    @property
    def parts(self) -> t.List[Identifier]:
        """Return the parts of a column in order catalog, db, table, name."""
        return [
            t.cast(Identifier, self.args[part])
            for part in ("catalog", "db", "table", "this")
            if self.args.get(part)
        ]

    def to_dot(self, include_dots: bool = True) -> Dot | Identifier:
        """Converts the column into a dot expression."""
        parts = self.parts
        parent = self.parent

        if include_dots:
            while isinstance(parent, Dot):
                parts.append(parent.expression)
                parent = parent.parent

        return Dot.build(deepcopy(parts)) if len(parts) > 1 else parts[0]


class ColumnPosition(Expression):
    arg_types = {"this": False, "position": True}


class ColumnDef(Expression):
    arg_types = {
        "this": True,
        "kind": False,
        "constraints": False,
        "exists": False,
        "position": False,
        "default": False,
        "output": False,
    }

    @property
    def constraints(self) -> t.List[ColumnConstraint]:
        return self.args.get("constraints") or []

    @property
    def kind(self) -> t.Optional[DataType]:
        return self.args.get("kind")


class AlterColumn(Expression):
    arg_types = {
        "this": True,
        "dtype": False,
        "collate": False,
        "using": False,
        "default": False,
        "drop": False,
        "comment": False,
        "allow_null": False,
        "visible": False,
        "rename_to": False,
    }


# https://dev.mysql.com/doc/refman/8.0/en/invisible-indexes.html
class AlterIndex(Expression):
    arg_types = {"this": True, "visible": True}


# https://docs.aws.amazon.com/redshift/latest/dg/r_ALTER_TABLE.html
class AlterDistStyle(Expression):
    pass


class AlterSortKey(Expression):
    arg_types = {"this": False, "expressions": False, "compound": False}


class AlterSet(Expression):
    arg_types = {
        "expressions": False,
        "option": False,
        "tablespace": False,
        "access_method": False,
        "file_format": False,
        "copy_options": False,
        "tag": False,
        "location": False,
        "serde": False,
    }


class RenameColumn(Expression):
    arg_types = {"this": True, "to": True, "exists": False}


class AlterRename(Expression):
    pass


class SwapTable(Expression):
    pass


class Comment(Expression):
    arg_types = {
        "this": True,
        "kind": True,
        "expression": True,
        "exists": False,
        "materialized": False,
    }


class Comprehension(Expression):
    arg_types = {"this": True, "expression": True, "iterator": True, "condition": False}


# https://clickhouse.com/docs/en/engines/table-engines/mergetree-family/mergetree#mergetree-table-ttl
class MergeTreeTTLAction(Expression):
    arg_types = {
        "this": True,
        "delete": False,
        "recompress": False,
        "to_disk": False,
        "to_volume": False,
    }


# https://clickhouse.com/docs/en/engines/table-engines/mergetree-family/mergetree#mergetree-table-ttl
class MergeTreeTTL(Expression):
    arg_types = {
        "expressions": True,
        "where": False,
        "group": False,
        "aggregates": False,
    }


# https://dev.mysql.com/doc/refman/8.0/en/create-table.html
class IndexConstraintOption(Expression):
    arg_types = {
        "key_block_size": False,
        "using": False,
        "parser": False,
        "comment": False,
        "visible": False,
        "engine_attr": False,
        "secondary_engine_attr": False,
    }


class ColumnConstraint(Expression):
    arg_types = {"this": False, "kind": True}

    @property
    def kind(self) -> ColumnConstraintKind:
        return self.args["kind"]


class ColumnConstraintKind(Expression):
    pass


class AutoIncrementColumnConstraint(ColumnConstraintKind):
    pass


class PeriodForSystemTimeConstraint(ColumnConstraintKind):
    arg_types = {"this": True, "expression": True}


class CaseSpecificColumnConstraint(ColumnConstraintKind):
    arg_types = {"not_": True}


class CharacterSetColumnConstraint(ColumnConstraintKind):
    arg_types = {"this": True}


class CheckColumnConstraint(ColumnConstraintKind):
    arg_types = {"this": True, "enforced": False}


class ClusteredColumnConstraint(ColumnConstraintKind):
    pass


class CollateColumnConstraint(ColumnConstraintKind):
    pass


class CommentColumnConstraint(ColumnConstraintKind):
    pass


class CompressColumnConstraint(ColumnConstraintKind):
    arg_types = {"this": False}


class DateFormatColumnConstraint(ColumnConstraintKind):
    arg_types = {"this": True}


class DefaultColumnConstraint(ColumnConstraintKind):
    pass


class EncodeColumnConstraint(ColumnConstraintKind):
    pass


# https://www.postgresql.org/docs/current/sql-createtable.html#SQL-CREATETABLE-EXCLUDE
class ExcludeColumnConstraint(ColumnConstraintKind):
    pass


class EphemeralColumnConstraint(ColumnConstraintKind):
    arg_types = {"this": False}


class WithOperator(Expression):
    arg_types = {"this": True, "op": True}


class GeneratedAsIdentityColumnConstraint(ColumnConstraintKind):
    # this: True -> ALWAYS, this: False -> BY DEFAULT
    arg_types = {
        "this": False,
        "expression": False,
        "on_null": False,
        "start": False,
        "increment": False,
        "minvalue": False,
        "maxvalue": False,
        "cycle": False,
        "order": False,
    }


class GeneratedAsRowColumnConstraint(ColumnConstraintKind):
    arg_types = {"start": False, "hidden": False}


# https://dev.mysql.com/doc/refman/8.0/en/create-table.html
# https://github.com/ClickHouse/ClickHouse/blob/master/src/Parsers/ParserCreateQuery.h#L646
class IndexColumnConstraint(ColumnConstraintKind):
    arg_types = {
        "this": False,
        "expressions": False,
        "kind": False,
        "index_type": False,
        "options": False,
        "expression": False,  # Clickhouse
        "granularity": False,
    }


class InlineLengthColumnConstraint(ColumnConstraintKind):
    pass


class NonClusteredColumnConstraint(ColumnConstraintKind):
    pass


class NotForReplicationColumnConstraint(ColumnConstraintKind):
    arg_types = {}


# https://docs.snowflake.com/en/sql-reference/sql/create-table
class MaskingPolicyColumnConstraint(ColumnConstraintKind):
    arg_types = {"this": True, "expressions": False}


class NotNullColumnConstraint(ColumnConstraintKind):
    arg_types = {"allow_null": False}


# https://dev.mysql.com/doc/refman/5.7/en/timestamp-initialization.html
class OnUpdateColumnConstraint(ColumnConstraintKind):
    pass


class PrimaryKeyColumnConstraint(ColumnConstraintKind):
    arg_types = {"desc": False, "options": False}


class TitleColumnConstraint(ColumnConstraintKind):
    pass


class UniqueColumnConstraint(ColumnConstraintKind):
    arg_types = {
        "this": False,
        "index_type": False,
        "on_conflict": False,
        "nulls": False,
        "options": False,
    }


class UppercaseColumnConstraint(ColumnConstraintKind):
    arg_types: t.Dict[str, t.Any] = {}


# https://docs.risingwave.com/processing/watermarks#syntax
class WatermarkColumnConstraint(Expression):
    arg_types = {"this": True, "expression": True}


class PathColumnConstraint(ColumnConstraintKind):
    pass


# https://docs.snowflake.com/en/sql-reference/sql/create-table
class ProjectionPolicyColumnConstraint(ColumnConstraintKind):
    pass


# computed column expression
# https://learn.microsoft.com/en-us/sql/t-sql/statements/create-table-transact-sql?view=sql-server-ver16
class ComputedColumnConstraint(ColumnConstraintKind):
    arg_types = {"this": True, "persisted": False, "not_null": False, "data_type": False}


class Constraint(Expression):
    arg_types = {"this": True, "expressions": True}


class Delete(DML):
    arg_types = {
        "with": False,
        "this": False,
        "using": False,
        "where": False,
        "returning": False,
        "limit": False,
        "tables": False,  # Multiple-Table Syntax (MySQL)
        "cluster": False,  # Clickhouse
    }

    def delete(
        self,
        table: ExpOrStr,
        dialect: DialectType = None,
        copy: bool = True,
        **opts,
    ) -> Delete:
        """
        Create a DELETE expression or replace the table on an existing DELETE expression.

        Example:
            >>> delete("tbl").sql()
            'DELETE FROM tbl'

        Args:
            table: the table from which to delete.
            dialect: the dialect used to parse the input expression.
            copy: if `False`, modify this expression instance in-place.
            opts: other options to use to parse the input expressions.

        Returns:
            Delete: the modified expression.
        """
        return _apply_builder(
            expression=table,
            instance=self,
            arg="this",
            dialect=dialect,
            into=Table,
            copy=copy,
            **opts,
        )

    def where(
        self,
        *expressions: t.Optional[ExpOrStr],
        append: bool = True,
        dialect: DialectType = None,
        copy: bool = True,
        **opts,
    ) -> Delete:
        """
        Append to or set the WHERE expressions.

        Example:
            >>> delete("tbl").where("x = 'a' OR x < 'b'").sql()
            "DELETE FROM tbl WHERE x = 'a' OR x < 'b'"

        Args:
            *expressions: the SQL code strings to parse.
                If an `Expression` instance is passed, it will be used as-is.
                Multiple expressions are combined with an AND operator.
            append: if `True`, AND the new expressions to any existing expression.
                Otherwise, this resets the expression.
            dialect: the dialect used to parse the input expressions.
            copy: if `False`, modify this expression instance in-place.
            opts: other options to use to parse the input expressions.

        Returns:
            Delete: the modified expression.
        """
        return _apply_conjunction_builder(
            *expressions,
            instance=self,
            arg="where",
            append=append,
            into=Where,
            dialect=dialect,
            copy=copy,
            **opts,
        )


class Drop(Expression):
    arg_types = {
        "this": False,
        "kind": False,
        "expressions": False,
        "exists": False,
        "temporary": False,
        "materialized": False,
        "cascade": False,
        "constraints": False,
        "purge": False,
        "cluster": False,
        "concurrently": False,
    }

    @property
    def kind(self) -> t.Optional[str]:
        kind = self.args.get("kind")
        return kind and kind.upper()


# https://cloud.google.com/bigquery/docs/reference/standard-sql/export-statements
class Export(Expression):
    arg_types = {"this": True, "connection": False, "options": True}


class Filter(Expression):
    arg_types = {"this": True, "expression": True}


class Check(Expression):
    pass


class Changes(Expression):
    arg_types = {"information": True, "at_before": False, "end": False}


# https://docs.snowflake.com/en/sql-reference/constructs/connect-by
class Connect(Expression):
    arg_types = {"start": False, "connect": True, "nocycle": False}


class CopyParameter(Expression):
    arg_types = {"this": True, "expression": False, "expressions": False}


class Copy(DML):
    arg_types = {
        "this": True,
        "kind": True,
        "files": False,
        "credentials": False,
        "format": False,
        "params": False,
    }


class Credentials(Expression):
    arg_types = {
        "credentials": False,
        "encryption": False,
        "storage": False,
        "iam_role": False,
        "region": False,
    }


class Prior(Expression):
    pass


class Directory(Expression):
    arg_types = {"this": True, "local": False, "row_format": False}


# https://docs.snowflake.com/en/user-guide/data-load-dirtables-query
class DirectoryStage(Expression):
    pass


class ForeignKey(Expression):
    arg_types = {
        "expressions": False,
        "reference": False,
        "delete": False,
        "update": False,
        "options": False,
    }


class ColumnPrefix(Expression):
    arg_types = {"this": True, "expression": True}


class PrimaryKey(Expression):
    arg_types = {"expressions": True, "options": False, "include": False}


# https://www.postgresql.org/docs/9.1/sql-selectinto.html
# https://docs.aws.amazon.com/redshift/latest/dg/r_SELECT_INTO.html#r_SELECT_INTO-examples
class Into(Expression):
    arg_types = {
        "this": False,
        "temporary": False,
        "unlogged": False,
        "bulk_collect": False,
        "expressions": False,
    }


class From(Expression):
    @property
    def name(self) -> str:
        return self.this.name

    @property
    def alias_or_name(self) -> str:
        return self.this.alias_or_name


class Having(Expression):
    pass


class Hint(Expression):
    arg_types = {"expressions": True}


class JoinHint(Expression):
    arg_types = {"this": True, "expressions": True}


class Identifier(Expression):
    arg_types = {"this": True, "quoted": False, "global": False, "temporary": False}

    @property
    def quoted(self) -> bool:
        return bool(self.args.get("quoted"))

    @property
    def output_name(self) -> str:
        return self.name


# https://www.postgresql.org/docs/current/indexes-opclass.html
class Opclass(Expression):
    arg_types = {"this": True, "expression": True}


class Index(Expression):
    arg_types = {
        "this": False,
        "table": False,
        "unique": False,
        "primary": False,
        "amp": False,  # teradata
        "params": False,
    }


class IndexParameters(Expression):
    arg_types = {
        "using": False,
        "include": False,
        "columns": False,
        "with_storage": False,
        "partition_by": False,
        "tablespace": False,
        "where": False,
        "on": False,
    }


class Insert(DDL, DML):
    arg_types = {
        "hint": False,
        "with": False,
        "is_function": False,
        "this": False,
        "expression": False,
        "conflict": False,
        "returning": False,
        "overwrite": False,
        "exists": False,
        "alternative": False,
        "where": False,
        "ignore": False,
        "by_name": False,
        "stored": False,
        "partition": False,
        "settings": False,
        "source": False,
        "default": False,
    }

    def with_(
        self,
        alias: ExpOrStr,
        as_: ExpOrStr,
        recursive: t.Optional[bool] = None,
        materialized: t.Optional[bool] = None,
        append: bool = True,
        dialect: DialectType = None,
        copy: bool = True,
        **opts,
    ) -> Insert:
        """
        Append to or set the common table expressions.

        Example:
            >>> insert("SELECT x FROM cte", "t").with_("cte", as_="SELECT * FROM tbl").sql()
            'WITH cte AS (SELECT * FROM tbl) INSERT INTO t SELECT x FROM cte'

        Args:
            alias: the SQL code string to parse as the table name.
                If an `Expression` instance is passed, this is used as-is.
            as_: the SQL code string to parse as the table expression.
                If an `Expression` instance is passed, it will be used as-is.
            recursive: set the RECURSIVE part of the expression. Defaults to `False`.
            materialized: set the MATERIALIZED part of the expression.
            append: if `True`, add to any existing expressions.
                Otherwise, this resets the expressions.
            dialect: the dialect used to parse the input expression.
            copy: if `False`, modify this expression instance in-place.
            opts: other options to use to parse the input expressions.

        Returns:
            The modified expression.
        """
        return _apply_cte_builder(
            self,
            alias,
            as_,
            recursive=recursive,
            materialized=materialized,
            append=append,
            dialect=dialect,
            copy=copy,
            **opts,
        )


class ConditionalInsert(Expression):
    arg_types = {"this": True, "expression": False, "else_": False}


class MultitableInserts(Expression):
    arg_types = {"expressions": True, "kind": True, "source": True}


class OnConflict(Expression):
    arg_types = {
        "duplicate": False,
        "expressions": False,
        "action": False,
        "conflict_keys": False,
        "constraint": False,
        "where": False,
    }


class OnCondition(Expression):
    arg_types = {"error": False, "empty": False, "null": False}


class Returning(Expression):
    arg_types = {"expressions": True, "into": False}


# https://dev.mysql.com/doc/refman/8.0/en/charset-introducer.html
class Introducer(Expression):
    arg_types = {"this": True, "expression": True}


# national char, like n'utf8'
class National(Expression):
    pass


class LoadData(Expression):
    arg_types = {
        "this": True,
        "local": False,
        "overwrite": False,
        "inpath": True,
        "partition": False,
        "input_format": False,
        "serde": False,
    }


class Partition(Expression):
    arg_types = {"expressions": True, "subpartition": False}


class PartitionRange(Expression):
    arg_types = {"this": True, "expression": False, "expressions": False}


# https://clickhouse.com/docs/en/sql-reference/statements/alter/partition#how-to-set-partition-expression
class PartitionId(Expression):
    pass


class Fetch(Expression):
    arg_types = {
        "direction": False,
        "count": False,
        "limit_options": False,
    }


class Grant(Expression):
    arg_types = {
        "privileges": True,
        "kind": False,
        "securable": True,
        "principals": True,
        "grant_option": False,
    }


class Revoke(Expression):
    arg_types = {**Grant.arg_types, "cascade": False}


class Group(Expression):
    arg_types = {
        "expressions": False,
        "grouping_sets": False,
        "cube": False,
        "rollup": False,
        "totals": False,
        "all": False,
    }


class Cube(Expression):
    arg_types = {"expressions": False}


class Rollup(Expression):
    arg_types = {"expressions": False}


class GroupingSets(Expression):
    arg_types = {"expressions": True}


class Lambda(Expression):
    arg_types = {"this": True, "expressions": True, "colon": False}


class Limit(Expression):
    arg_types = {
        "this": False,
        "expression": True,
        "offset": False,
        "limit_options": False,
        "expressions": False,
    }


class LimitOptions(Expression):
    arg_types = {
        "percent": False,
        "rows": False,
        "with_ties": False,
    }


class Literal(Condition):
    arg_types = {"this": True, "is_string": True}

    @classmethod
    def number(cls, number) -> Literal:
        return cls(this=str(number), is_string=False)

    @classmethod
    def string(cls, string) -> Literal:
        return cls(this=str(string), is_string=True)

    @property
    def output_name(self) -> str:
        return self.name

    def to_py(self) -> int | str | Decimal:
        if self.is_number:
            try:
                return int(self.this)
            except ValueError:
                return Decimal(self.this)
        return self.this


class Join(Expression):
    arg_types = {
        "this": True,
        "on": False,
        "side": False,
        "kind": False,
        "using": False,
        "method": False,
        "global": False,
        "hint": False,
        "match_condition": False,  # Snowflake
        "expressions": False,
        "pivots": False,
    }

    @property
    def method(self) -> str:
        return self.text("method").upper()

    @property
    def kind(self) -> str:
        return self.text("kind").upper()

    @property
    def side(self) -> str:
        return self.text("side").upper()

    @property
    def hint(self) -> str:
        return self.text("hint").upper()

    @property
    def alias_or_name(self) -> str:
        return self.this.alias_or_name

    @property
    def is_semi_or_anti_join(self) -> bool:
        return self.kind in ("SEMI", "ANTI")

    def on(
        self,
        *expressions: t.Optional[ExpOrStr],
        append: bool = True,
        dialect: DialectType = None,
        copy: bool = True,
        **opts,
    ) -> Join:
        """
        Append to or set the ON expressions.

        Example:
            >>> import sqlglot
            >>> sqlglot.parse_one("JOIN x", into=Join).on("y = 1").sql()
            'JOIN x ON y = 1'

        Args:
            *expressions: the SQL code strings to parse.
                If an `Expression` instance is passed, it will be used as-is.
                Multiple expressions are combined with an AND operator.
            append: if `True`, AND the new expressions to any existing expression.
                Otherwise, this resets the expression.
            dialect: the dialect used to parse the input expressions.
            copy: if `False`, modify this expression instance in-place.
            opts: other options to use to parse the input expressions.

        Returns:
            The modified Join expression.
        """
        join = _apply_conjunction_builder(
            *expressions,
            instance=self,
            arg="on",
            append=append,
            dialect=dialect,
            copy=copy,
            **opts,
        )

        if join.kind == "CROSS":
            join.set("kind", None)

        return join

    def using(
        self,
        *expressions: t.Optional[ExpOrStr],
        append: bool = True,
        dialect: DialectType = None,
        copy: bool = True,
        **opts,
    ) -> Join:
        """
        Append to or set the USING expressions.

        Example:
            >>> import sqlglot
            >>> sqlglot.parse_one("JOIN x", into=Join).using("foo", "bla").sql()
            'JOIN x USING (foo, bla)'

        Args:
            *expressions: the SQL code strings to parse.
                If an `Expression` instance is passed, it will be used as-is.
            append: if `True`, concatenate the new expressions to the existing "using" list.
                Otherwise, this resets the expression.
            dialect: the dialect used to parse the input expressions.
            copy: if `False`, modify this expression instance in-place.
            opts: other options to use to parse the input expressions.

        Returns:
            The modified Join expression.
        """
        join = _apply_list_builder(
            *expressions,
            instance=self,
            arg="using",
            append=append,
            dialect=dialect,
            copy=copy,
            **opts,
        )

        if join.kind == "CROSS":
            join.set("kind", None)

        return join


class Lateral(UDTF):
    arg_types = {
        "this": True,
        "view": False,
        "outer": False,
        "alias": False,
        "cross_apply": False,  # True -> CROSS APPLY, False -> OUTER APPLY
        "ordinality": False,
    }


# https://docs.snowflake.com/sql-reference/literals-table
# https://docs.snowflake.com/en/sql-reference/functions-table#using-a-table-function
class TableFromRows(UDTF):
    arg_types = {
        "this": True,
        "alias": False,
        "joins": False,
        "pivots": False,
        "sample": False,
    }


class MatchRecognizeMeasure(Expression):
    arg_types = {
        "this": True,
        "window_frame": False,
    }


class MatchRecognize(Expression):
    arg_types = {
        "partition_by": False,
        "order": False,
        "measures": False,
        "rows": False,
        "after": False,
        "pattern": False,
        "define": False,
        "alias": False,
    }


# Clickhouse FROM FINAL modifier
# https://clickhouse.com/docs/en/sql-reference/statements/select/from/#final-modifier
class Final(Expression):
    pass


class Offset(Expression):
    arg_types = {"this": False, "expression": True, "expressions": False}


class Order(Expression):
    arg_types = {"this": False, "expressions": True, "siblings": False}


# https://clickhouse.com/docs/en/sql-reference/statements/select/order-by#order-by-expr-with-fill-modifier
class WithFill(Expression):
    arg_types = {
        "from": False,
        "to": False,
        "step": False,
        "interpolate": False,
    }


# hive specific sorts
# https://cwiki.apache.org/confluence/display/Hive/LanguageManual+SortBy
class Cluster(Order):
    pass


class Distribute(Order):
    pass


class Sort(Order):
    pass


class Ordered(Expression):
    arg_types = {"this": True, "desc": False, "nulls_first": True, "with_fill": False}

    @property
    def name(self) -> str:
        return self.this.name


class Property(Expression):
    arg_types = {"this": True, "value": True}


class GrantPrivilege(Expression):
    arg_types = {"this": True, "expressions": False}


class GrantPrincipal(Expression):
    arg_types = {"this": True, "kind": False}


class AllowedValuesProperty(Expression):
    arg_types = {"expressions": True}


class AlgorithmProperty(Property):
    arg_types = {"this": True}


class AutoIncrementProperty(Property):
    arg_types = {"this": True}


# https://docs.aws.amazon.com/prescriptive-guidance/latest/materialized-views-redshift/refreshing-materialized-views.html
class AutoRefreshProperty(Property):
    arg_types = {"this": True}


class BackupProperty(Property):
    arg_types = {"this": True}


# https://doris.apache.org/docs/sql-manual/sql-statements/table-and-view/async-materialized-view/CREATE-ASYNC-MATERIALIZED-VIEW/
class BuildProperty(Property):
    arg_types = {"this": True}


class BlockCompressionProperty(Property):
    arg_types = {
        "autotemp": False,
        "always": False,
        "default": False,
        "manual": False,
        "never": False,
    }


class CharacterSetProperty(Property):
    arg_types = {"this": True, "default": True}


class ChecksumProperty(Property):
    arg_types = {"on": False, "default": False}


class CollateProperty(Property):
    arg_types = {"this": True, "default": False}


class CopyGrantsProperty(Property):
    arg_types = {}


class DataBlocksizeProperty(Property):
    arg_types = {
        "size": False,
        "units": False,
        "minimum": False,
        "maximum": False,
        "default": False,
    }


class DataDeletionProperty(Property):
    arg_types = {"on": True, "filter_col": False, "retention_period": False}


class DefinerProperty(Property):
    arg_types = {"this": True}


class DistKeyProperty(Property):
    arg_types = {"this": True}


# https://docs.starrocks.io/docs/sql-reference/sql-statements/data-definition/CREATE_TABLE/#distribution_desc
# https://doris.apache.org/docs/sql-manual/sql-statements/Data-Definition-Statements/Create/CREATE-TABLE?_highlight=create&_highlight=table#distribution_desc
class DistributedByProperty(Property):
    arg_types = {"expressions": False, "kind": True, "buckets": False, "order": False}


class DistStyleProperty(Property):
    arg_types = {"this": True}


class DuplicateKeyProperty(Property):
    arg_types = {"expressions": True}


class EngineProperty(Property):
    arg_types = {"this": True}


class HeapProperty(Property):
    arg_types = {}


class ToTableProperty(Property):
    arg_types = {"this": True}


class ExecuteAsProperty(Property):
    arg_types = {"this": True}


class ExternalProperty(Property):
    arg_types = {"this": False}


class FallbackProperty(Property):
    arg_types = {"no": True, "protection": False}


# https://docs.databricks.com/aws/en/sql/language-manual/sql-ref-syntax-ddl-create-table-hiveformat
class FileFormatProperty(Property):
    arg_types = {"this": False, "expressions": False, "hive_format": False}


class CredentialsProperty(Property):
    arg_types = {"expressions": True}


class FreespaceProperty(Property):
    arg_types = {"this": True, "percent": False}


class GlobalProperty(Property):
    arg_types = {}


class IcebergProperty(Property):
    arg_types = {}


class InheritsProperty(Property):
    arg_types = {"expressions": True}


class InputModelProperty(Property):
    arg_types = {"this": True}


class OutputModelProperty(Property):
    arg_types = {"this": True}


class IsolatedLoadingProperty(Property):
    arg_types = {"no": False, "concurrent": False, "target": False}


class JournalProperty(Property):
    arg_types = {
        "no": False,
        "dual": False,
        "before": False,
        "local": False,
        "after": False,
    }


class LanguageProperty(Property):
    arg_types = {"this": True}


class EnviromentProperty(Property):
    arg_types = {"expressions": True}


# spark ddl
class ClusteredByProperty(Property):
    arg_types = {"expressions": True, "sorted_by": False, "buckets": True}


class DictProperty(Property):
    arg_types = {"this": True, "kind": True, "settings": False}


class DictSubProperty(Property):
    pass


class DictRange(Property):
    arg_types = {"this": True, "min": True, "max": True}


class DynamicProperty(Property):
    arg_types = {}


# Clickhouse CREATE ... ON CLUSTER modifier
# https://clickhouse.com/docs/en/sql-reference/distributed-ddl
class OnCluster(Property):
    arg_types = {"this": True}


# Clickhouse EMPTY table "property"
class EmptyProperty(Property):
    arg_types = {}


class LikeProperty(Property):
    arg_types = {"this": True, "expressions": False}


class LocationProperty(Property):
    arg_types = {"this": True}


class LockProperty(Property):
    arg_types = {"this": True}


class LockingProperty(Property):
    arg_types = {
        "this": False,
        "kind": True,
        "for_or_in": False,
        "lock_type": True,
        "override": False,
    }


class LogProperty(Property):
    arg_types = {"no": True}


class MaterializedProperty(Property):
    arg_types = {"this": False}


class MergeBlockRatioProperty(Property):
    arg_types = {"this": False, "no": False, "default": False, "percent": False}


class NoPrimaryIndexProperty(Property):
    arg_types = {}


class OnProperty(Property):
    arg_types = {"this": True}


class OnCommitProperty(Property):
    arg_types = {"delete": False}


class PartitionedByProperty(Property):
    arg_types = {"this": True}


class PartitionedByBucket(Property):
    arg_types = {"this": True, "expression": True}


class PartitionByTruncate(Property):
    arg_types = {"this": True, "expression": True}


# https://docs.starrocks.io/docs/sql-reference/sql-statements/table_bucket_part_index/CREATE_TABLE/
class PartitionByRangeProperty(Property):
    arg_types = {"partition_expressions": True, "create_expressions": True}


# https://docs.starrocks.io/docs/table_design/data_distribution/#range-partitioning
class PartitionByRangePropertyDynamic(Expression):
    arg_types = {"this": False, "start": True, "end": True, "every": True}


# https://doris.apache.org/docs/table-design/data-partitioning/manual-partitioning
class PartitionByListProperty(Property):
    arg_types = {"partition_expressions": True, "create_expressions": True}


# https://doris.apache.org/docs/table-design/data-partitioning/manual-partitioning
class PartitionList(Expression):
    arg_types = {"this": True, "expressions": True}


# https://doris.apache.org/docs/sql-manual/sql-statements/table-and-view/async-materialized-view/CREATE-ASYNC-MATERIALIZED-VIEW
class RefreshTriggerProperty(Property):
    arg_types = {
        "method": True,
        "kind": False,
        "every": False,
        "unit": False,
        "starts": False,
    }


# https://docs.starrocks.io/docs/sql-reference/sql-statements/table_bucket_part_index/CREATE_TABLE/
class UniqueKeyProperty(Property):
    arg_types = {"expressions": True}


# https://www.postgresql.org/docs/current/sql-createtable.html
class PartitionBoundSpec(Expression):
    # this -> IN / MODULUS, expression -> REMAINDER, from_expressions -> FROM (...), to_expressions -> TO (...)
    arg_types = {
        "this": False,
        "expression": False,
        "from_expressions": False,
        "to_expressions": False,
    }


class PartitionedOfProperty(Property):
    # this -> parent_table (schema), expression -> FOR VALUES ... / DEFAULT
    arg_types = {"this": True, "expression": True}


class StreamingTableProperty(Property):
    arg_types = {}


class RemoteWithConnectionModelProperty(Property):
    arg_types = {"this": True}


class ReturnsProperty(Property):
    arg_types = {"this": False, "is_table": False, "table": False, "null": False}


class StrictProperty(Property):
    arg_types = {}


class RowFormatProperty(Property):
    arg_types = {"this": True}


class RowFormatDelimitedProperty(Property):
    # https://cwiki.apache.org/confluence/display/hive/languagemanual+dml
    arg_types = {
        "fields": False,
        "escaped": False,
        "collection_items": False,
        "map_keys": False,
        "lines": False,
        "null": False,
        "serde": False,
    }


class RowFormatSerdeProperty(Property):
    arg_types = {"this": True, "serde_properties": False}


# https://spark.apache.org/docs/3.1.2/sql-ref-syntax-qry-select-transform.html
class QueryTransform(Expression):
    arg_types = {
        "expressions": True,
        "command_script": True,
        "schema": False,
        "row_format_before": False,
        "record_writer": False,
        "row_format_after": False,
        "record_reader": False,
    }


class SampleProperty(Property):
    arg_types = {"this": True}


# https://prestodb.io/docs/current/sql/create-view.html#synopsis
class SecurityProperty(Property):
    arg_types = {"this": True}


class SchemaCommentProperty(Property):
    arg_types = {"this": True}


class SemanticView(Expression):
    arg_types = {"this": True, "metrics": False, "dimensions": False, "where": False}


class SerdeProperties(Property):
    arg_types = {"expressions": True, "with": False}


class SetProperty(Property):
    arg_types = {"multi": True}


class SharingProperty(Property):
    arg_types = {"this": False}


class SetConfigProperty(Property):
    arg_types = {"this": True}


class SettingsProperty(Property):
    arg_types = {"expressions": True}


class SortKeyProperty(Property):
    arg_types = {"this": True, "compound": False}


class SqlReadWriteProperty(Property):
    arg_types = {"this": True}


class SqlSecurityProperty(Property):
    arg_types = {"definer": True}


class StabilityProperty(Property):
    arg_types = {"this": True}


class StorageHandlerProperty(Property):
    arg_types = {"this": True}


class TemporaryProperty(Property):
    arg_types = {"this": False}


class SecureProperty(Property):
    arg_types = {}


# https://docs.snowflake.com/en/sql-reference/sql/create-table
class Tags(ColumnConstraintKind, Property):
    arg_types = {"expressions": True}


class TransformModelProperty(Property):
    arg_types = {"expressions": True}


class TransientProperty(Property):
    arg_types = {"this": False}


class UnloggedProperty(Property):
    arg_types = {}


# https://docs.snowflake.com/en/sql-reference/sql/create-table#create-table-using-template
class UsingTemplateProperty(Property):
    arg_types = {"this": True}


# https://learn.microsoft.com/en-us/sql/t-sql/statements/create-view-transact-sql?view=sql-server-ver16
class ViewAttributeProperty(Property):
    arg_types = {"this": True}


class VolatileProperty(Property):
    arg_types = {"this": False}


class WithDataProperty(Property):
    arg_types = {"no": True, "statistics": False}


class WithJournalTableProperty(Property):
    arg_types = {"this": True}


class WithSchemaBindingProperty(Property):
    arg_types = {"this": True}


class WithSystemVersioningProperty(Property):
    arg_types = {
        "on": False,
        "this": False,
        "data_consistency": False,
        "retention_period": False,
        "with": True,
    }


class WithProcedureOptions(Property):
    arg_types = {"expressions": True}


class EncodeProperty(Property):
    arg_types = {"this": True, "properties": False, "key": False}


class IncludeProperty(Property):
    arg_types = {"this": True, "alias": False, "column_def": False}


class ForceProperty(Property):
    arg_types = {}


class Properties(Expression):
    arg_types = {"expressions": True}

    NAME_TO_PROPERTY = {
        "ALGORITHM": AlgorithmProperty,
        "AUTO_INCREMENT": AutoIncrementProperty,
        "CHARACTER SET": CharacterSetProperty,
        "CLUSTERED_BY": ClusteredByProperty,
        "COLLATE": CollateProperty,
        "COMMENT": SchemaCommentProperty,
        "CREDENTIALS": CredentialsProperty,
        "DEFINER": DefinerProperty,
        "DISTKEY": DistKeyProperty,
        "DISTRIBUTED_BY": DistributedByProperty,
        "DISTSTYLE": DistStyleProperty,
        "ENGINE": EngineProperty,
        "EXECUTE AS": ExecuteAsProperty,
        "FORMAT": FileFormatProperty,
        "LANGUAGE": LanguageProperty,
        "LOCATION": LocationProperty,
        "LOCK": LockProperty,
        "PARTITIONED_BY": PartitionedByProperty,
        "RETURNS": ReturnsProperty,
        "ROW_FORMAT": RowFormatProperty,
        "SORTKEY": SortKeyProperty,
        "ENCODE": EncodeProperty,
        "INCLUDE": IncludeProperty,
    }

    PROPERTY_TO_NAME = {v: k for k, v in NAME_TO_PROPERTY.items()}

    # CREATE property locations
    # Form: schema specified
    #   create [POST_CREATE]
    #     table a [POST_NAME]
    #     (b int) [POST_SCHEMA]
    #     with ([POST_WITH])
    #     index (b) [POST_INDEX]
    #
    # Form: alias selection
    #   create [POST_CREATE]
    #     table a [POST_NAME]
    #     as [POST_ALIAS] (select * from b) [POST_EXPRESSION]
    #     index (c) [POST_INDEX]
    class Location(AutoName):
        POST_CREATE = auto()
        POST_NAME = auto()
        POST_SCHEMA = auto()
        POST_WITH = auto()
        POST_ALIAS = auto()
        POST_EXPRESSION = auto()
        POST_INDEX = auto()
        UNSUPPORTED = auto()

    @classmethod
    def from_dict(cls, properties_dict: t.Dict) -> Properties:
        expressions = []
        for key, value in properties_dict.items():
            property_cls = cls.NAME_TO_PROPERTY.get(key.upper())
            if property_cls:
                expressions.append(property_cls(this=convert(value)))
            else:
                expressions.append(Property(this=Literal.string(key), value=convert(value)))

        return cls(expressions=expressions)


class Qualify(Expression):
    pass


class InputOutputFormat(Expression):
    arg_types = {"input_format": False, "output_format": False}


# https://www.ibm.com/docs/en/ias?topic=procedures-return-statement-in-sql
class Return(Expression):
    pass


class Reference(Expression):
    arg_types = {"this": True, "expressions": False, "options": False}


class Tuple(Expression):
    arg_types = {"expressions": False}

    def isin(
        self,
        *expressions: t.Any,
        query: t.Optional[ExpOrStr] = None,
        unnest: t.Optional[ExpOrStr] | t.Collection[ExpOrStr] = None,
        copy: bool = True,
        **opts,
    ) -> In:
        return In(
            this=maybe_copy(self, copy),
            expressions=[convert(e, copy=copy) for e in expressions],
            query=maybe_parse(query, copy=copy, **opts) if query else None,
            unnest=(
                Unnest(
                    expressions=[
                        maybe_parse(t.cast(ExpOrStr, e), copy=copy, **opts)
                        for e in ensure_list(unnest)
                    ]
                )
                if unnest
                else None
            ),
        )


QUERY_MODIFIERS = {
    "match": False,
    "laterals": False,
    "joins": False,
    "connect": False,
    "pivots": False,
    "prewhere": False,
    "where": False,
    "group": False,
    "having": False,
    "qualify": False,
    "windows": False,
    "distribute": False,
    "sort": False,
    "cluster": False,
    "order": False,
    "limit": False,
    "offset": False,
    "locks": False,
    "sample": False,
    "settings": False,
    "format": False,
    "options": False,
}


# https://learn.microsoft.com/en-us/sql/t-sql/queries/option-clause-transact-sql?view=sql-server-ver16
# https://learn.microsoft.com/en-us/sql/t-sql/queries/hints-transact-sql-query?view=sql-server-ver16
class QueryOption(Expression):
    arg_types = {"this": True, "expression": False}


# https://learn.microsoft.com/en-us/sql/t-sql/queries/hints-transact-sql-table?view=sql-server-ver16
class WithTableHint(Expression):
    arg_types = {"expressions": True}


# https://dev.mysql.com/doc/refman/8.0/en/index-hints.html
class IndexTableHint(Expression):
    arg_types = {"this": True, "expressions": False, "target": False}


# https://docs.snowflake.com/en/sql-reference/constructs/at-before
class HistoricalData(Expression):
    arg_types = {"this": True, "kind": True, "expression": True}


# https://docs.snowflake.com/en/sql-reference/sql/put
class Put(Expression):
    arg_types = {"this": True, "target": True, "properties": False}


# https://docs.snowflake.com/en/sql-reference/sql/get
class Get(Expression):
    arg_types = {"this": True, "target": True, "properties": False}


class Table(Expression):
    arg_types = {
        "this": False,
        "alias": False,
        "db": False,
        "catalog": False,
        "laterals": False,
        "joins": False,
        "pivots": False,
        "hints": False,
        "system_time": False,
        "version": False,
        "format": False,
        "pattern": False,
        "ordinality": False,
        "when": False,
        "only": False,
        "partition": False,
        "changes": False,
        "rows_from": False,
        "sample": False,
    }

    @property
    def name(self) -> str:
        if not self.this or isinstance(self.this, Func):
            return ""
        return self.this.name

    @property
    def db(self) -> str:
        return self.text("db")

    @property
    def catalog(self) -> str:
        return self.text("catalog")

    @property
    def selects(self) -> t.List[Expression]:
        return []

    @property
    def named_selects(self) -> t.List[str]:
        return []

    @property
    def parts(self) -> t.List[Expression]:
        """Return the parts of a table in order catalog, db, table."""
        parts: t.List[Expression] = []

        for arg in ("catalog", "db", "this"):
            part = self.args.get(arg)

            if isinstance(part, Dot):
                parts.extend(part.flatten())
            elif isinstance(part, Expression):
                parts.append(part)

        return parts

    def to_column(self, copy: bool = True) -> Expression:
        parts = self.parts
        last_part = parts[-1]

        if isinstance(last_part, Identifier):
            col: Expression = column(*reversed(parts[0:4]), fields=parts[4:], copy=copy)  # type: ignore
        else:
            # This branch will be reached if a function or array is wrapped in a `Table`
            col = last_part

        alias = self.args.get("alias")
        if alias:
            col = alias_(col, alias.this, copy=copy)

        return col


class SetOperation(Query):
    arg_types = {
        "with": False,
        "this": True,
        "expression": True,
        "distinct": False,
        "by_name": False,
        "side": False,
        "kind": False,
        "on": False,
        **QUERY_MODIFIERS,
    }

    def select(
        self: S,
        *expressions: t.Optional[ExpOrStr],
        append: bool = True,
        dialect: DialectType = None,
        copy: bool = True,
        **opts,
    ) -> S:
        this = maybe_copy(self, copy)
        this.this.unnest().select(*expressions, append=append, dialect=dialect, copy=False, **opts)
        this.expression.unnest().select(
            *expressions, append=append, dialect=dialect, copy=False, **opts
        )
        return this

    @property
    def named_selects(self) -> t.List[str]:
        return self.this.unnest().named_selects

    @property
    def is_star(self) -> bool:
        return self.this.is_star or self.expression.is_star

    @property
    def selects(self) -> t.List[Expression]:
        return self.this.unnest().selects

    @property
    def left(self) -> Query:
        return self.this

    @property
    def right(self) -> Query:
        return self.expression

    @property
    def kind(self) -> str:
        return self.text("kind").upper()

    @property
    def side(self) -> str:
        return self.text("side").upper()


class Union(SetOperation):
    pass


class Except(SetOperation):
    pass


class Intersect(SetOperation):
    pass


class Update(DML):
    arg_types = {
        "with": False,
        "this": False,
        "expressions": True,
        "from": False,
        "where": False,
        "returning": False,
        "order": False,
        "limit": False,
        "options": False,
    }

    def table(
        self,
        expression: ExpOrStr,
        dialect: DialectType = None,
        copy: bool = True,
        **opts,
    ) -> Update:
        """
        Set the table to update.

        Example:
            >>> Update().table("my_table").set_("x = 1").sql()
            'UPDATE my_table SET x = 1'

        Args:
            expression : the SQL code strings to parse.
                If a `Table` instance is passed, this is used as-is.
                If another `Expression` instance is passed, it will be wrapped in a `Table`.
            dialect: the dialect used to parse the input expression.
            copy: if `False`, modify this expression instance in-place.
            opts: other options to use to parse the input expressions.

        Returns:
            The modified Update expression.
        """
        return _apply_builder(
            expression=expression,
            instance=self,
            arg="this",
            into=Table,
            prefix=None,
            dialect=dialect,
            copy=copy,
            **opts,
        )

    def set_(
        self,
        *expressions: ExpOrStr,
        append: bool = True,
        dialect: DialectType = None,
        copy: bool = True,
        **opts,
    ) -> Update:
        """
        Append to or set the SET expressions.

        Example:
            >>> Update().table("my_table").set_("x = 1").sql()
            'UPDATE my_table SET x = 1'

        Args:
            *expressions: the SQL code strings to parse.
                If `Expression` instance(s) are passed, they will be used as-is.
                Multiple expressions are combined with a comma.
            append: if `True`, add the new expressions to any existing SET expressions.
                Otherwise, this resets the expressions.
            dialect: the dialect used to parse the input expressions.
            copy: if `False`, modify this expression instance in-place.
            opts: other options to use to parse the input expressions.
        """
        return _apply_list_builder(
            *expressions,
            instance=self,
            arg="expressions",
            append=append,
            into=Expression,
            prefix=None,
            dialect=dialect,
            copy=copy,
            **opts,
        )

    def where(
        self,
        *expressions: t.Optional[ExpOrStr],
        append: bool = True,
        dialect: DialectType = None,
        copy: bool = True,
        **opts,
    ) -> Select:
        """
        Append to or set the WHERE expressions.

        Example:
            >>> Update().table("tbl").set_("x = 1").where("x = 'a' OR x < 'b'").sql()
            "UPDATE tbl SET x = 1 WHERE x = 'a' OR x < 'b'"

        Args:
            *expressions: the SQL code strings to parse.
                If an `Expression` instance is passed, it will be used as-is.
                Multiple expressions are combined with an AND operator.
            append: if `True`, AND the new expressions to any existing expression.
                Otherwise, this resets the expression.
            dialect: the dialect used to parse the input expressions.
            copy: if `False`, modify this expression instance in-place.
            opts: other options to use to parse the input expressions.

        Returns:
            Select: the modified expression.
        """
        return _apply_conjunction_builder(
            *expressions,
            instance=self,
            arg="where",
            append=append,
            into=Where,
            dialect=dialect,
            copy=copy,
            **opts,
        )

    def from_(
        self,
        expression: t.Optional[ExpOrStr] = None,
        dialect: DialectType = None,
        copy: bool = True,
        **opts,
    ) -> Update:
        """
        Set the FROM expression.

        Example:
            >>> Update().table("my_table").set_("x = 1").from_("baz").sql()
            'UPDATE my_table SET x = 1 FROM baz'

        Args:
            expression : the SQL code strings to parse.
                If a `From` instance is passed, this is used as-is.
                If another `Expression` instance is passed, it will be wrapped in a `From`.
                If nothing is passed in then a from is not applied to the expression
            dialect: the dialect used to parse the input expression.
            copy: if `False`, modify this expression instance in-place.
            opts: other options to use to parse the input expressions.

        Returns:
            The modified Update expression.
        """
        if not expression:
            return maybe_copy(self, copy)

        return _apply_builder(
            expression=expression,
            instance=self,
            arg="from",
            into=From,
            prefix="FROM",
            dialect=dialect,
            copy=copy,
            **opts,
        )

    def with_(
        self,
        alias: ExpOrStr,
        as_: ExpOrStr,
        recursive: t.Optional[bool] = None,
        materialized: t.Optional[bool] = None,
        append: bool = True,
        dialect: DialectType = None,
        copy: bool = True,
        **opts,
    ) -> Update:
        """
        Append to or set the common table expressions.

        Example:
            >>> Update().table("my_table").set_("x = 1").from_("baz").with_("baz", "SELECT id FROM foo").sql()
            'WITH baz AS (SELECT id FROM foo) UPDATE my_table SET x = 1 FROM baz'

        Args:
            alias: the SQL code string to parse as the table name.
                If an `Expression` instance is passed, this is used as-is.
            as_: the SQL code string to parse as the table expression.
                If an `Expression` instance is passed, it will be used as-is.
            recursive: set the RECURSIVE part of the expression. Defaults to `False`.
            materialized: set the MATERIALIZED part of the expression.
            append: if `True`, add to any existing expressions.
                Otherwise, this resets the expressions.
            dialect: the dialect used to parse the input expression.
            copy: if `False`, modify this expression instance in-place.
            opts: other options to use to parse the input expressions.

        Returns:
            The modified expression.
        """
        return _apply_cte_builder(
            self,
            alias,
            as_,
            recursive=recursive,
            materialized=materialized,
            append=append,
            dialect=dialect,
            copy=copy,
            **opts,
        )


class Values(UDTF):
    arg_types = {"expressions": True, "alias": False}


class Var(Expression):
    pass


class Version(Expression):
    """
    Time travel, iceberg, bigquery etc
    https://trino.io/docs/current/connector/iceberg.html?highlight=snapshot#using-snapshots
    https://www.databricks.com/blog/2019/02/04/introducing-delta-time-travel-for-large-scale-data-lakes.html
    https://cloud.google.com/bigquery/docs/reference/standard-sql/query-syntax#for_system_time_as_of
    https://learn.microsoft.com/en-us/sql/relational-databases/tables/querying-data-in-a-system-versioned-temporal-table?view=sql-server-ver16
    this is either TIMESTAMP or VERSION
    kind is ("AS OF", "BETWEEN")
    """

    arg_types = {"this": True, "kind": True, "expression": False}


class Schema(Expression):
    arg_types = {"this": False, "expressions": False}


# https://dev.mysql.com/doc/refman/8.0/en/select.html
# https://docs.oracle.com/en/database/oracle/oracle-database/19/sqlrf/SELECT.html
class Lock(Expression):
    arg_types = {"update": True, "expressions": False, "wait": False, "key": False}


class Select(Query):
    arg_types = {
        "with": False,
        "kind": False,
        "expressions": False,
        "hint": False,
        "distinct": False,
        "into": False,
        "from": False,
        "operation_modifiers": False,
        **QUERY_MODIFIERS,
    }

    def from_(
        self,
        expression: ExpOrStr,
        dialect: DialectType = None,
        copy: bool = True,
        **opts,
    ) -> Select:
        """
        Set the FROM expression.

        Example:
            >>> Select().from_("tbl").select("x").sql()
            'SELECT x FROM tbl'

        Args:
            expression : the SQL code strings to parse.
                If a `From` instance is passed, this is used as-is.
                If another `Expression` instance is passed, it will be wrapped in a `From`.
            dialect: the dialect used to parse the input expression.
            copy: if `False`, modify this expression instance in-place.
            opts: other options to use to parse the input expressions.

        Returns:
            The modified Select expression.
        """
        return _apply_builder(
            expression=expression,
            instance=self,
            arg="from",
            into=From,
            prefix="FROM",
            dialect=dialect,
            copy=copy,
            **opts,
        )

    def group_by(
        self,
        *expressions: t.Optional[ExpOrStr],
        append: bool = True,
        dialect: DialectType = None,
        copy: bool = True,
        **opts,
    ) -> Select:
        """
        Set the GROUP BY expression.

        Example:
            >>> Select().from_("tbl").select("x", "COUNT(1)").group_by("x").sql()
            'SELECT x, COUNT(1) FROM tbl GROUP BY x'

        Args:
            *expressions: the SQL code strings to parse.
                If a `Group` instance is passed, this is used as-is.
                If another `Expression` instance is passed, it will be wrapped in a `Group`.
                If nothing is passed in then a group by is not applied to the expression
            append: if `True`, add to any existing expressions.
                Otherwise, this flattens all the `Group` expression into a single expression.
            dialect: the dialect used to parse the input expression.
            copy: if `False`, modify this expression instance in-place.
            opts: other options to use to parse the input expressions.

        Returns:
            The modified Select expression.
        """
        if not expressions:
            return self if not copy else self.copy()

        return _apply_child_list_builder(
            *expressions,
            instance=self,
            arg="group",
            append=append,
            copy=copy,
            prefix="GROUP BY",
            into=Group,
            dialect=dialect,
            **opts,
        )

    def sort_by(
        self,
        *expressions: t.Optional[ExpOrStr],
        append: bool = True,
        dialect: DialectType = None,
        copy: bool = True,
        **opts,
    ) -> Select:
        """
        Set the SORT BY expression.

        Example:
            >>> Select().from_("tbl").select("x").sort_by("x DESC").sql(dialect="hive")
            'SELECT x FROM tbl SORT BY x DESC'

        Args:
            *expressions: the SQL code strings to parse.
                If a `Group` instance is passed, this is used as-is.
                If another `Expression` instance is passed, it will be wrapped in a `SORT`.
            append: if `True`, add to any existing expressions.
                Otherwise, this flattens all the `Order` expression into a single expression.
            dialect: the dialect used to parse the input expression.
            copy: if `False`, modify this expression instance in-place.
            opts: other options to use to parse the input expressions.

        Returns:
            The modified Select expression.
        """
        return _apply_child_list_builder(
            *expressions,
            instance=self,
            arg="sort",
            append=append,
            copy=copy,
            prefix="SORT BY",
            into=Sort,
            dialect=dialect,
            **opts,
        )

    def cluster_by(
        self,
        *expressions: t.Optional[ExpOrStr],
        append: bool = True,
        dialect: DialectType = None,
        copy: bool = True,
        **opts,
    ) -> Select:
        """
        Set the CLUSTER BY expression.

        Example:
            >>> Select().from_("tbl").select("x").cluster_by("x DESC").sql(dialect="hive")
            'SELECT x FROM tbl CLUSTER BY x DESC'

        Args:
            *expressions: the SQL code strings to parse.
                If a `Group` instance is passed, this is used as-is.
                If another `Expression` instance is passed, it will be wrapped in a `Cluster`.
            append: if `True`, add to any existing expressions.
                Otherwise, this flattens all the `Order` expression into a single expression.
            dialect: the dialect used to parse the input expression.
            copy: if `False`, modify this expression instance in-place.
            opts: other options to use to parse the input expressions.

        Returns:
            The modified Select expression.
        """
        return _apply_child_list_builder(
            *expressions,
            instance=self,
            arg="cluster",
            append=append,
            copy=copy,
            prefix="CLUSTER BY",
            into=Cluster,
            dialect=dialect,
            **opts,
        )

    def select(
        self,
        *expressions: t.Optional[ExpOrStr],
        append: bool = True,
        dialect: DialectType = None,
        copy: bool = True,
        **opts,
    ) -> Select:
        return _apply_list_builder(
            *expressions,
            instance=self,
            arg="expressions",
            append=append,
            dialect=dialect,
            into=Expression,
            copy=copy,
            **opts,
        )

    def lateral(
        self,
        *expressions: t.Optional[ExpOrStr],
        append: bool = True,
        dialect: DialectType = None,
        copy: bool = True,
        **opts,
    ) -> Select:
        """
        Append to or set the LATERAL expressions.

        Example:
            >>> Select().select("x").lateral("OUTER explode(y) tbl2 AS z").from_("tbl").sql()
            'SELECT x FROM tbl LATERAL VIEW OUTER EXPLODE(y) tbl2 AS z'

        Args:
            *expressions: the SQL code strings to parse.
                If an `Expression` instance is passed, it will be used as-is.
            append: if `True`, add to any existing expressions.
                Otherwise, this resets the expressions.
            dialect: the dialect used to parse the input expressions.
            copy: if `False`, modify this expression instance in-place.
            opts: other options to use to parse the input expressions.

        Returns:
            The modified Select expression.
        """
        return _apply_list_builder(
            *expressions,
            instance=self,
            arg="laterals",
            append=append,
            into=Lateral,
            prefix="LATERAL VIEW",
            dialect=dialect,
            copy=copy,
            **opts,
        )

    def join(
        self,
        expression: ExpOrStr,
        on: t.Optional[ExpOrStr] = None,
        using: t.Optional[ExpOrStr | t.Collection[ExpOrStr]] = None,
        append: bool = True,
        join_type: t.Optional[str] = None,
        join_alias: t.Optional[Identifier | str] = None,
        dialect: DialectType = None,
        copy: bool = True,
        **opts,
    ) -> Select:
        """
        Append to or set the JOIN expressions.

        Example:
            >>> Select().select("*").from_("tbl").join("tbl2", on="tbl1.y = tbl2.y").sql()
            'SELECT * FROM tbl JOIN tbl2 ON tbl1.y = tbl2.y'

            >>> Select().select("1").from_("a").join("b", using=["x", "y", "z"]).sql()
            'SELECT 1 FROM a JOIN b USING (x, y, z)'

            Use `join_type` to change the type of join:

            >>> Select().select("*").from_("tbl").join("tbl2", on="tbl1.y = tbl2.y", join_type="left outer").sql()
            'SELECT * FROM tbl LEFT OUTER JOIN tbl2 ON tbl1.y = tbl2.y'

        Args:
            expression: the SQL code string to parse.
                If an `Expression` instance is passed, it will be used as-is.
            on: optionally specify the join "on" criteria as a SQL string.
                If an `Expression` instance is passed, it will be used as-is.
            using: optionally specify the join "using" criteria as a SQL string.
                If an `Expression` instance is passed, it will be used as-is.
            append: if `True`, add to any existing expressions.
                Otherwise, this resets the expressions.
            join_type: if set, alter the parsed join type.
            join_alias: an optional alias for the joined source.
            dialect: the dialect used to parse the input expressions.
            copy: if `False`, modify this expression instance in-place.
            opts: other options to use to parse the input expressions.

        Returns:
            Select: the modified expression.
        """
        parse_args: t.Dict[str, t.Any] = {"dialect": dialect, **opts}

        try:
            expression = maybe_parse(expression, into=Join, prefix="JOIN", **parse_args)
        except ParseError:
            expression = maybe_parse(expression, into=(Join, Expression), **parse_args)

        join = expression if isinstance(expression, Join) else Join(this=expression)

        if isinstance(join.this, Select):
            join.this.replace(join.this.subquery())

        if join_type:
            method: t.Optional[Token]
            side: t.Optional[Token]
            kind: t.Optional[Token]

            method, side, kind = maybe_parse(join_type, into="JOIN_TYPE", **parse_args)  # type: ignore

            if method:
                join.set("method", method.text)
            if side:
                join.set("side", side.text)
            if kind:
                join.set("kind", kind.text)

        if on:
            on = and_(*ensure_list(on), dialect=dialect, copy=copy, **opts)
            join.set("on", on)

        if using:
            join = _apply_list_builder(
                *ensure_list(using),
                instance=join,
                arg="using",
                append=append,
                copy=copy,
                into=Identifier,
                **opts,
            )

        if join_alias:
            join.set("this", alias_(join.this, join_alias, table=True))

        return _apply_list_builder(
            join,
            instance=self,
            arg="joins",
            append=append,
            copy=copy,
            **opts,
        )

    def having(
        self,
        *expressions: t.Optional[ExpOrStr],
        append: bool = True,
        dialect: DialectType = None,
        copy: bool = True,
        **opts,
    ) -> Select:
        """
        Append to or set the HAVING expressions.

        Example:
            >>> Select().select("x", "COUNT(y)").from_("tbl").group_by("x").having("COUNT(y) > 3").sql()
            'SELECT x, COUNT(y) FROM tbl GROUP BY x HAVING COUNT(y) > 3'

        Args:
            *expressions: the SQL code strings to parse.
                If an `Expression` instance is passed, it will be used as-is.
                Multiple expressions are combined with an AND operator.
            append: if `True`, AND the new expressions to any existing expression.
                Otherwise, this resets the expression.
            dialect: the dialect used to parse the input expressions.
            copy: if `False`, modify this expression instance in-place.
            opts: other options to use to parse the input expressions.

        Returns:
            The modified Select expression.
        """
        return _apply_conjunction_builder(
            *expressions,
            instance=self,
            arg="having",
            append=append,
            into=Having,
            dialect=dialect,
            copy=copy,
            **opts,
        )

    def window(
        self,
        *expressions: t.Optional[ExpOrStr],
        append: bool = True,
        dialect: DialectType = None,
        copy: bool = True,
        **opts,
    ) -> Select:
        return _apply_list_builder(
            *expressions,
            instance=self,
            arg="windows",
            append=append,
            into=Window,
            dialect=dialect,
            copy=copy,
            **opts,
        )

    def qualify(
        self,
        *expressions: t.Optional[ExpOrStr],
        append: bool = True,
        dialect: DialectType = None,
        copy: bool = True,
        **opts,
    ) -> Select:
        return _apply_conjunction_builder(
            *expressions,
            instance=self,
            arg="qualify",
            append=append,
            into=Qualify,
            dialect=dialect,
            copy=copy,
            **opts,
        )

    def distinct(
        self, *ons: t.Optional[ExpOrStr], distinct: bool = True, copy: bool = True
    ) -> Select:
        """
        Set the OFFSET expression.

        Example:
            >>> Select().from_("tbl").select("x").distinct().sql()
            'SELECT DISTINCT x FROM tbl'

        Args:
            ons: the expressions to distinct on
            distinct: whether the Select should be distinct
            copy: if `False`, modify this expression instance in-place.

        Returns:
            Select: the modified expression.
        """
        instance = maybe_copy(self, copy)
        on = Tuple(expressions=[maybe_parse(on, copy=copy) for on in ons if on]) if ons else None
        instance.set("distinct", Distinct(on=on) if distinct else None)
        return instance

    def ctas(
        self,
        table: ExpOrStr,
        properties: t.Optional[t.Dict] = None,
        dialect: DialectType = None,
        copy: bool = True,
        **opts,
    ) -> Create:
        """
        Convert this expression to a CREATE TABLE AS statement.

        Example:
            >>> Select().select("*").from_("tbl").ctas("x").sql()
            'CREATE TABLE x AS SELECT * FROM tbl'

        Args:
            table: the SQL code string to parse as the table name.
                If another `Expression` instance is passed, it will be used as-is.
            properties: an optional mapping of table properties
            dialect: the dialect used to parse the input table.
            copy: if `False`, modify this expression instance in-place.
            opts: other options to use to parse the input table.

        Returns:
            The new Create expression.
        """
        instance = maybe_copy(self, copy)
        table_expression = maybe_parse(table, into=Table, dialect=dialect, **opts)

        properties_expression = None
        if properties:
            properties_expression = Properties.from_dict(properties)

        return Create(
            this=table_expression,
            kind="TABLE",
            expression=instance,
            properties=properties_expression,
        )

    def lock(self, update: bool = True, copy: bool = True) -> Select:
        """
        Set the locking read mode for this expression.

        Examples:
            >>> Select().select("x").from_("tbl").where("x = 'a'").lock().sql("mysql")
            "SELECT x FROM tbl WHERE x = 'a' FOR UPDATE"

            >>> Select().select("x").from_("tbl").where("x = 'a'").lock(update=False).sql("mysql")
            "SELECT x FROM tbl WHERE x = 'a' FOR SHARE"

        Args:
            update: if `True`, the locking type will be `FOR UPDATE`, else it will be `FOR SHARE`.
            copy: if `False`, modify this expression instance in-place.

        Returns:
            The modified expression.
        """
        inst = maybe_copy(self, copy)
        inst.set("locks", [Lock(update=update)])

        return inst

    def hint(self, *hints: ExpOrStr, dialect: DialectType = None, copy: bool = True) -> Select:
        """
        Set hints for this expression.

        Examples:
            >>> Select().select("x").from_("tbl").hint("BROADCAST(y)").sql(dialect="spark")
            'SELECT /*+ BROADCAST(y) */ x FROM tbl'

        Args:
            hints: The SQL code strings to parse as the hints.
                If an `Expression` instance is passed, it will be used as-is.
            dialect: The dialect used to parse the hints.
            copy: If `False`, modify this expression instance in-place.

        Returns:
            The modified expression.
        """
        inst = maybe_copy(self, copy)
        inst.set(
            "hint",
            Hint(expressions=[maybe_parse(h, copy=copy, dialect=dialect) for h in hints]),
        )

        return inst

    @property
    def named_selects(self) -> t.List[str]:
        selects = []

        for e in self.expressions:
            if e.alias_or_name:
                selects.append(e.output_name)
            elif isinstance(e, Aliases):
                selects.extend([a.name for a in e.aliases])
        return selects

    @property
    def is_star(self) -> bool:
        return any(expression.is_star for expression in self.expressions)

    @property
    def selects(self) -> t.List[Expression]:
        return self.expressions


UNWRAPPED_QUERIES = (Select, SetOperation)


class Subquery(DerivedTable, Query):
    arg_types = {
        "this": True,
        "alias": False,
        "with": False,
        **QUERY_MODIFIERS,
    }

    def unnest(self):
        """Returns the first non subquery."""
        expression = self
        while isinstance(expression, Subquery):
            expression = expression.this
        return expression

    def unwrap(self) -> Subquery:
        expression = self
        while expression.same_parent and expression.is_wrapper:
            expression = t.cast(Subquery, expression.parent)
        return expression

    def select(
        self,
        *expressions: t.Optional[ExpOrStr],
        append: bool = True,
        dialect: DialectType = None,
        copy: bool = True,
        **opts,
    ) -> Subquery:
        this = maybe_copy(self, copy)
        this.unnest().select(*expressions, append=append, dialect=dialect, copy=False, **opts)
        return this

    @property
    def is_wrapper(self) -> bool:
        """
        Whether this Subquery acts as a simple wrapper around another expression.

        SELECT * FROM (((SELECT * FROM t)))
                      ^
                      This corresponds to a "wrapper" Subquery node
        """
        return all(v is None for k, v in self.args.items() if k != "this")

    @property
    def is_star(self) -> bool:
        return self.this.is_star

    @property
    def output_name(self) -> str:
        return self.alias


class TableSample(Expression):
    arg_types = {
        "expressions": False,
        "method": False,
        "bucket_numerator": False,
        "bucket_denominator": False,
        "bucket_field": False,
        "percent": False,
        "rows": False,
        "size": False,
        "seed": False,
    }


class Tag(Expression):
    """Tags are used for generating arbitrary sql like SELECT <span>x</span>."""

    arg_types = {
        "this": False,
        "prefix": False,
        "postfix": False,
    }


# Represents both the standard SQL PIVOT operator and DuckDB's "simplified" PIVOT syntax
# https://duckdb.org/docs/sql/statements/pivot
class Pivot(Expression):
    arg_types = {
        "this": False,
        "alias": False,
        "expressions": False,
        "fields": False,
        "unpivot": False,
        "using": False,
        "group": False,
        "columns": False,
        "include_nulls": False,
        "default_on_null": False,
        "into": False,
    }

    @property
    def unpivot(self) -> bool:
        return bool(self.args.get("unpivot"))

    @property
    def fields(self) -> t.List[Expression]:
        return self.args.get("fields", [])


# https://duckdb.org/docs/sql/statements/unpivot#simplified-unpivot-syntax
# UNPIVOT ... INTO [NAME <col_name> VALUE <col_value>][...,]
class UnpivotColumns(Expression):
    arg_types = {"this": True, "expressions": True}


class Window(Condition):
    arg_types = {
        "this": True,
        "partition_by": False,
        "order": False,
        "spec": False,
        "alias": False,
        "over": False,
        "first": False,
    }


class WindowSpec(Expression):
    arg_types = {
        "kind": False,
        "start": False,
        "start_side": False,
        "end": False,
        "end_side": False,
        "exclude": False,
    }


class PreWhere(Expression):
    pass


class Where(Expression):
    pass


class Star(Expression):
    arg_types = {"except": False, "replace": False, "rename": False}

    @property
    def name(self) -> str:
        return "*"

    @property
    def output_name(self) -> str:
        return self.name


class Parameter(Condition):
    arg_types = {"this": True, "expression": False}


class SessionParameter(Condition):
    arg_types = {"this": True, "kind": False}


# https://www.databricks.com/blog/parameterized-queries-pyspark
# https://jdbc.postgresql.org/documentation/query/#using-the-statement-or-preparedstatement-interface
class Placeholder(Condition):
    arg_types = {"this": False, "kind": False, "widget": False, "jdbc": False}

    @property
    def name(self) -> str:
        return self.this or "?"


class Null(Condition):
    arg_types: t.Dict[str, t.Any] = {}

    @property
    def name(self) -> str:
        return "NULL"

    def to_py(self) -> Lit[None]:
        return None


class Boolean(Condition):
    def to_py(self) -> bool:
        return self.this


class DataTypeParam(Expression):
    arg_types = {"this": True, "expression": False}

    @property
    def name(self) -> str:
        return self.this.name


# The `nullable` arg is helpful when transpiling types from other dialects to ClickHouse, which
# assumes non-nullable types by default. Values `None` and `True` mean the type is nullable.
class DataType(Expression):
    arg_types = {
        "this": True,
        "expressions": False,
        "nested": False,
        "values": False,
        "prefix": False,
        "kind": False,
        "nullable": False,
    }

    class Type(AutoName):
        ARRAY = auto()
        AGGREGATEFUNCTION = auto()
        SIMPLEAGGREGATEFUNCTION = auto()
        BIGDECIMAL = auto()
        BIGINT = auto()
        BIGSERIAL = auto()
        BINARY = auto()
        BIT = auto()
        BLOB = auto()
        BOOLEAN = auto()
        BPCHAR = auto()
        CHAR = auto()
        DATE = auto()
        DATE32 = auto()
        DATEMULTIRANGE = auto()
        DATERANGE = auto()
        DATETIME = auto()
        DATETIME2 = auto()
        DATETIME64 = auto()
        DECIMAL = auto()
        DECIMAL32 = auto()
        DECIMAL64 = auto()
        DECIMAL128 = auto()
        DECIMAL256 = auto()
        DOUBLE = auto()
        DYNAMIC = auto()
        ENUM = auto()
        ENUM8 = auto()
        ENUM16 = auto()
        FIXEDSTRING = auto()
        FLOAT = auto()
        GEOGRAPHY = auto()
        GEOGRAPHYPOINT = auto()
        GEOMETRY = auto()
        POINT = auto()
        RING = auto()
        LINESTRING = auto()
        MULTILINESTRING = auto()
        POLYGON = auto()
        MULTIPOLYGON = auto()
        HLLSKETCH = auto()
        HSTORE = auto()
        IMAGE = auto()
        INET = auto()
        INT = auto()
        INT128 = auto()
        INT256 = auto()
        INT4MULTIRANGE = auto()
        INT4RANGE = auto()
        INT8MULTIRANGE = auto()
        INT8RANGE = auto()
        INTERVAL = auto()
        IPADDRESS = auto()
        IPPREFIX = auto()
        IPV4 = auto()
        IPV6 = auto()
        JSON = auto()
        JSONB = auto()
        LIST = auto()
        LONGBLOB = auto()
        LONGTEXT = auto()
        LOWCARDINALITY = auto()
        MAP = auto()
        MEDIUMBLOB = auto()
        MEDIUMINT = auto()
        MEDIUMTEXT = auto()
        MONEY = auto()
        NAME = auto()
        NCHAR = auto()
        NESTED = auto()
        NOTHING = auto()
        NULL = auto()
        NUMMULTIRANGE = auto()
        NUMRANGE = auto()
        NVARCHAR = auto()
        OBJECT = auto()
        RANGE = auto()
        ROWVERSION = auto()
        SERIAL = auto()
        SET = auto()
        SMALLDATETIME = auto()
        SMALLINT = auto()
        SMALLMONEY = auto()
        SMALLSERIAL = auto()
        STRUCT = auto()
        SUPER = auto()
        TEXT = auto()
        TINYBLOB = auto()
        TINYTEXT = auto()
        TIME = auto()
        TIMETZ = auto()
        TIMESTAMP = auto()
        TIMESTAMPNTZ = auto()
        TIMESTAMPLTZ = auto()
        TIMESTAMPTZ = auto()
        TIMESTAMP_S = auto()
        TIMESTAMP_MS = auto()
        TIMESTAMP_NS = auto()
        TINYINT = auto()
        TSMULTIRANGE = auto()
        TSRANGE = auto()
        TSTZMULTIRANGE = auto()
        TSTZRANGE = auto()
        UBIGINT = auto()
        UINT = auto()
        UINT128 = auto()
        UINT256 = auto()
        UMEDIUMINT = auto()
        UDECIMAL = auto()
        UDOUBLE = auto()
        UNION = auto()
        UNKNOWN = auto()  # Sentinel value, useful for type annotation
        USERDEFINED = "USER-DEFINED"
        USMALLINT = auto()
        UTINYINT = auto()
        UUID = auto()
        VARBINARY = auto()
        VARCHAR = auto()
        VARIANT = auto()
        VECTOR = auto()
        XML = auto()
        YEAR = auto()
        TDIGEST = auto()

    STRUCT_TYPES = {
        Type.NESTED,
        Type.OBJECT,
        Type.STRUCT,
        Type.UNION,
    }

    ARRAY_TYPES = {
        Type.ARRAY,
        Type.LIST,
    }

    NESTED_TYPES = {
        *STRUCT_TYPES,
        *ARRAY_TYPES,
        Type.MAP,
    }

    TEXT_TYPES = {
        Type.CHAR,
        Type.NCHAR,
        Type.NVARCHAR,
        Type.TEXT,
        Type.VARCHAR,
        Type.NAME,
    }

    SIGNED_INTEGER_TYPES = {
        Type.BIGINT,
        Type.INT,
        Type.INT128,
        Type.INT256,
        Type.MEDIUMINT,
        Type.SMALLINT,
        Type.TINYINT,
    }

    UNSIGNED_INTEGER_TYPES = {
        Type.UBIGINT,
        Type.UINT,
        Type.UINT128,
        Type.UINT256,
        Type.UMEDIUMINT,
        Type.USMALLINT,
        Type.UTINYINT,
    }

    INTEGER_TYPES = {
        *SIGNED_INTEGER_TYPES,
        *UNSIGNED_INTEGER_TYPES,
        Type.BIT,
    }

    FLOAT_TYPES = {
        Type.DOUBLE,
        Type.FLOAT,
    }

    REAL_TYPES = {
        *FLOAT_TYPES,
        Type.BIGDECIMAL,
        Type.DECIMAL,
        Type.DECIMAL32,
        Type.DECIMAL64,
        Type.DECIMAL128,
        Type.DECIMAL256,
        Type.MONEY,
        Type.SMALLMONEY,
        Type.UDECIMAL,
        Type.UDOUBLE,
    }

    NUMERIC_TYPES = {
        *INTEGER_TYPES,
        *REAL_TYPES,
    }

    TEMPORAL_TYPES = {
        Type.DATE,
        Type.DATE32,
        Type.DATETIME,
        Type.DATETIME2,
        Type.DATETIME64,
        Type.SMALLDATETIME,
        Type.TIME,
        Type.TIMESTAMP,
        Type.TIMESTAMPNTZ,
        Type.TIMESTAMPLTZ,
        Type.TIMESTAMPTZ,
        Type.TIMESTAMP_MS,
        Type.TIMESTAMP_NS,
        Type.TIMESTAMP_S,
        Type.TIMETZ,
    }

    @classmethod
    def build(
        cls,
        dtype: DATA_TYPE,
        dialect: DialectType = None,
        udt: bool = False,
        copy: bool = True,
        **kwargs,
    ) -> DataType:
        """
        Constructs a DataType object.

        Args:
            dtype: the data type of interest.
            dialect: the dialect to use for parsing `dtype`, in case it's a string.
            udt: when set to True, `dtype` will be used as-is if it can't be parsed into a
                DataType, thus creating a user-defined type.
            copy: whether to copy the data type.
            kwargs: additional arguments to pass in the constructor of DataType.

        Returns:
            The constructed DataType object.
        """
        from sqlglot import parse_one

        if isinstance(dtype, str):
            if dtype.upper() == "UNKNOWN":
                return DataType(this=DataType.Type.UNKNOWN, **kwargs)

            try:
                data_type_exp = parse_one(
                    dtype, read=dialect, into=DataType, error_level=ErrorLevel.IGNORE
                )
            except ParseError:
                if udt:
                    return DataType(this=DataType.Type.USERDEFINED, kind=dtype, **kwargs)
                raise
        elif isinstance(dtype, (Identifier, Dot)) and udt:
            return DataType(this=DataType.Type.USERDEFINED, kind=dtype, **kwargs)
        elif isinstance(dtype, DataType.Type):
            data_type_exp = DataType(this=dtype)
        elif isinstance(dtype, DataType):
            return maybe_copy(dtype, copy)
        else:
            raise ValueError(f"Invalid data type: {type(dtype)}. Expected str or DataType.Type")

        return DataType(**{**data_type_exp.args, **kwargs})

    def is_type(self, *dtypes: DATA_TYPE, check_nullable: bool = False) -> bool:
        """
        Checks whether this DataType matches one of the provided data types. Nested types or precision
        will be compared using "structural equivalence" semantics, so e.g. array<int> != array<float>.

        Args:
            dtypes: the data types to compare this DataType to.
            check_nullable: whether to take the NULLABLE type constructor into account for the comparison.
                If false, it means that NULLABLE<INT> is equivalent to INT.

        Returns:
            True, if and only if there is a type in `dtypes` which is equal to this DataType.
        """
        self_is_nullable = self.args.get("nullable")
        for dtype in dtypes:
            other_type = DataType.build(dtype, copy=False, udt=True)
            other_is_nullable = other_type.args.get("nullable")
            if (
                other_type.expressions
                or (check_nullable and (self_is_nullable or other_is_nullable))
                or self.this == DataType.Type.USERDEFINED
                or other_type.this == DataType.Type.USERDEFINED
            ):
                matches = self == other_type
            else:
                matches = self.this == other_type.this

            if matches:
                return True
        return False


# https://www.postgresql.org/docs/15/datatype-pseudo.html
class PseudoType(DataType):
    arg_types = {"this": True}


# https://www.postgresql.org/docs/15/datatype-oid.html
class ObjectIdentifier(DataType):
    arg_types = {"this": True}


# WHERE x <OP> EXISTS|ALL|ANY|SOME(SELECT ...)
class SubqueryPredicate(Predicate):
    pass


class All(SubqueryPredicate):
    pass


class Any(SubqueryPredicate):
    pass


# Commands to interact with the databases or engines. For most of the command
# expressions we parse whatever comes after the command's name as a string.
class Command(Expression):
    arg_types = {"this": True, "expression": False}


class Transaction(Expression):
    arg_types = {"this": False, "modes": False, "mark": False}


class Commit(Expression):
    arg_types = {"chain": False, "this": False, "durability": False}


class Rollback(Expression):
    arg_types = {"savepoint": False, "this": False}


class Alter(Expression):
    arg_types = {
        "this": False,
        "kind": True,
        "actions": True,
        "exists": False,
        "only": False,
        "options": False,
        "cluster": False,
        "not_valid": False,
        "check": False,
        "cascade": False,
    }

    @property
    def kind(self) -> t.Optional[str]:
        kind = self.args.get("kind")
        return kind and kind.upper()

    @property
    def actions(self) -> t.List[Expression]:
        return self.args.get("actions") or []


class AlterSession(Expression):
    arg_types = {"expressions": True, "unset": False}


class Analyze(Expression):
    arg_types = {
        "kind": False,
        "this": False,
        "options": False,
        "mode": False,
        "partition": False,
        "expression": False,
        "properties": False,
    }


class AnalyzeStatistics(Expression):
    arg_types = {
        "kind": True,
        "option": False,
        "this": False,
        "expressions": False,
    }


class AnalyzeHistogram(Expression):
    arg_types = {
        "this": True,
        "expressions": True,
        "expression": False,
        "update_options": False,
    }


class AnalyzeSample(Expression):
    arg_types = {"kind": True, "sample": True}


class AnalyzeListChainedRows(Expression):
    arg_types = {"expression": False}


class AnalyzeDelete(Expression):
    arg_types = {"kind": False}


class AnalyzeWith(Expression):
    arg_types = {"expressions": True}


class AnalyzeValidate(Expression):
    arg_types = {
        "kind": True,
        "this": False,
        "expression": False,
    }


class AnalyzeColumns(Expression):
    pass


class UsingData(Expression):
    pass


class AddConstraint(Expression):
    arg_types = {"expressions": True}


class AddPartition(Expression):
    arg_types = {"this": True, "exists": False, "location": False}


class AttachOption(Expression):
    arg_types = {"this": True, "expression": False}


class DropPartition(Expression):
    arg_types = {"expressions": True, "exists": False}


# https://clickhouse.com/docs/en/sql-reference/statements/alter/partition#replace-partition
class ReplacePartition(Expression):
    arg_types = {"expression": True, "source": True}


# Binary expressions like (ADD a b)
class Binary(Condition):
    arg_types = {"this": True, "expression": True}

    @property
    def left(self) -> Expression:
        return self.this

    @property
    def right(self) -> Expression:
        return self.expression


class Add(Binary):
    pass


class Connector(Binary):
    pass


class BitwiseAnd(Binary):
    pass


class BitwiseLeftShift(Binary):
    pass


class BitwiseOr(Binary):
    pass


class BitwiseRightShift(Binary):
    pass


class BitwiseXor(Binary):
    pass


class Div(Binary):
    arg_types = {"this": True, "expression": True, "typed": False, "safe": False}


class Overlaps(Binary):
    pass


class Dot(Binary):
    @property
    def is_star(self) -> bool:
        return self.expression.is_star

    @property
    def name(self) -> str:
        return self.expression.name

    @property
    def output_name(self) -> str:
        return self.name

    @classmethod
    def build(self, expressions: t.Sequence[Expression]) -> Dot:
        """Build a Dot object with a sequence of expressions."""
        if len(expressions) < 2:
            raise ValueError("Dot requires >= 2 expressions.")

        return t.cast(Dot, reduce(lambda x, y: Dot(this=x, expression=y), expressions))

    @property
    def parts(self) -> t.List[Expression]:
        """Return the parts of a table / column in order catalog, db, table."""
        this, *parts = self.flatten()

        parts.reverse()

        for arg in COLUMN_PARTS:
            part = this.args.get(arg)

            if isinstance(part, Expression):
                parts.append(part)

        parts.reverse()
        return parts


DATA_TYPE = t.Union[str, Identifier, Dot, DataType, DataType.Type]


class DPipe(Binary):
    arg_types = {"this": True, "expression": True, "safe": False}


class EQ(Binary, Predicate):
    pass


class NullSafeEQ(Binary, Predicate):
    pass


class NullSafeNEQ(Binary, Predicate):
    pass


# Represents e.g. := in DuckDB which is mostly used for setting parameters
class PropertyEQ(Binary):
    pass


class Distance(Binary):
    pass


class Escape(Binary):
    pass


class Glob(Binary, Predicate):
    pass


class GT(Binary, Predicate):
    pass


class GTE(Binary, Predicate):
    pass


class ILike(Binary, Predicate):
    pass


class IntDiv(Binary):
    pass


class Is(Binary, Predicate):
    pass


class Kwarg(Binary):
    """Kwarg in special functions like func(kwarg => y)."""


class Like(Binary, Predicate):
    pass


class LT(Binary, Predicate):
    pass


class LTE(Binary, Predicate):
    pass


class Mod(Binary):
    pass


class Mul(Binary):
    pass


class NEQ(Binary, Predicate):
    pass


# https://www.postgresql.org/docs/current/ddl-schemas.html#DDL-SCHEMAS-PATH
class Operator(Binary):
    arg_types = {"this": True, "operator": True, "expression": True}


class SimilarTo(Binary, Predicate):
    pass


class Slice(Binary):
    arg_types = {"this": False, "expression": False}


class Sub(Binary):
    pass


# Unary Expressions
# (NOT a)
class Unary(Condition):
    pass


class BitwiseNot(Unary):
    pass


class Not(Unary):
    pass


class Paren(Unary):
    @property
    def output_name(self) -> str:
        return self.this.name


class Neg(Unary):
    def to_py(self) -> int | Decimal:
        if self.is_number:
            return self.this.to_py() * -1
        return super().to_py()


class Alias(Expression):
    arg_types = {"this": True, "alias": False}

    @property
    def output_name(self) -> str:
        return self.alias


# BigQuery requires the UNPIVOT column list aliases to be either strings or ints, but
# other dialects require identifiers. This enables us to transpile between them easily.
class PivotAlias(Alias):
    pass


# Represents Snowflake's ANY [ ORDER BY ... ] syntax
# https://docs.snowflake.com/en/sql-reference/constructs/pivot
class PivotAny(Expression):
    arg_types = {"this": False}


class Aliases(Expression):
    arg_types = {"this": True, "expressions": True}

    @property
    def aliases(self):
        return self.expressions


# https://docs.aws.amazon.com/redshift/latest/dg/query-super.html
class AtIndex(Expression):
    arg_types = {"this": True, "expression": True}


class AtTimeZone(Expression):
    arg_types = {"this": True, "zone": True}


class FromTimeZone(Expression):
    arg_types = {"this": True, "zone": True}


class FormatPhrase(Expression):
    """Format override for a column in Teradata.
    Can be expanded to additional dialects as needed

    https://docs.teradata.com/r/Enterprise_IntelliFlex_VMware/SQL-Data-Types-and-Literals/Data-Type-Formats-and-Format-Phrases/FORMAT
    """

    arg_types = {"this": True, "format": True}


class Between(Predicate):
    arg_types = {"this": True, "low": True, "high": True, "symmetric": False}


class Bracket(Condition):
    # https://cloud.google.com/bigquery/docs/reference/standard-sql/operators#array_subscript_operator
    arg_types = {
        "this": True,
        "expressions": True,
        "offset": False,
        "safe": False,
        "returns_list_for_maps": False,
    }

    @property
    def output_name(self) -> str:
        if len(self.expressions) == 1:
            return self.expressions[0].output_name

        return super().output_name


class Distinct(Expression):
    arg_types = {"expressions": False, "on": False}


class In(Predicate):
    arg_types = {
        "this": True,
        "expressions": False,
        "query": False,
        "unnest": False,
        "field": False,
        "is_global": False,
    }


# https://cloud.google.com/bigquery/docs/reference/standard-sql/procedural-language#for-in
class ForIn(Expression):
    arg_types = {"this": True, "expression": True}


class TimeUnit(Expression):
    """Automatically converts unit arg into a var."""

    arg_types = {"unit": False}

    UNABBREVIATED_UNIT_NAME = {
        "D": "DAY",
        "H": "HOUR",
        "M": "MINUTE",
        "MS": "MILLISECOND",
        "NS": "NANOSECOND",
        "Q": "QUARTER",
        "S": "SECOND",
        "US": "MICROSECOND",
        "W": "WEEK",
        "Y": "YEAR",
    }

    VAR_LIKE = (Column, Literal, Var)

    def __init__(self, **args):
        unit = args.get("unit")
        if type(unit) in self.VAR_LIKE and not (isinstance(unit, Column) and len(unit.parts) != 1):
            args["unit"] = Var(
                this=(self.UNABBREVIATED_UNIT_NAME.get(unit.name) or unit.name).upper()
            )
        elif isinstance(unit, Week):
            unit.set("this", Var(this=unit.this.name.upper()))

        super().__init__(**args)

    @property
    def unit(self) -> t.Optional[Var | IntervalSpan]:
        return self.args.get("unit")


class IntervalOp(TimeUnit):
    arg_types = {"unit": False, "expression": True}

    def interval(self):
        return Interval(
            this=self.expression.copy(),
            unit=self.unit.copy() if self.unit else None,
        )


# https://www.oracletutorial.com/oracle-basics/oracle-interval/
# https://trino.io/docs/current/language/types.html#interval-day-to-second
# https://docs.databricks.com/en/sql/language-manual/data-types/interval-type.html
class IntervalSpan(DataType):
    arg_types = {"this": True, "expression": True}


class Interval(TimeUnit):
    arg_types = {"this": False, "unit": False}


class IgnoreNulls(Expression):
    pass


class RespectNulls(Expression):
    pass


# https://cloud.google.com/bigquery/docs/reference/standard-sql/aggregate-function-calls#max_min_clause
class HavingMax(Expression):
    arg_types = {"this": True, "expression": True, "max": True}


# Functions
class Func(Condition):
    """
    The base class for all function expressions.

    Attributes:
        is_var_len_args (bool): if set to True the last argument defined in arg_types will be
            treated as a variable length argument and the argument's value will be stored as a list.
        _sql_names (list): the SQL name (1st item in the list) and aliases (subsequent items) for this
            function expression. These values are used to map this node to a name during parsing as
            well as to provide the function's name during SQL string generation. By default the SQL
            name is set to the expression's class name transformed to snake case.
    """

    is_var_len_args = False

    @classmethod
    def from_arg_list(cls, args):
        if cls.is_var_len_args:
            all_arg_keys = list(cls.arg_types)
            # If this function supports variable length argument treat the last argument as such.
            non_var_len_arg_keys = all_arg_keys[:-1] if cls.is_var_len_args else all_arg_keys
            num_non_var = len(non_var_len_arg_keys)

            args_dict = {arg_key: arg for arg, arg_key in zip(args, non_var_len_arg_keys)}
            args_dict[all_arg_keys[-1]] = args[num_non_var:]
        else:
            args_dict = {arg_key: arg for arg, arg_key in zip(args, cls.arg_types)}

        return cls(**args_dict)

    @classmethod
    def sql_names(cls):
        if cls is Func:
            raise NotImplementedError(
                "SQL name is only supported by concrete function implementations"
            )
        if "_sql_names" not in cls.__dict__:
            cls._sql_names = [camel_to_snake_case(cls.__name__)]
        return cls._sql_names

    @classmethod
    def sql_name(cls):
        sql_names = cls.sql_names()
        assert sql_names, f"Expected non-empty 'sql_names' for Func: {cls.__name__}."
        return sql_names[0]

    @classmethod
    def default_parser_mappings(cls):
        return {name: cls.from_arg_list for name in cls.sql_names()}


class Typeof(Func):
    pass


class Acos(Func):
    pass


class Acosh(Func):
    pass


class Asin(Func):
    pass


class Asinh(Func):
    pass


class Atan(Func):
    arg_types = {"this": True, "expression": False}


class Atanh(Func):
    pass


class Atan2(Func):
    arg_types = {"this": True, "expression": True}


class Cot(Func):
    pass


class Coth(Func):
    pass


class Cos(Func):
    pass


class Csc(Func):
    pass


class Csch(Func):
    pass


class Sec(Func):
    pass


class Sech(Func):
    pass


<<<<<<< HEAD
=======
class Sin(Func):
    pass


class Sinh(Func):
    pass


class Tan(Func):
    pass


class Tanh(Func):
    pass


class Degrees(Func):
    pass


class Cosh(Func):
    pass


>>>>>>> 01fed44d
class CosineDistance(Func):
    arg_types = {"this": True, "expression": True}


class EuclideanDistance(Func):
    arg_types = {"this": True, "expression": True}


class JarowinklerSimilarity(Func):
    arg_types = {"this": True, "expression": True}


class AggFunc(Func):
    pass


class BitwiseAndAgg(AggFunc):
    pass


class BitwiseOrAgg(AggFunc):
    pass


class BitwiseXorAgg(AggFunc):
    pass


class BitwiseCountAgg(AggFunc):
    pass


class ByteLength(Func):
    pass


# https://cloud.google.com/bigquery/docs/reference/standard-sql/json_functions#bool_for_json
class JSONBool(Func):
    pass


class ArrayRemove(Func):
    arg_types = {"this": True, "expression": True}


class ParameterizedAgg(AggFunc):
    arg_types = {"this": True, "expressions": True, "params": True}


class Abs(Func):
    pass


class ArgMax(AggFunc):
    arg_types = {"this": True, "expression": True, "count": False}
    _sql_names = ["ARG_MAX", "ARGMAX", "MAX_BY"]


class ArgMin(AggFunc):
    arg_types = {"this": True, "expression": True, "count": False}
    _sql_names = ["ARG_MIN", "ARGMIN", "MIN_BY"]


class ApproxTopK(AggFunc):
    arg_types = {"this": True, "expression": False, "counters": False}


class ApproxTopSum(AggFunc):
    arg_types = {"this": True, "expression": True, "count": True}


class ApproxQuantiles(AggFunc):
    arg_types = {"this": True, "expression": False}


class FarmFingerprint(Func):
    arg_types = {"expressions": True}
    is_var_len_args = True
    _sql_names = ["FARM_FINGERPRINT", "FARMFINGERPRINT64"]


class Flatten(Func):
    pass


class Float64(Func):
    arg_types = {"this": True, "expression": False}


# https://spark.apache.org/docs/latest/api/sql/index.html#transform
class Transform(Func):
    arg_types = {"this": True, "expression": True}


class Translate(Func):
    arg_types = {"this": True, "from": True, "to": True}


class Grouping(AggFunc):
    arg_types = {"expressions": True}
    is_var_len_args = True


class Anonymous(Func):
    arg_types = {"this": True, "expressions": False}
    is_var_len_args = True

    @property
    def name(self) -> str:
        return self.this if isinstance(self.this, str) else self.this.name


class AnonymousAggFunc(AggFunc):
    arg_types = {"this": True, "expressions": False}
    is_var_len_args = True


# https://clickhouse.com/docs/en/sql-reference/aggregate-functions/combinators
class CombinedAggFunc(AnonymousAggFunc):
    arg_types = {"this": True, "expressions": False}


class CombinedParameterizedAgg(ParameterizedAgg):
    arg_types = {"this": True, "expressions": True, "params": True}


# https://docs.snowflake.com/en/sql-reference/functions/hll
# https://docs.aws.amazon.com/redshift/latest/dg/r_HLL_function.html
class Hll(AggFunc):
    arg_types = {"this": True, "expressions": False}
    is_var_len_args = True


class ApproxDistinct(AggFunc):
    arg_types = {"this": True, "accuracy": False}
    _sql_names = ["APPROX_DISTINCT", "APPROX_COUNT_DISTINCT"]


class Apply(Func):
    arg_types = {"this": True, "expression": True}


class Array(Func):
    arg_types = {"expressions": False, "bracket_notation": False}
    is_var_len_args = True


class Ascii(Func):
    pass


# https://docs.snowflake.com/en/sql-reference/functions/to_array
class ToArray(Func):
    pass


# https://materialize.com/docs/sql/types/list/
class List(Func):
    arg_types = {"expressions": False}
    is_var_len_args = True


# String pad, kind True -> LPAD, False -> RPAD
class Pad(Func):
    arg_types = {
        "this": True,
        "expression": True,
        "fill_pattern": False,
        "is_left": True,
    }


# https://docs.snowflake.com/en/sql-reference/functions/to_char
# https://docs.oracle.com/en/database/oracle/oracle-database/23/sqlrf/TO_CHAR-number.html
class ToChar(Func):
    arg_types = {
        "this": True,
        "format": False,
        "nlsparam": False,
        "is_numeric": False,
    }


class ToCodePoints(Func):
    pass


# https://docs.snowflake.com/en/sql-reference/functions/to_decimal
# https://docs.oracle.com/en/database/oracle/oracle-database/23/sqlrf/TO_NUMBER.html
class ToNumber(Func):
    arg_types = {
        "this": True,
        "format": False,
        "nlsparam": False,
        "precision": False,
        "scale": False,
    }


# https://docs.snowflake.com/en/sql-reference/functions/to_double
class ToDouble(Func):
    arg_types = {
        "this": True,
        "format": False,
    }


class CodePointsToBytes(Func):
    pass


class Columns(Func):
    arg_types = {"this": True, "unpack": False}


# https://learn.microsoft.com/en-us/sql/t-sql/functions/cast-and-convert-transact-sql?view=sql-server-ver16#syntax
class Convert(Func):
    arg_types = {"this": True, "expression": True, "style": False}


# https://docs.oracle.com/en/database/oracle/oracle-database/19/sqlrf/CONVERT.html
class ConvertToCharset(Func):
    arg_types = {"this": True, "dest": True, "source": False}


class ConvertTimezone(Func):
    arg_types = {
        "source_tz": False,
        "target_tz": True,
        "timestamp": True,
        "options": False,
    }


class CodePointsToString(Func):
    pass


class GenerateSeries(Func):
    arg_types = {"start": True, "end": True, "step": False, "is_end_exclusive": False}


# Postgres' GENERATE_SERIES function returns a row set, i.e. it implicitly explodes when it's
# used in a projection, so this expression is a helper that facilitates transpilation to other
# dialects. For example, we'd generate UNNEST(GENERATE_SERIES(...)) in DuckDB
class ExplodingGenerateSeries(GenerateSeries):
    pass


class ArrayAgg(AggFunc):
    arg_types = {"this": True, "nulls_excluded": False}


class ArrayUniqueAgg(AggFunc):
    pass


class AIAgg(AggFunc):
    arg_types = {"this": True, "expression": True}
    _sql_names = ["AI_AGG"]


class AISummarizeAgg(AggFunc):
    _sql_names = ["AI_SUMMARIZE_AGG"]


class AIClassify(Func):
    arg_types = {"this": True, "categories": True, "config": False}
    _sql_names = ["AI_CLASSIFY"]


class ArrayAll(Func):
    arg_types = {"this": True, "expression": True}


# Represents Python's `any(f(x) for x in array)`, where `array` is `this` and `f` is `expression`
class ArrayAny(Func):
    arg_types = {"this": True, "expression": True}


class ArrayPosition(Func):
    arg_types = {"this": True, "expression": True, "instance": False}


class ArrayConcat(Func):
    _sql_names = ["ARRAY_CONCAT", "ARRAY_CAT"]
    arg_types = {"this": True, "expressions": False}
    is_var_len_args = True


class ArrayConcatAgg(AggFunc):
    pass


class ArrayConstructCompact(Func):
    arg_types = {"expressions": True}
    is_var_len_args = True


class ArrayContains(Binary, Func):
    arg_types = {"this": True, "expression": True, "ensure_variant": False}
    _sql_names = ["ARRAY_CONTAINS", "ARRAY_HAS"]


class ArrayContainsAll(Binary, Func):
    _sql_names = ["ARRAY_CONTAINS_ALL", "ARRAY_HAS_ALL"]


class ArrayFilter(Func):
    arg_types = {"this": True, "expression": True}
    _sql_names = ["FILTER", "ARRAY_FILTER"]


class ArrayFirst(Func):
    pass


class ArrayLast(Func):
    pass


class ArrayReverse(Func):
    pass


class ArraySlice(Func):
    arg_types = {"this": True, "from_index": True, "length": False, "is_index": False}


class ArrayToString(Func):
    arg_types = {"this": True, "expression": True, "null": False}
    _sql_names = ["ARRAY_TO_STRING", "ARRAY_JOIN"]


class ArrayIntersect(Func):
    arg_types = {"expressions": True}
    is_var_len_args = True
    _sql_names = ["ARRAY_INTERSECT", "ARRAY_INTERSECTION"]


class StPoint(Func):
    arg_types = {"this": True, "expression": True, "null": False}
    _sql_names = ["ST_POINT", "ST_MAKEPOINT"]


class StDistance(Func):
    arg_types = {"this": True, "expression": True, "use_spheroid": False}


# https://cloud.google.com/bigquery/docs/reference/standard-sql/timestamp_functions#string
class String(Func):
    arg_types = {"this": True, "zone": False}


class StringToArray(Func):
    arg_types = {"this": True, "expression": False, "null": False}
    _sql_names = ["STRING_TO_ARRAY", "SPLIT_BY_STRING", "STRTOK_TO_ARRAY"]


class ArrayOverlaps(Binary, Func):
    pass


class ArraySize(Func):
    arg_types = {"this": True, "expression": False}
    _sql_names = ["ARRAY_SIZE", "ARRAY_LENGTH"]


class ArraySort(Func):
    arg_types = {"this": True, "expression": False}


class ArraySum(Func):
    arg_types = {"this": True, "expression": False}


class ArrayUnionAgg(AggFunc):
    pass


class Avg(AggFunc):
    pass


class AnyValue(AggFunc):
    pass


class Lag(AggFunc):
    arg_types = {"this": True, "offset": False, "default": False}


class Lead(AggFunc):
    arg_types = {"this": True, "offset": False, "default": False}


# some dialects have a distinction between first and first_value, usually first is an aggregate func
# and first_value is a window func
class First(AggFunc):
    pass


class Last(AggFunc):
    pass


class FirstValue(AggFunc):
    pass


class LastValue(AggFunc):
    pass


class NthValue(AggFunc):
    arg_types = {"this": True, "offset": True}


class Case(Func):
    arg_types = {"this": False, "ifs": True, "default": False}

    def when(self, condition: ExpOrStr, then: ExpOrStr, copy: bool = True, **opts) -> Case:
        instance = maybe_copy(self, copy)
        instance.append(
            "ifs",
            If(
                this=maybe_parse(condition, copy=copy, **opts),
                true=maybe_parse(then, copy=copy, **opts),
            ),
        )
        return instance

    def else_(self, condition: ExpOrStr, copy: bool = True, **opts) -> Case:
        instance = maybe_copy(self, copy)
        instance.set("default", maybe_parse(condition, copy=copy, **opts))
        return instance


class Cast(Func):
    arg_types = {
        "this": True,
        "to": True,
        "format": False,
        "safe": False,
        "action": False,
        "default": False,
    }

    @property
    def name(self) -> str:
        return self.this.name

    @property
    def to(self) -> DataType:
        return self.args["to"]

    @property
    def output_name(self) -> str:
        return self.name

    def is_type(self, *dtypes: DATA_TYPE) -> bool:
        """
        Checks whether this Cast's DataType matches one of the provided data types. Nested types
        like arrays or structs will be compared using "structural equivalence" semantics, so e.g.
        array<int> != array<float>.

        Args:
            dtypes: the data types to compare this Cast's DataType to.

        Returns:
            True, if and only if there is a type in `dtypes` which is equal to this Cast's DataType.
        """
        return self.to.is_type(*dtypes)


class TryCast(Cast):
    arg_types = {**Cast.arg_types, "requires_string": False}


# https://clickhouse.com/docs/sql-reference/data-types/newjson#reading-json-paths-as-sub-columns
class JSONCast(Cast):
    pass


class JustifyDays(Func):
    pass


class JustifyHours(Func):
    pass


class JustifyInterval(Func):
    pass


class Try(Func):
    pass


class CastToStrType(Func):
    arg_types = {"this": True, "to": True}


# https://docs.teradata.com/r/Enterprise_IntelliFlex_VMware/SQL-Functions-Expressions-and-Predicates/String-Operators-and-Functions/TRANSLATE/TRANSLATE-Function-Syntax
class TranslateCharacters(Expression):
    arg_types = {"this": True, "expression": True, "with_error": False}


class Collate(Binary, Func):
    pass


class Collation(Func):
    pass


class Ceil(Func):
    arg_types = {"this": True, "decimals": False, "to": False}
    _sql_names = ["CEIL", "CEILING"]


class Coalesce(Func):
    arg_types = {"this": True, "expressions": False, "is_nvl": False, "is_null": False}
    is_var_len_args = True
    _sql_names = ["COALESCE", "IFNULL", "NVL"]


class Chr(Func):
    arg_types = {"expressions": True, "charset": False}
    is_var_len_args = True
    _sql_names = ["CHR", "CHAR"]


class Concat(Func):
    arg_types = {"expressions": True, "safe": False, "coalesce": False}
    is_var_len_args = True


class ConcatWs(Concat):
    _sql_names = ["CONCAT_WS"]


# https://cloud.google.com/bigquery/docs/reference/standard-sql/string_functions#contains_substr
class Contains(Func):
    arg_types = {"this": True, "expression": True, "json_scope": False}


# https://docs.oracle.com/cd/B13789_01/server.101/b10759/operators004.htm#i1035022
class ConnectByRoot(Func):
    pass


class Count(AggFunc):
    arg_types = {"this": False, "expressions": False, "big_int": False}
    is_var_len_args = True


class CountIf(AggFunc):
    _sql_names = ["COUNT_IF", "COUNTIF"]


# cube root
class Cbrt(Func):
    pass


class CurrentDate(Func):
    arg_types = {"this": False}


class CurrentDatetime(Func):
    arg_types = {"this": False}


class CurrentTime(Func):
    arg_types = {"this": False}


class CurrentTimestamp(Func):
    arg_types = {"this": False, "sysdate": False}


class CurrentTimestampLTZ(Func):
    arg_types = {}


class CurrentSchema(Func):
    arg_types = {"this": False}


class CurrentUser(Func):
    arg_types = {"this": False}


class UtcDate(Func):
    arg_types = {}


class UtcTime(Func):
    arg_types = {"this": False}


class UtcTimestamp(Func):
    arg_types = {"this": False}


class Cos(Func):
    _sql_names = ["COS"]
    arg_types = {"this": True}


class Cosh(Func):
    _sql_names = ["COSH"]
    arg_types = {"this": True}


class DateAdd(Func, IntervalOp):
    arg_types = {"this": True, "expression": True, "unit": False}


class DateBin(Func, IntervalOp):
    arg_types = {"this": True, "expression": True, "unit": False, "zone": False, "origin": False}


class DateSub(Func, IntervalOp):
    arg_types = {"this": True, "expression": True, "unit": False}


class DateDiff(Func, TimeUnit):
    _sql_names = ["DATEDIFF", "DATE_DIFF"]
    arg_types = {"this": True, "expression": True, "unit": False, "zone": False}


class DateTrunc(Func):
    arg_types = {"unit": True, "this": True, "zone": False}

    def __init__(self, **args):
        # Across most dialects it's safe to unabbreviate the unit (e.g. 'Q' -> 'QUARTER') except Oracle
        # https://docs.oracle.com/en/database/oracle/oracle-database/21/sqlrf/ROUND-and-TRUNC-Date-Functions.html
        unabbreviate = args.pop("unabbreviate", True)

        unit = args.get("unit")
        if isinstance(unit, TimeUnit.VAR_LIKE) and not (
            isinstance(unit, Column) and len(unit.parts) != 1
        ):
            unit_name = unit.name.upper()
            if unabbreviate and unit_name in TimeUnit.UNABBREVIATED_UNIT_NAME:
                unit_name = TimeUnit.UNABBREVIATED_UNIT_NAME[unit_name]

            args["unit"] = Literal.string(unit_name)

        super().__init__(**args)

    @property
    def unit(self) -> Expression:
        return self.args["unit"]


# https://cloud.google.com/bigquery/docs/reference/standard-sql/datetime_functions#datetime
# expression can either be time_expr or time_zone
class Datetime(Func):
    arg_types = {"this": True, "expression": False}


class DatetimeAdd(Func, IntervalOp):
    arg_types = {"this": True, "expression": True, "unit": False}


class DatetimeSub(Func, IntervalOp):
    arg_types = {"this": True, "expression": True, "unit": False}


class DatetimeDiff(Func, TimeUnit):
    arg_types = {"this": True, "expression": True, "unit": False}


class DatetimeTrunc(Func, TimeUnit):
    arg_types = {"this": True, "unit": True, "zone": False}


class DateFromUnixDate(Func):
    pass


class DayOfWeek(Func):
    _sql_names = ["DAY_OF_WEEK", "DAYOFWEEK"]


# https://duckdb.org/docs/sql/functions/datepart.html#part-specifiers-only-usable-as-date-part-specifiers
# ISO day of week function in duckdb is ISODOW
class DayOfWeekIso(Func):
    _sql_names = ["DAYOFWEEK_ISO", "ISODOW"]


class DayOfMonth(Func):
    _sql_names = ["DAY_OF_MONTH", "DAYOFMONTH"]


class DayOfYear(Func):
    _sql_names = ["DAY_OF_YEAR", "DAYOFYEAR"]


class ToDays(Func):
    pass


class WeekOfYear(Func):
    _sql_names = ["WEEK_OF_YEAR", "WEEKOFYEAR"]


class MonthsBetween(Func):
    arg_types = {"this": True, "expression": True, "roundoff": False}


class MakeInterval(Func):
    arg_types = {
        "year": False,
        "month": False,
        "day": False,
        "hour": False,
        "minute": False,
        "second": False,
    }


class LastDay(Func, TimeUnit):
    _sql_names = ["LAST_DAY", "LAST_DAY_OF_MONTH"]
    arg_types = {"this": True, "unit": False}


class LaxBool(Func):
    pass


class LaxFloat64(Func):
    pass


class LaxInt64(Func):
    pass


class LaxString(Func):
    pass


class Extract(Func):
    arg_types = {"this": True, "expression": True}


class Exists(Func, SubqueryPredicate):
    arg_types = {"this": True, "expression": False}


class Timestamp(Func):
    arg_types = {"this": False, "zone": False, "with_tz": False}


class TimestampAdd(Func, TimeUnit):
    arg_types = {"this": True, "expression": True, "unit": False}


class TimestampSub(Func, TimeUnit):
    arg_types = {"this": True, "expression": True, "unit": False}


class TimestampDiff(Func, TimeUnit):
    _sql_names = ["TIMESTAMPDIFF", "TIMESTAMP_DIFF"]
    arg_types = {"this": True, "expression": True, "unit": False}


class TimestampTrunc(Func, TimeUnit):
    arg_types = {"this": True, "unit": True, "zone": False}


class TimeAdd(Func, TimeUnit):
    arg_types = {"this": True, "expression": True, "unit": False}


class TimeSub(Func, TimeUnit):
    arg_types = {"this": True, "expression": True, "unit": False}


class TimeDiff(Func, TimeUnit):
    arg_types = {"this": True, "expression": True, "unit": False}


class TimeTrunc(Func, TimeUnit):
    arg_types = {"this": True, "unit": True, "zone": False}


class DateFromParts(Func):
    _sql_names = ["DATE_FROM_PARTS", "DATEFROMPARTS"]
    arg_types = {"year": True, "month": True, "day": True}


class TimeFromParts(Func):
    _sql_names = ["TIME_FROM_PARTS", "TIMEFROMPARTS"]
    arg_types = {
        "hour": True,
        "min": True,
        "sec": True,
        "nano": False,
        "fractions": False,
        "precision": False,
    }


class DateStrToDate(Func):
    pass


class DateToDateStr(Func):
    pass


class DateToDi(Func):
    pass


# https://cloud.google.com/bigquery/docs/reference/standard-sql/date_functions#date
class Date(Func):
    arg_types = {"this": False, "zone": False, "expressions": False}
    is_var_len_args = True


class Day(Func):
    pass


class Decode(Func):
    arg_types = {"this": True, "charset": True, "replace": False}


class DecodeCase(Func):
    arg_types = {"expressions": True}
    is_var_len_args = True


class DenseRank(AggFunc):
    arg_types = {"expressions": False}
    is_var_len_args = True


class Degrees(Func):
    _sql_names = ["DEGREES"]
    arg_types = {"this": True}


class DiToDate(Func):
    pass


class Encode(Func):
    arg_types = {"this": True, "charset": True}


class Exp(Func):
    pass


class Factorial(Func):
    pass


# https://docs.snowflake.com/en/sql-reference/functions/flatten
class Explode(Func, UDTF):
    arg_types = {"this": True, "expressions": False}
    is_var_len_args = True


# https://spark.apache.org/docs/latest/api/sql/#inline
class Inline(Func):
    pass


class ExplodeOuter(Explode):
    pass


class Posexplode(Explode):
    pass


class PosexplodeOuter(Posexplode, ExplodeOuter):
    pass


class PositionalColumn(Expression):
    pass


class Unnest(Func, UDTF):
    arg_types = {
        "expressions": True,
        "alias": False,
        "offset": False,
        "explode_array": False,
    }

    @property
    def selects(self) -> t.List[Expression]:
        columns = super().selects
        offset = self.args.get("offset")
        if offset:
            columns = columns + [to_identifier("offset") if offset is True else offset]
        return columns


class Floor(Func):
    arg_types = {"this": True, "decimals": False, "to": False}


class FromBase32(Func):
    pass


class FromBase64(Func):
    pass


# https://docs.snowflake.com/en/sql-reference/functions/try_base64_decode_binary
class TryBase64DecodeBinary(Func):
    arg_types = {"this": True, "alphabet": False}


# https://docs.snowflake.com/en/sql-reference/functions/try_base64_decode_string
class TryBase64DecodeString(Func):
    arg_types = {"this": True, "alphabet": False}


# https://docs.snowflake.com/en/sql-reference/functions/try_hex_decode_binary
class TryHexDecodeBinary(Func):
    pass


# https://docs.snowflake.com/en/sql-reference/functions/try_hex_decode_string
class TryHexDecodeString(Func):
    pass


class ToBase32(Func):
    pass


class ToBase64(Func):
    pass


# https://docs.snowflake.com/en/sql-reference/functions/base64_decode_binary
class Base64DecodeBinary(Func):
    arg_types = {"this": True, "alphabet": False}


# https://docs.snowflake.com/en/sql-reference/functions/base64_decode_string
class Base64DecodeString(Func):
    arg_types = {"this": True, "alphabet": False}


# https://docs.snowflake.com/en/sql-reference/functions/base64_encode
class Base64Encode(Func):
    arg_types = {"this": True, "max_line_length": False, "alphabet": False}


# https://trino.io/docs/current/functions/datetime.html#from_iso8601_timestamp
class FromISO8601Timestamp(Func):
    _sql_names = ["FROM_ISO8601_TIMESTAMP"]


class GapFill(Func):
    arg_types = {
        "this": True,
        "ts_column": True,
        "bucket_width": True,
        "partitioning_columns": False,
        "value_columns": False,
        "origin": False,
        "ignore_nulls": False,
    }


# https://cloud.google.com/bigquery/docs/reference/standard-sql/array_functions#generate_date_array
class GenerateDateArray(Func):
    arg_types = {"start": True, "end": True, "step": False}


# https://cloud.google.com/bigquery/docs/reference/standard-sql/array_functions#generate_timestamp_array
class GenerateTimestampArray(Func):
    arg_types = {"start": True, "end": True, "step": True}


# https://docs.snowflake.com/en/sql-reference/functions/get
class GetExtract(Func):
    arg_types = {"this": True, "expression": True}


class Greatest(Func):
    arg_types = {"this": True, "expressions": False}
    is_var_len_args = True


class WidthBucket(Func):
    arg_types = {"this": True, "minExpr": True, "maxExpr": True, "numBuckets": True}


# Trino's `ON OVERFLOW TRUNCATE [filler_string] {WITH | WITHOUT} COUNT`
# https://trino.io/docs/current/functions/aggregate.html#listagg
class OverflowTruncateBehavior(Expression):
    arg_types = {"this": False, "with_count": True}


class GroupConcat(AggFunc):
    arg_types = {"this": True, "separator": False, "on_overflow": False}


class Hour(Func):
    arg_types = {"this": True}


class Hex(Func):
    pass


# https://docs.snowflake.com/en/sql-reference/functions/hex_decode_string
class HexDecodeString(Func):
    pass


# https://docs.snowflake.com/en/sql-reference/functions/hex_encode
class HexEncode(Func):
    arg_types = {"this": True, "case": False}


# T-SQL: https://learn.microsoft.com/en-us/sql/t-sql/functions/compress-transact-sql?view=sql-server-ver17
# Snowflake: https://docs.snowflake.com/en/sql-reference/functions/compress
class Compress(Func):
    arg_types = {"this": True, "method": False}


# Snowflake: https://docs.snowflake.com/en/sql-reference/functions/decompress_binary
class DecompressBinary(Func):
    arg_types = {"this": True, "method": True}


# Snowflake: https://docs.snowflake.com/en/sql-reference/functions/decompress_string
class DecompressString(Func):
    arg_types = {"this": True, "method": True}


class LowerHex(Hex):
    pass


class And(Connector, Func):
    pass


class Or(Connector, Func):
    pass


class Xor(Connector, Func):
    arg_types = {"this": False, "expression": False, "expressions": False}


class If(Func):
    arg_types = {"this": True, "true": True, "false": False}
    _sql_names = ["IF", "IIF"]


class Nullif(Func):
    arg_types = {"this": True, "expression": True}


class Initcap(Func):
    arg_types = {"this": True, "expression": False}


class IsAscii(Func):
    pass


class IsNan(Func):
    _sql_names = ["IS_NAN", "ISNAN"]


# https://cloud.google.com/bigquery/docs/reference/standard-sql/json_functions#int64_for_json
class Int64(Func):
    pass


class IsInf(Func):
    _sql_names = ["IS_INF", "ISINF"]


# https://www.postgresql.org/docs/current/functions-json.html
class JSON(Expression):
    arg_types = {"this": False, "with": False, "unique": False}


class JSONPath(Expression):
    arg_types = {"expressions": True, "escape": False}

    @property
    def output_name(self) -> str:
        last_segment = self.expressions[-1].this
        return last_segment if isinstance(last_segment, str) else ""


class JSONPathPart(Expression):
    arg_types = {}


class JSONPathFilter(JSONPathPart):
    arg_types = {"this": True}


class JSONPathKey(JSONPathPart):
    arg_types = {"this": True}


class JSONPathRecursive(JSONPathPart):
    arg_types = {"this": False}


class JSONPathRoot(JSONPathPart):
    pass


class JSONPathScript(JSONPathPart):
    arg_types = {"this": True}


class JSONPathSlice(JSONPathPart):
    arg_types = {"start": False, "end": False, "step": False}


class JSONPathSelector(JSONPathPart):
    arg_types = {"this": True}


class JSONPathSubscript(JSONPathPart):
    arg_types = {"this": True}


class JSONPathUnion(JSONPathPart):
    arg_types = {"expressions": True}


class JSONPathWildcard(JSONPathPart):
    pass


class FormatJson(Expression):
    pass


class Format(Func):
    arg_types = {"this": True, "expressions": False}
    is_var_len_args = True


class FormatDatetime(Func):
    arg_types = {"this": True, "expression": True}


class JSONKeyValue(Expression):
    arg_types = {"this": True, "expression": True}


# https://cloud.google.com/bigquery/docs/reference/standard-sql/json_functions#json_keys
class JSONKeysAtDepth(Func):
    arg_types = {"this": True, "expression": False, "mode": False}


class JSONObject(Func):
    arg_types = {
        "expressions": False,
        "null_handling": False,
        "unique_keys": False,
        "return_type": False,
        "encoding": False,
    }


class JSONObjectAgg(AggFunc):
    arg_types = {
        "expressions": False,
        "null_handling": False,
        "unique_keys": False,
        "return_type": False,
        "encoding": False,
    }


# https://www.postgresql.org/docs/9.5/functions-aggregate.html
class JSONBObjectAgg(AggFunc):
    arg_types = {"this": True, "expression": True}


# https://docs.oracle.com/en/database/oracle/oracle-database/19/sqlrf/JSON_ARRAY.html
class JSONArray(Func):
    arg_types = {
        "expressions": False,
        "null_handling": False,
        "return_type": False,
        "strict": False,
    }


# https://docs.oracle.com/en/database/oracle/oracle-database/19/sqlrf/JSON_ARRAYAGG.html
class JSONArrayAgg(Func):
    arg_types = {
        "this": True,
        "order": False,
        "null_handling": False,
        "return_type": False,
        "strict": False,
    }


class JSONExists(Func):
    arg_types = {"this": True, "path": True, "passing": False, "on_condition": False}


# https://docs.oracle.com/en/database/oracle/oracle-database/19/sqlrf/JSON_TABLE.html
# Note: parsing of JSON column definitions is currently incomplete.
class JSONColumnDef(Expression):
    arg_types = {
        "this": False,
        "kind": False,
        "path": False,
        "nested_schema": False,
        "ordinality": False,
    }


class JSONSchema(Expression):
    arg_types = {"expressions": True}


class JSONSet(Func):
    arg_types = {"this": True, "expressions": True}
    is_var_len_args = True
    _sql_names = ["JSON_SET"]


# https://cloud.google.com/bigquery/docs/reference/standard-sql/json_functions#json_strip_nulls
class JSONStripNulls(Func):
    arg_types = {
        "this": True,
        "expression": False,
        "include_arrays": False,
        "remove_empty": False,
    }
    _sql_names = ["JSON_STRIP_NULLS"]


# https://dev.mysql.com/doc/refman/8.4/en/json-search-functions.html#function_json-value
class JSONValue(Expression):
    arg_types = {
        "this": True,
        "path": True,
        "returning": False,
        "on_condition": False,
    }


class JSONValueArray(Func):
    arg_types = {"this": True, "expression": False}


class JSONRemove(Func):
    arg_types = {"this": True, "expressions": True}
    is_var_len_args = True
    _sql_names = ["JSON_REMOVE"]


# https://docs.oracle.com/en/database/oracle/oracle-database/19/sqlrf/JSON_TABLE.html
class JSONTable(Func):
    arg_types = {
        "this": True,
        "schema": True,
        "path": False,
        "error_handling": False,
        "empty_handling": False,
    }


# https://cloud.google.com/bigquery/docs/reference/standard-sql/json_functions#json_type
# https://doris.apache.org/docs/sql-manual/sql-functions/scalar-functions/json-functions/json-type#description
class JSONType(Func):
    arg_types = {"this": True, "expression": False}
    _sql_names = ["JSON_TYPE"]


# https://docs.snowflake.com/en/sql-reference/functions/object_insert
class ObjectInsert(Func):
    arg_types = {
        "this": True,
        "key": True,
        "value": True,
        "update_flag": False,
    }


class OpenJSONColumnDef(Expression):
    arg_types = {"this": True, "kind": True, "path": False, "as_json": False}


class OpenJSON(Func):
    arg_types = {"this": True, "path": False, "expressions": False}


class JSONBContains(Binary, Func):
    _sql_names = ["JSONB_CONTAINS"]


# https://www.postgresql.org/docs/9.5/functions-json.html
class JSONBContainsAnyTopKeys(Binary, Func):
    pass


# https://www.postgresql.org/docs/9.5/functions-json.html
class JSONBContainsAllTopKeys(Binary, Func):
    pass


class JSONBExists(Func):
    arg_types = {"this": True, "path": True}
    _sql_names = ["JSONB_EXISTS"]


# https://www.postgresql.org/docs/9.5/functions-json.html
class JSONBDeleteAtPath(Binary, Func):
    pass


class JSONExtract(Binary, Func):
    arg_types = {
        "this": True,
        "expression": True,
        "only_json_types": False,
        "expressions": False,
        "variant_extract": False,
        "json_query": False,
        "option": False,
        "quote": False,
        "on_condition": False,
        "requires_json": False,
    }
    _sql_names = ["JSON_EXTRACT"]
    is_var_len_args = True

    @property
    def output_name(self) -> str:
        return self.expression.output_name if not self.expressions else ""


# https://trino.io/docs/current/functions/json.html#json-query
class JSONExtractQuote(Expression):
    arg_types = {
        "option": True,
        "scalar": False,
    }


class JSONExtractArray(Func):
    arg_types = {"this": True, "expression": False}
    _sql_names = ["JSON_EXTRACT_ARRAY"]


class JSONExtractScalar(Binary, Func):
    arg_types = {
        "this": True,
        "expression": True,
        "only_json_types": False,
        "expressions": False,
        "json_type": False,
    }
    _sql_names = ["JSON_EXTRACT_SCALAR"]
    is_var_len_args = True

    @property
    def output_name(self) -> str:
        return self.expression.output_name


class JSONBExtract(Binary, Func):
    _sql_names = ["JSONB_EXTRACT"]


class JSONBExtractScalar(Binary, Func):
    arg_types = {"this": True, "expression": True, "json_type": False}
    _sql_names = ["JSONB_EXTRACT_SCALAR"]


class JSONFormat(Func):
    arg_types = {"this": False, "options": False, "is_json": False, "to_json": False}
    _sql_names = ["JSON_FORMAT"]


class JSONArrayAppend(Func):
    arg_types = {"this": True, "expressions": True}
    is_var_len_args = True
    _sql_names = ["JSON_ARRAY_APPEND"]


# https://dev.mysql.com/doc/refman/8.0/en/json-search-functions.html#operator_member-of
class JSONArrayContains(Binary, Predicate, Func):
    arg_types = {"this": True, "expression": True, "json_type": False}
    _sql_names = ["JSON_ARRAY_CONTAINS"]


class JSONArrayInsert(Func):
    arg_types = {"this": True, "expressions": True}
    is_var_len_args = True
    _sql_names = ["JSON_ARRAY_INSERT"]


class ParseIp(Func):
    arg_types = {"this": True, "type": True, "permissive": False}


class ParseBignumeric(Func):
    pass


class ParseNumeric(Func):
    pass


class ParseJSON(Func):
    # BigQuery, Snowflake have PARSE_JSON, Presto has JSON_PARSE
    # Snowflake also has TRY_PARSE_JSON, which is represented using `safe`
    _sql_names = ["PARSE_JSON", "JSON_PARSE"]
    arg_types = {"this": True, "expression": False, "safe": False}


# Snowflake: https://docs.snowflake.com/en/sql-reference/functions/parse_url
# Databricks: https://docs.databricks.com/aws/en/sql/language-manual/functions/parse_url
class ParseUrl(Func):
    arg_types = {"this": True, "part_to_extract": False, "key": False, "permissive": False}


class ParseTime(Func):
    arg_types = {"this": True, "format": True}


class ParseDatetime(Func):
    arg_types = {"this": True, "format": False, "zone": False}


class Least(Func):
    arg_types = {"this": True, "expressions": False}
    is_var_len_args = True


class Left(Func):
    arg_types = {"this": True, "expression": True}


class Right(Func):
    arg_types = {"this": True, "expression": True}


class Reverse(Func):
    pass


class Length(Func):
    arg_types = {"this": True, "binary": False, "encoding": False}
    _sql_names = ["LENGTH", "LEN", "CHAR_LENGTH", "CHARACTER_LENGTH"]


class RtrimmedLength(Func):
    pass


class BitLength(Func):
    pass


class Levenshtein(Func):
    arg_types = {
        "this": True,
        "expression": False,
        "ins_cost": False,
        "del_cost": False,
        "sub_cost": False,
        "max_dist": False,
    }


class Ln(Func):
    pass


class Log(Func):
    arg_types = {"this": True, "expression": False}


class LogicalOr(AggFunc):
    _sql_names = ["LOGICAL_OR", "BOOL_OR", "BOOLOR_AGG"]


class LogicalAnd(AggFunc):
    _sql_names = ["LOGICAL_AND", "BOOL_AND", "BOOLAND_AGG"]


class Lower(Func):
    _sql_names = ["LOWER", "LCASE"]


class Map(Func):
    arg_types = {"keys": False, "values": False}

    @property
    def keys(self) -> t.List[Expression]:
        keys = self.args.get("keys")
        return keys.expressions if keys else []

    @property
    def values(self) -> t.List[Expression]:
        values = self.args.get("values")
        return values.expressions if values else []


# Represents the MAP {...} syntax in DuckDB - basically convert a struct to a MAP
class ToMap(Func):
    pass


class MapFromEntries(Func):
    pass


# https://learn.microsoft.com/en-us/sql/t-sql/language-elements/scope-resolution-operator-transact-sql?view=sql-server-ver16
class ScopeResolution(Expression):
    arg_types = {"this": False, "expression": True}


class Stream(Expression):
    pass


class StarMap(Func):
    pass


class VarMap(Func):
    arg_types = {"keys": True, "values": True}
    is_var_len_args = True

    @property
    def keys(self) -> t.List[Expression]:
        return self.args["keys"].expressions

    @property
    def values(self) -> t.List[Expression]:
        return self.args["values"].expressions


# https://dev.mysql.com/doc/refman/8.0/en/fulltext-search.html
class MatchAgainst(Func):
    arg_types = {"this": True, "expressions": True, "modifier": False}


class Max(AggFunc):
    arg_types = {"this": True, "expressions": False}
    is_var_len_args = True


class MD5Binary(Func):
    _sql_names = ["MD5_BINARY"]


class MD5(Func):
    _sql_names = ["MD5"]


# Represents the variant of the MD5 function that returns a binary value
class MD5Digest(Func):
    _sql_names = ["MD5_DIGEST"]


# https://docs.snowflake.com/en/sql-reference/functions/md5_number_lower64
class MD5NumberLower64(Func):
    pass


# https://docs.snowflake.com/en/sql-reference/functions/md5_number_upper64
class MD5NumberUpper64(Func):
    pass


class Median(AggFunc):
    pass


class Min(AggFunc):
    arg_types = {"this": True, "expressions": False}
    is_var_len_args = True


class Month(Func):
    pass


class Minute(Func):
    arg_types = {"this": True}


class AddMonths(Func):
    arg_types = {"this": True, "expression": True}


class Nvl2(Func):
    arg_types = {"this": True, "true": True, "false": False}


class Ntile(AggFunc):
    arg_types = {"this": False}


class Normalize(Func):
    arg_types = {"this": True, "form": False, "is_casefold": False}


class Overlay(Func):
    arg_types = {"this": True, "expression": True, "from": True, "for": False}


class Pi(Func):
    _sql_names = ["PI"]
    arg_types = {"this": False}


# https://cloud.google.com/bigquery/docs/reference/standard-sql/bigqueryml-syntax-predict#mlpredict_function
class Predict(Func):
    arg_types = {"this": True, "expression": True, "params_struct": False}


# https://cloud.google.com/bigquery/docs/reference/standard-sql/bigqueryml-syntax-translate#mltranslate_function
class MLTranslate(Func):
    arg_types = {"this": True, "expression": True, "params_struct": True}


# https://cloud.google.com/bigquery/docs/reference/standard-sql/bigqueryml-syntax-feature-time
class FeaturesAtTime(Func):
    arg_types = {"this": True, "time": False, "num_rows": False, "ignore_feature_nulls": False}


# https://cloud.google.com/bigquery/docs/reference/standard-sql/bigqueryml-syntax-generate-embedding
class GenerateEmbedding(Func):
    arg_types = {"this": True, "expression": True, "params_struct": False, "is_text": False}


class MLForecast(Func):
    arg_types = {"this": True, "expression": False, "params_struct": False}


# Represents Snowflake's <model>!<attribute> syntax. For example: SELECT model!PREDICT(INPUT_DATA => {*})
# See: https://docs.snowflake.com/en/guides-overview-ml-functions
class ModelAttribute(Expression):
    arg_types = {"this": True, "expression": True}


# https://cloud.google.com/bigquery/docs/reference/standard-sql/search_functions#vector_search
class VectorSearch(Func):
    arg_types = {
        "this": True,
        "column_to_search": True,
        "query_table": True,
        "query_column_to_search": False,
        "top_k": False,
        "distance_type": False,
        "options": False,
    }


class Pi(Func):
    arg_types = {}


class Pow(Binary, Func):
    _sql_names = ["POWER", "POW"]


class PercentileCont(AggFunc):
    arg_types = {"this": True, "expression": False}


class PercentileDisc(AggFunc):
    arg_types = {"this": True, "expression": False}


class PercentRank(AggFunc):
    arg_types = {"expressions": False}
    is_var_len_args = True


class Quantile(AggFunc):
    arg_types = {"this": True, "quantile": True}


class ApproxQuantile(Quantile):
    arg_types = {
        "this": True,
        "quantile": True,
        "accuracy": False,
        "weight": False,
        "error_tolerance": False,
    }


class Quarter(Func):
    pass


class Radians(Func):
    _sql_names = ["RADIANS"]
    arg_types = {"this": True}


# https://docs.teradata.com/r/Enterprise_IntelliFlex_VMware/SQL-Functions-Expressions-and-Predicates/Arithmetic-Trigonometric-Hyperbolic-Operators/Functions/RANDOM/RANDOM-Function-Syntax
# teradata lower and upper bounds
class Rand(Func):
    _sql_names = ["RAND", "RANDOM"]
    arg_types = {"this": False, "lower": False, "upper": False}


class Randn(Func):
    arg_types = {"this": False}


class RangeN(Func):
    arg_types = {"this": True, "expressions": True, "each": False}


class RangeBucket(Func):
    arg_types = {"this": True, "expression": True}


class Rank(AggFunc):
    arg_types = {"expressions": False}
    is_var_len_args = True


class ReadCSV(Func):
    _sql_names = ["READ_CSV"]
    is_var_len_args = True
    arg_types = {"this": True, "expressions": False}


class Reduce(Func):
    arg_types = {"this": True, "initial": True, "merge": True, "finish": False}


class RegexpCount(Func):
    _sql_names = ["REGEXP_COUNT"]
    arg_types = {
        "this": True,
        "expression": True,
        "position": False,
        "parameters": False,
    }


class RegexpExtract(Func):
    arg_types = {
        "this": True,
        "expression": True,
        "position": False,
        "occurrence": False,
        "parameters": False,
        "group": False,
    }


class RegexpExtractAll(Func):
    arg_types = {
        "this": True,
        "expression": True,
        "position": False,
        "occurrence": False,
        "parameters": False,
        "group": False,
    }


class RegexpReplace(Func):
    arg_types = {
        "this": True,
        "expression": True,
        "replacement": False,
        "position": False,
        "occurrence": False,
        "modifiers": False,
    }


class RegexpLike(Binary, Func):
    arg_types = {"this": True, "expression": True, "flag": False}


class RegexpILike(Binary, Func):
    arg_types = {"this": True, "expression": True, "flag": False}


class RegexpFullMatch(Binary, Func):
    arg_types = {"this": True, "expression": True, "options": False}


class RegexpInstr(Func):
    arg_types = {
        "this": True,
        "expression": True,
        "position": False,
        "occurrence": False,
        "option": False,
        "parameters": False,
        "group": False,
    }


# https://spark.apache.org/docs/latest/api/python/reference/pyspark.sql/api/pyspark.sql.functions.split.html
# limit is the number of times a pattern is applied
class RegexpSplit(Func):
    arg_types = {"this": True, "expression": True, "limit": False}


class Repeat(Func):
    arg_types = {"this": True, "times": True}


# Some dialects like Snowflake support two argument replace
class Replace(Func):
    arg_types = {"this": True, "expression": True, "replacement": False}


class Radians(Func):
    pass


# https://learn.microsoft.com/en-us/sql/t-sql/functions/round-transact-sql?view=sql-server-ver16
# tsql third argument function == trunctaion if not 0
class Round(Func):
    arg_types = {"this": True, "decimals": False, "truncate": False}


class RowNumber(Func):
    arg_types = {"this": False}


class SafeAdd(Func):
    arg_types = {"this": True, "expression": True}


class SafeDivide(Func):
    arg_types = {"this": True, "expression": True}


class Second(Func):
    arg_types = {"this": True}


class SafeMultiply(Func):
    arg_types = {"this": True, "expression": True}


class SafeNegate(Func):
    pass


class SafeSubtract(Func):
    arg_types = {"this": True, "expression": True}


class SafeConvertBytesToString(Func):
    pass


class SHA(Func):
    _sql_names = ["SHA", "SHA1"]


class SHA2(Func):
    _sql_names = ["SHA2"]
    arg_types = {"this": True, "length": False}


# Represents the variant of the SHA1 function that returns a binary value
class SHA1Digest(Func):
    pass


# Represents the variant of the SHA2 function that returns a binary value
class SHA2Digest(Func):
    arg_types = {"this": True, "length": False}


class Sign(Func):
    _sql_names = ["SIGN", "SIGNUM"]


class Sin(Func):
    _sql_names = ["SIN"]
    arg_types = {"this": True}


class Sinh(Func):
    _sql_names = ["SINH"]
    arg_types = {"this": True}


class SortArray(Func):
    arg_types = {"this": True, "asc": False, "nulls_first": False}


class Soundex(Func):
    _sql_names = ["SOUNDEX"]
    arg_types = {"this": True}


# https://docs.snowflake.com/en/sql-reference/functions/soundex_p123
class SoundexP123(Func):
    pass


class Split(Func):
    arg_types = {"this": True, "expression": True, "limit": False}


# https://spark.apache.org/docs/latest/api/python/reference/pyspark.sql/api/pyspark.sql.functions.split_part.html
# https://docs.snowflake.com/en/sql-reference/functions/split_part
# https://docs.snowflake.com/en/sql-reference/functions/strtok
class SplitPart(Func):
    arg_types = {"this": True, "delimiter": False, "part_index": False}


class Substring(Func):
    _sql_names = ["SUBSTRING", "SUBSTR"]
    arg_types = {"this": True, "start": False, "length": False}


class SubstringIndex(Func):
    """
    SUBSTRING_INDEX(str, delim, count)

    *count* > 0  → left slice before the *count*-th delimiter
    *count* < 0  → right slice after the |count|-th delimiter
    """

    arg_types = {"this": True, "delimiter": True, "count": True}


class StandardHash(Func):
    arg_types = {"this": True, "expression": False}


class StartsWith(Func):
    _sql_names = ["STARTS_WITH", "STARTSWITH"]
    arg_types = {"this": True, "expression": True}


class EndsWith(Func):
    _sql_names = ["ENDS_WITH", "ENDSWITH"]
    arg_types = {"this": True, "expression": True}


class StrPosition(Func):
    arg_types = {
        "this": True,
        "substr": True,
        "position": False,
        "occurrence": False,
    }


<<<<<<< HEAD
class FindInSet(Func):
    """
    FIND_IN_SET function that returns the position of a string within a comma-separated list of strings.

    Returns:
        The position (1-based) of searchExpr in sourceExpr, or 0 if not found or if searchExpr contains a comma.

    Args:
        this: The string to search for (searchExpr)
        expression: The comma-separated list of strings to search in (sourceExpr)
    """

    arg_types = {"this": True, "expression": True}
=======
# Snowflake: https://docs.snowflake.com/en/sql-reference/functions/search
# BigQuery: https://cloud.google.com/bigquery/docs/reference/standard-sql/search_functions#search
class Search(Func):
    arg_types = {
        "this": True,  # data_to_search / search_data
        "expression": True,  # search_query / search_string
        "json_scope": False,  # BigQuery: JSON_VALUES | JSON_KEYS | JSON_KEYS_AND_VALUES
        "analyzer": False,  # Both: analyzer / ANALYZER
        "analyzer_options": False,  # BigQuery: analyzer_options_values
        "search_mode": False,  # Snowflake: OR | AND
    }
>>>>>>> 01fed44d


class StrToDate(Func):
    arg_types = {"this": True, "format": False, "safe": False}


class StrToTime(Func):
    arg_types = {"this": True, "format": True, "zone": False, "safe": False}


# Spark allows unix_timestamp()
# https://spark.apache.org/docs/3.1.3/api/python/reference/api/pyspark.sql.functions.unix_timestamp.html
class StrToUnix(Func):
    arg_types = {"this": False, "format": False}


# https://prestodb.io/docs/current/functions/string.html
# https://spark.apache.org/docs/latest/api/sql/index.html#str_to_map
class StrToMap(Func):
    arg_types = {
        "this": True,
        "pair_delim": False,
        "key_value_delim": False,
        "duplicate_resolution_callback": False,
    }


class NumberToStr(Func):
    arg_types = {"this": True, "format": True, "culture": False}


class FromBase(Func):
    arg_types = {"this": True, "expression": True}


class Space(Func):
    """
    SPACE(n) → string consisting of n blank characters
    """

    pass


class Struct(Func):
    arg_types = {"expressions": False}
    is_var_len_args = True


class StructExtract(Func):
    arg_types = {"this": True, "expression": True}


# https://learn.microsoft.com/en-us/sql/t-sql/functions/stuff-transact-sql?view=sql-server-ver16
# https://docs.snowflake.com/en/sql-reference/functions/insert
class Stuff(Func):
    _sql_names = ["STUFF", "INSERT"]
    arg_types = {"this": True, "start": True, "length": True, "expression": True}


class Sum(AggFunc):
    pass


class Sqrt(Func):
    pass


class Stddev(AggFunc):
    _sql_names = ["STDDEV", "STDEV"]


class StddevPop(AggFunc):
    pass


class StddevSamp(AggFunc):
    pass


class Tan(Func):
    _sql_names = ["TAN"]
    arg_types = {"this": True}


class Tanh(Func):
    _sql_names = ["TANH"]
    arg_types = {"this": True}


# https://cloud.google.com/bigquery/docs/reference/standard-sql/time_functions#time
class Time(Func):
    arg_types = {"this": False, "zone": False}


class TimeToStr(Func):
    arg_types = {"this": True, "format": True, "culture": False, "zone": False}


class TimeToTimeStr(Func):
    pass


class TimeToUnix(Func):
    pass


class TimeStrToDate(Func):
    pass


class TimeStrToTime(Func):
    arg_types = {"this": True, "zone": False}


class TimeStrToUnix(Func):
    pass


class Trim(Func):
    arg_types = {
        "this": True,
        "expression": False,
        "position": False,
        "collation": False,
    }


class TsOrDsAdd(Func, TimeUnit):
    # return_type is used to correctly cast the arguments of this expression when transpiling it
    arg_types = {"this": True, "expression": True, "unit": False, "return_type": False}

    @property
    def return_type(self) -> DataType:
        return DataType.build(self.args.get("return_type") or DataType.Type.DATE)


class TsOrDsDiff(Func, TimeUnit):
    arg_types = {"this": True, "expression": True, "unit": False}


class TsOrDsToDateStr(Func):
    pass


class TsOrDsToDate(Func):
    arg_types = {"this": True, "format": False, "safe": False}


class TsOrDsToDatetime(Func):
    pass


class TsOrDsToTime(Func):
    arg_types = {"this": True, "format": False, "safe": False}


class TsOrDsToTimestamp(Func):
    pass


class TsOrDiToDi(Func):
    pass


class Unhex(Func):
    arg_types = {"this": True, "expression": False}


class Unicode(Func):
    pass


# https://cloud.google.com/bigquery/docs/reference/standard-sql/date_functions#unix_date
class UnixDate(Func):
    pass


class UnixToStr(Func):
    arg_types = {"this": True, "format": False}


# https://prestodb.io/docs/current/functions/datetime.html
# presto has weird zone/hours/minutes
class UnixToTime(Func):
    arg_types = {
        "this": True,
        "scale": False,
        "zone": False,
        "hours": False,
        "minutes": False,
        "format": False,
    }

    SECONDS = Literal.number(0)
    DECIS = Literal.number(1)
    CENTIS = Literal.number(2)
    MILLIS = Literal.number(3)
    DECIMILLIS = Literal.number(4)
    CENTIMILLIS = Literal.number(5)
    MICROS = Literal.number(6)
    DECIMICROS = Literal.number(7)
    CENTIMICROS = Literal.number(8)
    NANOS = Literal.number(9)


class UnixToTimeStr(Func):
    pass


class UnixSeconds(Func):
    pass


class UrlDecode(Func):
    pass


class UnixMicros(Func):
    pass


class UnixMillis(Func):
    pass


class Uuid(Func):
    _sql_names = ["UUID", "GEN_RANDOM_UUID", "GENERATE_UUID", "UUID_STRING"]

    arg_types = {"this": False, "name": False}


class TimestampFromParts(Func):
    _sql_names = ["TIMESTAMP_FROM_PARTS", "TIMESTAMPFROMPARTS"]
    arg_types = {
        "year": True,
        "month": True,
        "day": True,
        "hour": True,
        "min": True,
        "sec": True,
        "nano": False,
        "zone": False,
        "milli": False,
    }


class Upper(Func):
    _sql_names = ["UPPER", "UCASE"]


class Corr(Binary, AggFunc):
    pass


# https://docs.oracle.com/en/database/oracle/oracle-database/19/sqlrf/CUME_DIST.html
class CumeDist(AggFunc):
    arg_types = {"expressions": False}
    is_var_len_args = True


class Variance(AggFunc):
    _sql_names = ["VARIANCE"]


class VarianceSamp(AggFunc):
    _sql_names = ["VARIANCE_SAMP"]


class VarSamp(AggFunc):
    _sql_names = ["VAR_SAMP"]


class VariancePop(AggFunc):
    _sql_names = ["VARIANCE_POP"]


class VarPop(AggFunc):
    _sql_names = ["VAR_POP"]


class CovarSamp(Binary, AggFunc):
    pass


class CovarPop(Binary, AggFunc):
    pass


class Week(Func):
    arg_types = {"this": True, "mode": False}


class WeekStart(Expression):
    pass


class XMLElement(Func):
    _sql_names = ["XMLELEMENT"]
    arg_types = {"this": True, "expressions": False}


class XMLTable(Func):
    arg_types = {
        "this": True,
        "namespaces": False,
        "passing": False,
        "columns": False,
        "by_ref": False,
    }


class XMLNamespace(Expression):
    pass


# https://learn.microsoft.com/en-us/sql/t-sql/queries/select-for-clause-transact-sql?view=sql-server-ver17#syntax
class XMLKeyValueOption(Expression):
    arg_types = {"this": True, "expression": False}


class Year(Func):
    pass


class Use(Expression):
    arg_types = {"this": False, "expressions": False, "kind": False}


class Merge(DML):
    arg_types = {
        "this": True,
        "using": True,
        "on": True,
        "whens": True,
        "with": False,
        "returning": False,
    }


class When(Expression):
    arg_types = {"matched": True, "source": False, "condition": False, "then": True}


class Whens(Expression):
    """Wraps around one or more WHEN [NOT] MATCHED [...] clauses."""

    arg_types = {"expressions": True}


# https://docs.oracle.com/javadb/10.8.3.0/ref/rrefsqljnextvaluefor.html
# https://learn.microsoft.com/en-us/sql/t-sql/functions/next-value-for-transact-sql?view=sql-server-ver16
class NextValueFor(Func):
    arg_types = {"this": True, "order": False}


# Refers to a trailing semi-colon. This is only used to preserve trailing comments
# select 1; -- my comment
class Semicolon(Expression):
    arg_types = {}


# BigQuery allows SELECT t FROM t and treats the projection as a struct value. This expression
# type is intended to be constructed by qualify so that we can properly annotate its type later
class TableColumn(Expression):
    pass


ALL_FUNCTIONS = subclasses(__name__, Func, (AggFunc, Anonymous, Func))
FUNCTION_BY_NAME = {name: func for func in ALL_FUNCTIONS for name in func.sql_names()}

JSON_PATH_PARTS = subclasses(__name__, JSONPathPart, (JSONPathPart,))

PERCENTILES = (PercentileCont, PercentileDisc)


# Helpers
@t.overload
def maybe_parse(
    sql_or_expression: ExpOrStr,
    *,
    into: t.Type[E],
    dialect: DialectType = None,
    prefix: t.Optional[str] = None,
    copy: bool = False,
    **opts,
) -> E: ...


@t.overload
def maybe_parse(
    sql_or_expression: str | E,
    *,
    into: t.Optional[IntoType] = None,
    dialect: DialectType = None,
    prefix: t.Optional[str] = None,
    copy: bool = False,
    **opts,
) -> E: ...


def maybe_parse(
    sql_or_expression: ExpOrStr,
    *,
    into: t.Optional[IntoType] = None,
    dialect: DialectType = None,
    prefix: t.Optional[str] = None,
    copy: bool = False,
    **opts,
) -> Expression:
    """Gracefully handle a possible string or expression.

    Example:
        >>> maybe_parse("1")
        Literal(this=1, is_string=False)
        >>> maybe_parse(to_identifier("x"))
        Identifier(this=x, quoted=False)

    Args:
        sql_or_expression: the SQL code string or an expression
        into: the SQLGlot Expression to parse into
        dialect: the dialect used to parse the input expressions (in the case that an
            input expression is a SQL string).
        prefix: a string to prefix the sql with before it gets parsed
            (automatically includes a space)
        copy: whether to copy the expression.
        **opts: other options to use to parse the input expressions (again, in the case
            that an input expression is a SQL string).

    Returns:
        Expression: the parsed or given expression.
    """
    if isinstance(sql_or_expression, Expression):
        if copy:
            return sql_or_expression.copy()
        return sql_or_expression

    if sql_or_expression is None:
        raise ParseError("SQL cannot be None")

    import sqlglot

    sql = str(sql_or_expression)
    if prefix:
        sql = f"{prefix} {sql}"

    return sqlglot.parse_one(sql, read=dialect, into=into, **opts)


@t.overload
def maybe_copy(instance: None, copy: bool = True) -> None: ...


@t.overload
def maybe_copy(instance: E, copy: bool = True) -> E: ...


def maybe_copy(instance, copy=True):
    return instance.copy() if copy and instance else instance


def _to_s(node: t.Any, verbose: bool = False, level: int = 0, repr_str: bool = False) -> str:
    """Generate a textual representation of an Expression tree"""
    indent = "\n" + ("  " * (level + 1))
    delim = f",{indent}"

    if isinstance(node, Expression):
        args = {k: v for k, v in node.args.items() if (v is not None and v != []) or verbose}

        if (node.type or verbose) and not isinstance(node, DataType):
            args["_type"] = node.type
        if node.comments or verbose:
            args["_comments"] = node.comments

        if verbose:
            args["_id"] = id(node)

        # Inline leaves for a more compact representation
        if node.is_leaf():
            indent = ""
            delim = ", "

        repr_str = node.is_string or (isinstance(node, Identifier) and node.quoted)
        items = delim.join(
            [f"{k}={_to_s(v, verbose, level + 1, repr_str=repr_str)}" for k, v in args.items()]
        )
        return f"{node.__class__.__name__}({indent}{items})"

    if isinstance(node, list):
        items = delim.join(_to_s(i, verbose, level + 1) for i in node)
        items = f"{indent}{items}" if items else ""
        return f"[{items}]"

    # We use the representation of the string to avoid stripping out important whitespace
    if repr_str and isinstance(node, str):
        node = repr(node)

    # Indent multiline strings to match the current level
    return indent.join(textwrap.dedent(str(node).strip("\n")).splitlines())


def _is_wrong_expression(expression, into):
    return isinstance(expression, Expression) and not isinstance(expression, into)


def _apply_builder(
    expression,
    instance,
    arg,
    copy=True,
    prefix=None,
    into=None,
    dialect=None,
    into_arg="this",
    **opts,
):
    if _is_wrong_expression(expression, into):
        expression = into(**{into_arg: expression})
    instance = maybe_copy(instance, copy)
    expression = maybe_parse(
        sql_or_expression=expression,
        prefix=prefix,
        into=into,
        dialect=dialect,
        **opts,
    )
    instance.set(arg, expression)
    return instance


def _apply_child_list_builder(
    *expressions,
    instance,
    arg,
    append=True,
    copy=True,
    prefix=None,
    into=None,
    dialect=None,
    properties=None,
    **opts,
):
    instance = maybe_copy(instance, copy)
    parsed = []
    properties = {} if properties is None else properties

    for expression in expressions:
        if expression is not None:
            if _is_wrong_expression(expression, into):
                expression = into(expressions=[expression])

            expression = maybe_parse(
                expression,
                into=into,
                dialect=dialect,
                prefix=prefix,
                **opts,
            )
            for k, v in expression.args.items():
                if k == "expressions":
                    parsed.extend(v)
                else:
                    properties[k] = v

    existing = instance.args.get(arg)
    if append and existing:
        parsed = existing.expressions + parsed

    child = into(expressions=parsed)
    for k, v in properties.items():
        child.set(k, v)
    instance.set(arg, child)

    return instance


def _apply_list_builder(
    *expressions,
    instance,
    arg,
    append=True,
    copy=True,
    prefix=None,
    into=None,
    dialect=None,
    **opts,
):
    inst = maybe_copy(instance, copy)

    expressions = [
        maybe_parse(
            sql_or_expression=expression,
            into=into,
            prefix=prefix,
            dialect=dialect,
            **opts,
        )
        for expression in expressions
        if expression is not None
    ]

    existing_expressions = inst.args.get(arg)
    if append and existing_expressions:
        expressions = existing_expressions + expressions

    inst.set(arg, expressions)
    return inst


def _apply_conjunction_builder(
    *expressions,
    instance,
    arg,
    into=None,
    append=True,
    copy=True,
    dialect=None,
    **opts,
):
    expressions = [exp for exp in expressions if exp is not None and exp != ""]
    if not expressions:
        return instance

    inst = maybe_copy(instance, copy)

    existing = inst.args.get(arg)
    if append and existing is not None:
        expressions = [existing.this if into else existing] + list(expressions)

    node = and_(*expressions, dialect=dialect, copy=copy, **opts)

    inst.set(arg, into(this=node) if into else node)
    return inst


def _apply_cte_builder(
    instance: E,
    alias: ExpOrStr,
    as_: ExpOrStr,
    recursive: t.Optional[bool] = None,
    materialized: t.Optional[bool] = None,
    append: bool = True,
    dialect: DialectType = None,
    copy: bool = True,
    scalar: bool = False,
    **opts,
) -> E:
    alias_expression = maybe_parse(alias, dialect=dialect, into=TableAlias, **opts)
    as_expression = maybe_parse(as_, dialect=dialect, copy=copy, **opts)
    if scalar and not isinstance(as_expression, Subquery):
        # scalar CTE must be wrapped in a subquery
        as_expression = Subquery(this=as_expression)
    cte = CTE(this=as_expression, alias=alias_expression, materialized=materialized, scalar=scalar)
    return _apply_child_list_builder(
        cte,
        instance=instance,
        arg="with",
        append=append,
        copy=copy,
        into=With,
        properties={"recursive": recursive or False},
    )


def _combine(
    expressions: t.Sequence[t.Optional[ExpOrStr]],
    operator: t.Type[Connector],
    dialect: DialectType = None,
    copy: bool = True,
    wrap: bool = True,
    **opts,
) -> Expression:
    conditions = [
        condition(expression, dialect=dialect, copy=copy, **opts)
        for expression in expressions
        if expression is not None
    ]

    this, *rest = conditions
    if rest and wrap:
        this = _wrap(this, Connector)
    for expression in rest:
        this = operator(this=this, expression=_wrap(expression, Connector) if wrap else expression)

    return this


@t.overload
def _wrap(expression: None, kind: t.Type[Expression]) -> None: ...


@t.overload
def _wrap(expression: E, kind: t.Type[Expression]) -> E | Paren: ...


def _wrap(expression: t.Optional[E], kind: t.Type[Expression]) -> t.Optional[E] | Paren:
    return Paren(this=expression) if isinstance(expression, kind) else expression


def _apply_set_operation(
    *expressions: ExpOrStr,
    set_operation: t.Type[S],
    distinct: bool = True,
    dialect: DialectType = None,
    copy: bool = True,
    **opts,
) -> S:
    return reduce(
        lambda x, y: set_operation(this=x, expression=y, distinct=distinct, **opts),
        (maybe_parse(e, dialect=dialect, copy=copy, **opts) for e in expressions),
    )


def union(
    *expressions: ExpOrStr,
    distinct: bool = True,
    dialect: DialectType = None,
    copy: bool = True,
    **opts,
) -> Union:
    """
    Initializes a syntax tree for the `UNION` operation.

    Example:
        >>> union("SELECT * FROM foo", "SELECT * FROM bla").sql()
        'SELECT * FROM foo UNION SELECT * FROM bla'

    Args:
        expressions: the SQL code strings, corresponding to the `UNION`'s operands.
            If `Expression` instances are passed, they will be used as-is.
        distinct: set the DISTINCT flag if and only if this is true.
        dialect: the dialect used to parse the input expression.
        copy: whether to copy the expression.
        opts: other options to use to parse the input expressions.

    Returns:
        The new Union instance.
    """
    assert len(expressions) >= 2, "At least two expressions are required by `union`."
    return _apply_set_operation(
        *expressions,
        set_operation=Union,
        distinct=distinct,
        dialect=dialect,
        copy=copy,
        **opts,
    )


def intersect(
    *expressions: ExpOrStr,
    distinct: bool = True,
    dialect: DialectType = None,
    copy: bool = True,
    **opts,
) -> Intersect:
    """
    Initializes a syntax tree for the `INTERSECT` operation.

    Example:
        >>> intersect("SELECT * FROM foo", "SELECT * FROM bla").sql()
        'SELECT * FROM foo INTERSECT SELECT * FROM bla'

    Args:
        expressions: the SQL code strings, corresponding to the `INTERSECT`'s operands.
            If `Expression` instances are passed, they will be used as-is.
        distinct: set the DISTINCT flag if and only if this is true.
        dialect: the dialect used to parse the input expression.
        copy: whether to copy the expression.
        opts: other options to use to parse the input expressions.

    Returns:
        The new Intersect instance.
    """
    assert len(expressions) >= 2, "At least two expressions are required by `intersect`."
    return _apply_set_operation(
        *expressions,
        set_operation=Intersect,
        distinct=distinct,
        dialect=dialect,
        copy=copy,
        **opts,
    )


def except_(
    *expressions: ExpOrStr,
    distinct: bool = True,
    dialect: DialectType = None,
    copy: bool = True,
    **opts,
) -> Except:
    """
    Initializes a syntax tree for the `EXCEPT` operation.

    Example:
        >>> except_("SELECT * FROM foo", "SELECT * FROM bla").sql()
        'SELECT * FROM foo EXCEPT SELECT * FROM bla'

    Args:
        expressions: the SQL code strings, corresponding to the `EXCEPT`'s operands.
            If `Expression` instances are passed, they will be used as-is.
        distinct: set the DISTINCT flag if and only if this is true.
        dialect: the dialect used to parse the input expression.
        copy: whether to copy the expression.
        opts: other options to use to parse the input expressions.

    Returns:
        The new Except instance.
    """
    assert len(expressions) >= 2, "At least two expressions are required by `except_`."
    return _apply_set_operation(
        *expressions,
        set_operation=Except,
        distinct=distinct,
        dialect=dialect,
        copy=copy,
        **opts,
    )


def select(*expressions: ExpOrStr, dialect: DialectType = None, **opts) -> Select:
    """
    Initializes a syntax tree from one or multiple SELECT expressions.

    Example:
        >>> select("col1", "col2").from_("tbl").sql()
        'SELECT col1, col2 FROM tbl'

    Args:
        *expressions: the SQL code string to parse as the expressions of a
            SELECT statement. If an Expression instance is passed, this is used as-is.
        dialect: the dialect used to parse the input expressions (in the case that an
            input expression is a SQL string).
        **opts: other options to use to parse the input expressions (again, in the case
            that an input expression is a SQL string).

    Returns:
        Select: the syntax tree for the SELECT statement.
    """
    return Select().select(*expressions, dialect=dialect, **opts)


def from_(expression: ExpOrStr, dialect: DialectType = None, **opts) -> Select:
    """
    Initializes a syntax tree from a FROM expression.

    Example:
        >>> from_("tbl").select("col1", "col2").sql()
        'SELECT col1, col2 FROM tbl'

    Args:
        *expression: the SQL code string to parse as the FROM expressions of a
            SELECT statement. If an Expression instance is passed, this is used as-is.
        dialect: the dialect used to parse the input expression (in the case that the
            input expression is a SQL string).
        **opts: other options to use to parse the input expressions (again, in the case
            that the input expression is a SQL string).

    Returns:
        Select: the syntax tree for the SELECT statement.
    """
    return Select().from_(expression, dialect=dialect, **opts)


def update(
    table: str | Table,
    properties: t.Optional[dict] = None,
    where: t.Optional[ExpOrStr] = None,
    from_: t.Optional[ExpOrStr] = None,
    with_: t.Optional[t.Dict[str, ExpOrStr]] = None,
    dialect: DialectType = None,
    **opts,
) -> Update:
    """
    Creates an update statement.

    Example:
        >>> update("my_table", {"x": 1, "y": "2", "z": None}, from_="baz_cte", where="baz_cte.id > 1 and my_table.id = baz_cte.id", with_={"baz_cte": "SELECT id FROM foo"}).sql()
        "WITH baz_cte AS (SELECT id FROM foo) UPDATE my_table SET x = 1, y = '2', z = NULL FROM baz_cte WHERE baz_cte.id > 1 AND my_table.id = baz_cte.id"

    Args:
        properties: dictionary of properties to SET which are
            auto converted to sql objects eg None -> NULL
        where: sql conditional parsed into a WHERE statement
        from_: sql statement parsed into a FROM statement
        with_: dictionary of CTE aliases / select statements to include in a WITH clause.
        dialect: the dialect used to parse the input expressions.
        **opts: other options to use to parse the input expressions.

    Returns:
        Update: the syntax tree for the UPDATE statement.
    """
    update_expr = Update(this=maybe_parse(table, into=Table, dialect=dialect))
    if properties:
        update_expr.set(
            "expressions",
            [
                EQ(this=maybe_parse(k, dialect=dialect, **opts), expression=convert(v))
                for k, v in properties.items()
            ],
        )
    if from_:
        update_expr.set(
            "from",
            maybe_parse(from_, into=From, dialect=dialect, prefix="FROM", **opts),
        )
    if isinstance(where, Condition):
        where = Where(this=where)
    if where:
        update_expr.set(
            "where",
            maybe_parse(where, into=Where, dialect=dialect, prefix="WHERE", **opts),
        )
    if with_:
        cte_list = [
            alias_(CTE(this=maybe_parse(qry, dialect=dialect, **opts)), alias, table=True)
            for alias, qry in with_.items()
        ]
        update_expr.set(
            "with",
            With(expressions=cte_list),
        )
    return update_expr


def delete(
    table: ExpOrStr,
    where: t.Optional[ExpOrStr] = None,
    returning: t.Optional[ExpOrStr] = None,
    dialect: DialectType = None,
    **opts,
) -> Delete:
    """
    Builds a delete statement.

    Example:
        >>> delete("my_table", where="id > 1").sql()
        'DELETE FROM my_table WHERE id > 1'

    Args:
        where: sql conditional parsed into a WHERE statement
        returning: sql conditional parsed into a RETURNING statement
        dialect: the dialect used to parse the input expressions.
        **opts: other options to use to parse the input expressions.

    Returns:
        Delete: the syntax tree for the DELETE statement.
    """
    delete_expr = Delete().delete(table, dialect=dialect, copy=False, **opts)
    if where:
        delete_expr = delete_expr.where(where, dialect=dialect, copy=False, **opts)
    if returning:
        delete_expr = delete_expr.returning(returning, dialect=dialect, copy=False, **opts)
    return delete_expr


def insert(
    expression: ExpOrStr,
    into: ExpOrStr,
    columns: t.Optional[t.Sequence[str | Identifier]] = None,
    overwrite: t.Optional[bool] = None,
    returning: t.Optional[ExpOrStr] = None,
    dialect: DialectType = None,
    copy: bool = True,
    **opts,
) -> Insert:
    """
    Builds an INSERT statement.

    Example:
        >>> insert("VALUES (1, 2, 3)", "tbl").sql()
        'INSERT INTO tbl VALUES (1, 2, 3)'

    Args:
        expression: the sql string or expression of the INSERT statement
        into: the tbl to insert data to.
        columns: optionally the table's column names.
        overwrite: whether to INSERT OVERWRITE or not.
        returning: sql conditional parsed into a RETURNING statement
        dialect: the dialect used to parse the input expressions.
        copy: whether to copy the expression.
        **opts: other options to use to parse the input expressions.

    Returns:
        Insert: the syntax tree for the INSERT statement.
    """
    expr = maybe_parse(expression, dialect=dialect, copy=copy, **opts)
    this: Table | Schema = maybe_parse(into, into=Table, dialect=dialect, copy=copy, **opts)

    if columns:
        this = Schema(this=this, expressions=[to_identifier(c, copy=copy) for c in columns])

    insert = Insert(this=this, expression=expr, overwrite=overwrite)

    if returning:
        insert = insert.returning(returning, dialect=dialect, copy=False, **opts)

    return insert


def merge(
    *when_exprs: ExpOrStr,
    into: ExpOrStr,
    using: ExpOrStr,
    on: ExpOrStr,
    returning: t.Optional[ExpOrStr] = None,
    dialect: DialectType = None,
    copy: bool = True,
    **opts,
) -> Merge:
    """
    Builds a MERGE statement.

    Example:
        >>> merge("WHEN MATCHED THEN UPDATE SET col1 = source_table.col1",
        ...       "WHEN NOT MATCHED THEN INSERT (col1) VALUES (source_table.col1)",
        ...       into="my_table",
        ...       using="source_table",
        ...       on="my_table.id = source_table.id").sql()
        'MERGE INTO my_table USING source_table ON my_table.id = source_table.id WHEN MATCHED THEN UPDATE SET col1 = source_table.col1 WHEN NOT MATCHED THEN INSERT (col1) VALUES (source_table.col1)'

    Args:
        *when_exprs: The WHEN clauses specifying actions for matched and unmatched rows.
        into: The target table to merge data into.
        using: The source table to merge data from.
        on: The join condition for the merge.
        returning: The columns to return from the merge.
        dialect: The dialect used to parse the input expressions.
        copy: Whether to copy the expression.
        **opts: Other options to use to parse the input expressions.

    Returns:
        Merge: The syntax tree for the MERGE statement.
    """
    expressions: t.List[Expression] = []
    for when_expr in when_exprs:
        expression = maybe_parse(when_expr, dialect=dialect, copy=copy, into=Whens, **opts)
        expressions.extend([expression] if isinstance(expression, When) else expression.expressions)

    merge = Merge(
        this=maybe_parse(into, dialect=dialect, copy=copy, **opts),
        using=maybe_parse(using, dialect=dialect, copy=copy, **opts),
        on=maybe_parse(on, dialect=dialect, copy=copy, **opts),
        whens=Whens(expressions=expressions),
    )
    if returning:
        merge = merge.returning(returning, dialect=dialect, copy=False, **opts)

    if isinstance(using_clause := merge.args.get("using"), Alias):
        using_clause.replace(alias_(using_clause.this, using_clause.args["alias"], table=True))

    return merge


def condition(
    expression: ExpOrStr, dialect: DialectType = None, copy: bool = True, **opts
) -> Condition:
    """
    Initialize a logical condition expression.

    Example:
        >>> condition("x=1").sql()
        'x = 1'

        This is helpful for composing larger logical syntax trees:
        >>> where = condition("x=1")
        >>> where = where.and_("y=1")
        >>> Select().from_("tbl").select("*").where(where).sql()
        'SELECT * FROM tbl WHERE x = 1 AND y = 1'

    Args:
        *expression: the SQL code string to parse.
            If an Expression instance is passed, this is used as-is.
        dialect: the dialect used to parse the input expression (in the case that the
            input expression is a SQL string).
        copy: Whether to copy `expression` (only applies to expressions).
        **opts: other options to use to parse the input expressions (again, in the case
            that the input expression is a SQL string).

    Returns:
        The new Condition instance
    """
    return maybe_parse(
        expression,
        into=Condition,
        dialect=dialect,
        copy=copy,
        **opts,
    )


def and_(
    *expressions: t.Optional[ExpOrStr],
    dialect: DialectType = None,
    copy: bool = True,
    wrap: bool = True,
    **opts,
) -> Condition:
    """
    Combine multiple conditions with an AND logical operator.

    Example:
        >>> and_("x=1", and_("y=1", "z=1")).sql()
        'x = 1 AND (y = 1 AND z = 1)'

    Args:
        *expressions: the SQL code strings to parse.
            If an Expression instance is passed, this is used as-is.
        dialect: the dialect used to parse the input expression.
        copy: whether to copy `expressions` (only applies to Expressions).
        wrap: whether to wrap the operands in `Paren`s. This is true by default to avoid
            precedence issues, but can be turned off when the produced AST is too deep and
            causes recursion-related issues.
        **opts: other options to use to parse the input expressions.

    Returns:
        The new condition
    """
    return t.cast(Condition, _combine(expressions, And, dialect, copy=copy, wrap=wrap, **opts))


def or_(
    *expressions: t.Optional[ExpOrStr],
    dialect: DialectType = None,
    copy: bool = True,
    wrap: bool = True,
    **opts,
) -> Condition:
    """
    Combine multiple conditions with an OR logical operator.

    Example:
        >>> or_("x=1", or_("y=1", "z=1")).sql()
        'x = 1 OR (y = 1 OR z = 1)'

    Args:
        *expressions: the SQL code strings to parse.
            If an Expression instance is passed, this is used as-is.
        dialect: the dialect used to parse the input expression.
        copy: whether to copy `expressions` (only applies to Expressions).
        wrap: whether to wrap the operands in `Paren`s. This is true by default to avoid
            precedence issues, but can be turned off when the produced AST is too deep and
            causes recursion-related issues.
        **opts: other options to use to parse the input expressions.

    Returns:
        The new condition
    """
    return t.cast(Condition, _combine(expressions, Or, dialect, copy=copy, wrap=wrap, **opts))


def xor(
    *expressions: t.Optional[ExpOrStr],
    dialect: DialectType = None,
    copy: bool = True,
    wrap: bool = True,
    **opts,
) -> Condition:
    """
    Combine multiple conditions with an XOR logical operator.

    Example:
        >>> xor("x=1", xor("y=1", "z=1")).sql()
        'x = 1 XOR (y = 1 XOR z = 1)'

    Args:
        *expressions: the SQL code strings to parse.
            If an Expression instance is passed, this is used as-is.
        dialect: the dialect used to parse the input expression.
        copy: whether to copy `expressions` (only applies to Expressions).
        wrap: whether to wrap the operands in `Paren`s. This is true by default to avoid
            precedence issues, but can be turned off when the produced AST is too deep and
            causes recursion-related issues.
        **opts: other options to use to parse the input expressions.

    Returns:
        The new condition
    """
    return t.cast(Condition, _combine(expressions, Xor, dialect, copy=copy, wrap=wrap, **opts))


def not_(expression: ExpOrStr, dialect: DialectType = None, copy: bool = True, **opts) -> Not:
    """
    Wrap a condition with a NOT operator.

    Example:
        >>> not_("this_suit='black'").sql()
        "NOT this_suit = 'black'"

    Args:
        expression: the SQL code string to parse.
            If an Expression instance is passed, this is used as-is.
        dialect: the dialect used to parse the input expression.
        copy: whether to copy the expression or not.
        **opts: other options to use to parse the input expressions.

    Returns:
        The new condition.
    """
    this = condition(
        expression,
        dialect=dialect,
        copy=copy,
        **opts,
    )
    return Not(this=_wrap(this, Connector))


def paren(expression: ExpOrStr, copy: bool = True) -> Paren:
    """
    Wrap an expression in parentheses.

    Example:
        >>> paren("5 + 3").sql()
        '(5 + 3)'

    Args:
        expression: the SQL code string to parse.
            If an Expression instance is passed, this is used as-is.
        copy: whether to copy the expression or not.

    Returns:
        The wrapped expression.
    """
    return Paren(this=maybe_parse(expression, copy=copy))


SAFE_IDENTIFIER_RE: t.Pattern[str] = re.compile(r"^[_a-zA-Z][\w]*$")


@t.overload
def to_identifier(name: None, quoted: t.Optional[bool] = None, copy: bool = True) -> None: ...


@t.overload
def to_identifier(
    name: str | Identifier, quoted: t.Optional[bool] = None, copy: bool = True
) -> Identifier: ...


def to_identifier(name, quoted=None, copy=True):
    """Builds an identifier.

    Args:
        name: The name to turn into an identifier.
        quoted: Whether to force quote the identifier.
        copy: Whether to copy name if it's an Identifier.

    Returns:
        The identifier ast node.
    """

    if name is None:
        return None

    if isinstance(name, Identifier):
        identifier = maybe_copy(name, copy)
    elif isinstance(name, str):
        identifier = Identifier(
            this=name,
            quoted=not SAFE_IDENTIFIER_RE.match(name) if quoted is None else quoted,
        )
    else:
        raise ValueError(f"Name needs to be a string or an Identifier, got: {name.__class__}")
    return identifier


def parse_identifier(name: str | Identifier, dialect: DialectType = None) -> Identifier:
    """
    Parses a given string into an identifier.

    Args:
        name: The name to parse into an identifier.
        dialect: The dialect to parse against.

    Returns:
        The identifier ast node.
    """
    try:
        expression = maybe_parse(name, dialect=dialect, into=Identifier)
    except (ParseError, TokenError):
        expression = to_identifier(name)

    return expression


INTERVAL_STRING_RE = re.compile(r"\s*(-?[0-9]+(?:\.[0-9]+)?)\s*([a-zA-Z]+)\s*")

# Matches day-time interval strings that contain
# - A number of days (possibly negative or with decimals)
# - At least one space
# - Portions of a time-like signature, potentially negative
#   - Standard format                   [-]h+:m+:s+[.f+]
#   - Just minutes/seconds/frac seconds [-]m+:s+.f+
#   - Just hours, minutes, maybe colon  [-]h+:m+[:]
#   - Just hours, maybe colon           [-]h+[:]
#   - Just colon                        :
INTERVAL_DAY_TIME_RE = re.compile(
    r"\s*-?\s*\d+(?:\.\d+)?\s+(?:-?(?:\d+:)?\d+:\d+(?:\.\d+)?|-?(?:\d+:){1,2}|:)\s*"
)


def to_interval(interval: str | Literal) -> Interval:
    """Builds an interval expression from a string like '1 day' or '5 months'."""
    if isinstance(interval, Literal):
        if not interval.is_string:
            raise ValueError("Invalid interval string.")

        interval = interval.this

    interval = maybe_parse(f"INTERVAL {interval}")
    assert isinstance(interval, Interval)
    return interval


def to_table(
    sql_path: str | Table, dialect: DialectType = None, copy: bool = True, **kwargs
) -> Table:
    """
    Create a table expression from a `[catalog].[schema].[table]` sql path. Catalog and schema are optional.
    If a table is passed in then that table is returned.

    Args:
        sql_path: a `[catalog].[schema].[table]` string.
        dialect: the source dialect according to which the table name will be parsed.
        copy: Whether to copy a table if it is passed in.
        kwargs: the kwargs to instantiate the resulting `Table` expression with.

    Returns:
        A table expression.
    """
    if isinstance(sql_path, Table):
        return maybe_copy(sql_path, copy=copy)

    try:
        table = maybe_parse(sql_path, into=Table, dialect=dialect)
    except ParseError:
        catalog, db, this = split_num_words(sql_path, ".", 3)

        if not this:
            raise

        table = table_(this, db=db, catalog=catalog)

    for k, v in kwargs.items():
        table.set(k, v)

    return table


def to_column(
    sql_path: str | Column,
    quoted: t.Optional[bool] = None,
    dialect: DialectType = None,
    copy: bool = True,
    **kwargs,
) -> Column:
    """
    Create a column from a `[table].[column]` sql path. Table is optional.
    If a column is passed in then that column is returned.

    Args:
        sql_path: a `[table].[column]` string.
        quoted: Whether or not to force quote identifiers.
        dialect: the source dialect according to which the column name will be parsed.
        copy: Whether to copy a column if it is passed in.
        kwargs: the kwargs to instantiate the resulting `Column` expression with.

    Returns:
        A column expression.
    """
    if isinstance(sql_path, Column):
        return maybe_copy(sql_path, copy=copy)

    try:
        col = maybe_parse(sql_path, into=Column, dialect=dialect)
    except ParseError:
        return column(*reversed(sql_path.split(".")), quoted=quoted, **kwargs)

    for k, v in kwargs.items():
        col.set(k, v)

    if quoted:
        for i in col.find_all(Identifier):
            i.set("quoted", True)

    return col


def alias_(
    expression: ExpOrStr,
    alias: t.Optional[str | Identifier],
    table: bool | t.Sequence[str | Identifier] = False,
    quoted: t.Optional[bool] = None,
    dialect: DialectType = None,
    copy: bool = True,
    **opts,
):
    """Create an Alias expression.

    Example:
        >>> alias_('foo', 'bar').sql()
        'foo AS bar'

        >>> alias_('(select 1, 2)', 'bar', table=['a', 'b']).sql()
        '(SELECT 1, 2) AS bar(a, b)'

    Args:
        expression: the SQL code strings to parse.
            If an Expression instance is passed, this is used as-is.
        alias: the alias name to use. If the name has
            special characters it is quoted.
        table: Whether to create a table alias, can also be a list of columns.
        quoted: whether to quote the alias
        dialect: the dialect used to parse the input expression.
        copy: Whether to copy the expression.
        **opts: other options to use to parse the input expressions.

    Returns:
        Alias: the aliased expression
    """
    exp = maybe_parse(expression, dialect=dialect, copy=copy, **opts)
    alias = to_identifier(alias, quoted=quoted)

    if table:
        table_alias = TableAlias(this=alias)
        exp.set("alias", table_alias)

        if not isinstance(table, bool):
            for column in table:
                table_alias.append("columns", to_identifier(column, quoted=quoted))

        return exp

    # We don't set the "alias" arg for Window expressions, because that would add an IDENTIFIER node in
    # the AST, representing a "named_window" [1] construct (eg. bigquery). What we want is an ALIAS node
    # for the complete Window expression.
    #
    # [1]: https://cloud.google.com/bigquery/docs/reference/standard-sql/window-function-calls

    if "alias" in exp.arg_types and not isinstance(exp, Window):
        exp.set("alias", alias)
        return exp
    return Alias(this=exp, alias=alias)


def subquery(
    expression: ExpOrStr,
    alias: t.Optional[Identifier | str] = None,
    dialect: DialectType = None,
    **opts,
) -> Select:
    """
    Build a subquery expression that's selected from.

    Example:
        >>> subquery('select x from tbl', 'bar').select('x').sql()
        'SELECT x FROM (SELECT x FROM tbl) AS bar'

    Args:
        expression: the SQL code strings to parse.
            If an Expression instance is passed, this is used as-is.
        alias: the alias name to use.
        dialect: the dialect used to parse the input expression.
        **opts: other options to use to parse the input expressions.

    Returns:
        A new Select instance with the subquery expression included.
    """

    expression = maybe_parse(expression, dialect=dialect, **opts).subquery(alias, **opts)
    return Select().from_(expression, dialect=dialect, **opts)


@t.overload
def column(
    col: str | Identifier,
    table: t.Optional[str | Identifier] = None,
    db: t.Optional[str | Identifier] = None,
    catalog: t.Optional[str | Identifier] = None,
    *,
    fields: t.Collection[t.Union[str, Identifier]],
    quoted: t.Optional[bool] = None,
    copy: bool = True,
) -> Dot:
    pass


@t.overload
def column(
    col: str | Identifier | Star,
    table: t.Optional[str | Identifier] = None,
    db: t.Optional[str | Identifier] = None,
    catalog: t.Optional[str | Identifier] = None,
    *,
    fields: Lit[None] = None,
    quoted: t.Optional[bool] = None,
    copy: bool = True,
) -> Column:
    pass


def column(
    col,
    table=None,
    db=None,
    catalog=None,
    *,
    fields=None,
    quoted=None,
    copy=True,
):
    """
    Build a Column.

    Args:
        col: Column name.
        table: Table name.
        db: Database name.
        catalog: Catalog name.
        fields: Additional fields using dots.
        quoted: Whether to force quotes on the column's identifiers.
        copy: Whether to copy identifiers if passed in.

    Returns:
        The new Column instance.
    """
    if not isinstance(col, Star):
        col = to_identifier(col, quoted=quoted, copy=copy)

    this = Column(
        this=col,
        table=to_identifier(table, quoted=quoted, copy=copy),
        db=to_identifier(db, quoted=quoted, copy=copy),
        catalog=to_identifier(catalog, quoted=quoted, copy=copy),
    )

    if fields:
        this = Dot.build(
            (
                this,
                *(to_identifier(field, quoted=quoted, copy=copy) for field in fields),
            )
        )
    return this


def cast(
    expression: ExpOrStr,
    to: DATA_TYPE,
    copy: bool = True,
    dialect: DialectType = None,
    **opts,
) -> Cast:
    """Cast an expression to a data type.

    Example:
        >>> cast('x + 1', 'int').sql()
        'CAST(x + 1 AS INT)'

    Args:
        expression: The expression to cast.
        to: The datatype to cast to.
        copy: Whether to copy the supplied expressions.
        dialect: The target dialect. This is used to prevent a re-cast in the following scenario:
            - The expression to be cast is already a exp.Cast expression
            - The existing cast is to a type that is logically equivalent to new type

            For example, if :expression='CAST(x as DATETIME)' and :to=Type.TIMESTAMP,
            but in the target dialect DATETIME is mapped to TIMESTAMP, then we will NOT return `CAST(x (as DATETIME) as TIMESTAMP)`
            and instead just return the original expression `CAST(x as DATETIME)`.

            This is to prevent it being output as a double cast `CAST(x (as TIMESTAMP) as TIMESTAMP)` once the DATETIME -> TIMESTAMP
            mapping is applied in the target dialect generator.

    Returns:
        The new Cast instance.
    """
    expr = maybe_parse(expression, copy=copy, dialect=dialect, **opts)
    data_type = DataType.build(to, copy=copy, dialect=dialect, **opts)

    # dont re-cast if the expression is already a cast to the correct type
    if isinstance(expr, Cast):
        from sqlglot.dialects.dialect import Dialect

        target_dialect = Dialect.get_or_raise(dialect)
        type_mapping = target_dialect.generator_class.TYPE_MAPPING

        existing_cast_type: DataType.Type = expr.to.this
        new_cast_type: DataType.Type = data_type.this
        types_are_equivalent = type_mapping.get(
            existing_cast_type, existing_cast_type.value
        ) == type_mapping.get(new_cast_type, new_cast_type.value)

        if expr.is_type(data_type) or types_are_equivalent:
            return expr

    expr = Cast(this=expr, to=data_type)
    expr.type = data_type

    return expr


def table_(
    table: Identifier | str,
    db: t.Optional[Identifier | str] = None,
    catalog: t.Optional[Identifier | str] = None,
    quoted: t.Optional[bool] = None,
    alias: t.Optional[Identifier | str] = None,
) -> Table:
    """Build a Table.

    Args:
        table: Table name.
        db: Database name.
        catalog: Catalog name.
        quote: Whether to force quotes on the table's identifiers.
        alias: Table's alias.

    Returns:
        The new Table instance.
    """
    return Table(
        this=to_identifier(table, quoted=quoted) if table else None,
        db=to_identifier(db, quoted=quoted) if db else None,
        catalog=to_identifier(catalog, quoted=quoted) if catalog else None,
        alias=TableAlias(this=to_identifier(alias)) if alias else None,
    )


def values(
    values: t.Iterable[t.Tuple[t.Any, ...]],
    alias: t.Optional[str] = None,
    columns: t.Optional[t.Iterable[str] | t.Dict[str, DataType]] = None,
) -> Values:
    """Build VALUES statement.

    Example:
        >>> values([(1, '2')]).sql()
        "VALUES (1, '2')"

    Args:
        values: values statements that will be converted to SQL
        alias: optional alias
        columns: Optional list of ordered column names or ordered dictionary of column names to types.
         If either are provided then an alias is also required.

    Returns:
        Values: the Values expression object
    """
    if columns and not alias:
        raise ValueError("Alias is required when providing columns")

    return Values(
        expressions=[convert(tup) for tup in values],
        alias=(
            TableAlias(this=to_identifier(alias), columns=[to_identifier(x) for x in columns])
            if columns
            else (TableAlias(this=to_identifier(alias)) if alias else None)
        ),
    )


def var(name: t.Optional[ExpOrStr]) -> Var:
    """Build a SQL variable.

    Example:
        >>> repr(var('x'))
        'Var(this=x)'

        >>> repr(var(column('x', table='y')))
        'Var(this=x)'

    Args:
        name: The name of the var or an expression who's name will become the var.

    Returns:
        The new variable node.
    """
    if not name:
        raise ValueError("Cannot convert empty name into var.")

    if isinstance(name, Expression):
        name = name.name
    return Var(this=name)


def rename_table(
    old_name: str | Table,
    new_name: str | Table,
    dialect: DialectType = None,
) -> Alter:
    """Build ALTER TABLE... RENAME... expression

    Args:
        old_name: The old name of the table
        new_name: The new name of the table
        dialect: The dialect to parse the table.

    Returns:
        Alter table expression
    """
    old_table = to_table(old_name, dialect=dialect)
    new_table = to_table(new_name, dialect=dialect)
    return Alter(
        this=old_table,
        kind="TABLE",
        actions=[
            AlterRename(this=new_table),
        ],
    )


def rename_column(
    table_name: str | Table,
    old_column_name: str | Column,
    new_column_name: str | Column,
    exists: t.Optional[bool] = None,
    dialect: DialectType = None,
) -> Alter:
    """Build ALTER TABLE... RENAME COLUMN... expression

    Args:
        table_name: Name of the table
        old_column: The old name of the column
        new_column: The new name of the column
        exists: Whether to add the `IF EXISTS` clause
        dialect: The dialect to parse the table/column.

    Returns:
        Alter table expression
    """
    table = to_table(table_name, dialect=dialect)
    old_column = to_column(old_column_name, dialect=dialect)
    new_column = to_column(new_column_name, dialect=dialect)
    return Alter(
        this=table,
        kind="TABLE",
        actions=[
            RenameColumn(this=old_column, to=new_column, exists=exists),
        ],
    )


def convert(value: t.Any, copy: bool = False) -> Expression:
    """Convert a python value into an expression object.

    Raises an error if a conversion is not possible.

    Args:
        value: A python object.
        copy: Whether to copy `value` (only applies to Expressions and collections).

    Returns:
        The equivalent expression object.
    """
    if isinstance(value, Expression):
        return maybe_copy(value, copy)
    if isinstance(value, str):
        return Literal.string(value)
    if isinstance(value, bool):
        return Boolean(this=value)
    if value is None or (isinstance(value, float) and math.isnan(value)):
        return null()
    if isinstance(value, numbers.Number):
        return Literal.number(value)
    if isinstance(value, bytes):
        return HexString(this=value.hex())
    if isinstance(value, datetime.datetime):
        datetime_literal = Literal.string(value.isoformat(sep=" "))

        tz = None
        if value.tzinfo:
            # this works for zoneinfo.ZoneInfo, pytz.timezone and datetime.datetime.utc to return IANA timezone names like "America/Los_Angeles"
            # instead of abbreviations like "PDT". This is for consistency with other timezone handling functions in SQLGlot
            tz = Literal.string(str(value.tzinfo))

        return TimeStrToTime(this=datetime_literal, zone=tz)
    if isinstance(value, datetime.date):
        date_literal = Literal.string(value.strftime("%Y-%m-%d"))
        return DateStrToDate(this=date_literal)
    if isinstance(value, datetime.time):
        time_literal = Literal.string(value.isoformat())
        return TsOrDsToTime(this=time_literal)
    if isinstance(value, tuple):
        if hasattr(value, "_fields"):
            return Struct(
                expressions=[
                    PropertyEQ(
                        this=to_identifier(k),
                        expression=convert(getattr(value, k), copy=copy),
                    )
                    for k in value._fields
                ]
            )
        return Tuple(expressions=[convert(v, copy=copy) for v in value])
    if isinstance(value, list):
        return Array(expressions=[convert(v, copy=copy) for v in value])
    if isinstance(value, dict):
        return Map(
            keys=Array(expressions=[convert(k, copy=copy) for k in value]),
            values=Array(expressions=[convert(v, copy=copy) for v in value.values()]),
        )
    if hasattr(value, "__dict__"):
        return Struct(
            expressions=[
                PropertyEQ(this=to_identifier(k), expression=convert(v, copy=copy))
                for k, v in value.__dict__.items()
            ]
        )
    raise ValueError(f"Cannot convert {value}")


def replace_children(expression: Expression, fun: t.Callable, *args, **kwargs) -> None:
    """
    Replace children of an expression with the result of a lambda fun(child) -> exp.
    """
    for k, v in tuple(expression.args.items()):
        is_list_arg = type(v) is list

        child_nodes = v if is_list_arg else [v]
        new_child_nodes = []

        for cn in child_nodes:
            if isinstance(cn, Expression):
                for child_node in ensure_collection(fun(cn, *args, **kwargs)):
                    new_child_nodes.append(child_node)
            else:
                new_child_nodes.append(cn)

        expression.set(k, new_child_nodes if is_list_arg else seq_get(new_child_nodes, 0))


def replace_tree(
    expression: Expression,
    fun: t.Callable,
    prune: t.Optional[t.Callable[[Expression], bool]] = None,
) -> Expression:
    """
    Replace an entire tree with the result of function calls on each node.

    This will be traversed in reverse dfs, so leaves first.
    If new nodes are created as a result of function calls, they will also be traversed.
    """
    stack = list(expression.dfs(prune=prune))

    while stack:
        node = stack.pop()
        new_node = fun(node)

        if new_node is not node:
            node.replace(new_node)

            if isinstance(new_node, Expression):
                stack.append(new_node)

    return new_node


def column_table_names(expression: Expression, exclude: str = "") -> t.Set[str]:
    """
    Return all table names referenced through columns in an expression.

    Example:
        >>> import sqlglot
        >>> sorted(column_table_names(sqlglot.parse_one("a.b AND c.d AND c.e")))
        ['a', 'c']

    Args:
        expression: expression to find table names.
        exclude: a table name to exclude

    Returns:
        A list of unique names.
    """
    return {
        table
        for table in (column.table for column in expression.find_all(Column))
        if table and table != exclude
    }


def table_name(table: Table | str, dialect: DialectType = None, identify: bool = False) -> str:
    """Get the full name of a table as a string.

    Args:
        table: Table expression node or string.
        dialect: The dialect to generate the table name for.
        identify: Determines when an identifier should be quoted. Possible values are:
            False (default): Never quote, except in cases where it's mandatory by the dialect.
            True: Always quote.

    Examples:
        >>> from sqlglot import exp, parse_one
        >>> table_name(parse_one("select * from a.b.c").find(exp.Table))
        'a.b.c'

    Returns:
        The table name.
    """

    table = maybe_parse(table, into=Table, dialect=dialect)

    if not table:
        raise ValueError(f"Cannot parse {table}")

    return ".".join(
        (
            part.sql(dialect=dialect, identify=True, copy=False, comments=False)
            if identify or not SAFE_IDENTIFIER_RE.match(part.name)
            else part.name
        )
        for part in table.parts
    )


def normalize_table_name(table: str | Table, dialect: DialectType = None, copy: bool = True) -> str:
    """Returns a case normalized table name without quotes.

    Args:
        table: the table to normalize
        dialect: the dialect to use for normalization rules
        copy: whether to copy the expression.

    Examples:
        >>> normalize_table_name("`A-B`.c", dialect="bigquery")
        'A-B.c'
    """
    from sqlglot.optimizer.normalize_identifiers import normalize_identifiers

    return ".".join(
        p.name
        for p in normalize_identifiers(
            to_table(table, dialect=dialect, copy=copy), dialect=dialect
        ).parts
    )


def replace_tables(
    expression: E,
    mapping: t.Dict[str, str],
    dialect: DialectType = None,
    copy: bool = True,
) -> E:
    """Replace all tables in expression according to the mapping.

    Args:
        expression: expression node to be transformed and replaced.
        mapping: mapping of table names.
        dialect: the dialect of the mapping table
        copy: whether to copy the expression.

    Examples:
        >>> from sqlglot import exp, parse_one
        >>> replace_tables(parse_one("select * from a.b"), {"a.b": "c"}).sql()
        'SELECT * FROM c /* a.b */'

    Returns:
        The mapped expression.
    """

    mapping = {normalize_table_name(k, dialect=dialect): v for k, v in mapping.items()}

    def _replace_tables(node: Expression) -> Expression:
        if isinstance(node, Table) and node.meta.get("replace") is not False:
            original = normalize_table_name(node, dialect=dialect)
            new_name = mapping.get(original)

            if new_name:
                table = to_table(
                    new_name,
                    **{k: v for k, v in node.args.items() if k not in TABLE_PARTS},
                    dialect=dialect,
                )
                table.add_comments([original])
                return table
        return node

    return expression.transform(_replace_tables, copy=copy)  # type: ignore


def replace_placeholders(expression: Expression, *args, **kwargs) -> Expression:
    """Replace placeholders in an expression.

    Args:
        expression: expression node to be transformed and replaced.
        args: positional names that will substitute unnamed placeholders in the given order.
        kwargs: keyword arguments that will substitute named placeholders.

    Examples:
        >>> from sqlglot import exp, parse_one
        >>> replace_placeholders(
        ...     parse_one("select * from :tbl where ? = ?"),
        ...     exp.to_identifier("str_col"), "b", tbl=exp.to_identifier("foo")
        ... ).sql()
        "SELECT * FROM foo WHERE str_col = 'b'"

    Returns:
        The mapped expression.
    """

    def _replace_placeholders(node: Expression, args, **kwargs) -> Expression:
        if isinstance(node, Placeholder):
            if node.this:
                new_name = kwargs.get(node.this)
                if new_name is not None:
                    return convert(new_name)
            else:
                try:
                    return convert(next(args))
                except StopIteration:
                    pass
        return node

    return expression.transform(_replace_placeholders, iter(args), **kwargs)


def expand(
    expression: Expression,
    sources: t.Dict[str, Query | t.Callable[[], Query]],
    dialect: DialectType = None,
    copy: bool = True,
) -> Expression:
    """Transforms an expression by expanding all referenced sources into subqueries.

    Examples:
        >>> from sqlglot import parse_one
        >>> expand(parse_one("select * from x AS z"), {"x": parse_one("select * from y")}).sql()
        'SELECT * FROM (SELECT * FROM y) AS z /* source: x */'

        >>> expand(parse_one("select * from x AS z"), {"x": parse_one("select * from y"), "y": parse_one("select * from z")}).sql()
        'SELECT * FROM (SELECT * FROM (SELECT * FROM z) AS y /* source: y */) AS z /* source: x */'

    Args:
        expression: The expression to expand.
        sources: A dict of name to query or a callable that provides a query on demand.
        dialect: The dialect of the sources dict or the callable.
        copy: Whether to copy the expression during transformation. Defaults to True.

    Returns:
        The transformed expression.
    """
    normalized_sources = {normalize_table_name(k, dialect=dialect): v for k, v in sources.items()}

    def _expand(node: Expression):
        if isinstance(node, Table):
            name = normalize_table_name(node, dialect=dialect)
            source = normalized_sources.get(name)

            if source:
                # Create a subquery with the same alias (or table name if no alias)
                parsed_source = source() if callable(source) else source
                subquery = parsed_source.subquery(node.alias or name)
                subquery.comments = [f"source: {name}"]

                # Continue expanding within the subquery
                return subquery.transform(_expand, copy=False)

        return node

    return expression.transform(_expand, copy=copy)


def func(name: str, *args, copy: bool = True, dialect: DialectType = None, **kwargs) -> Func:
    """
    Returns a Func expression.

    Examples:
        >>> func("abs", 5).sql()
        'ABS(5)'

        >>> func("cast", this=5, to=DataType.build("DOUBLE")).sql()
        'CAST(5 AS DOUBLE)'

    Args:
        name: the name of the function to build.
        args: the args used to instantiate the function of interest.
        copy: whether to copy the argument expressions.
        dialect: the source dialect.
        kwargs: the kwargs used to instantiate the function of interest.

    Note:
        The arguments `args` and `kwargs` are mutually exclusive.

    Returns:
        An instance of the function of interest, or an anonymous function, if `name` doesn't
        correspond to an existing `sqlglot.expressions.Func` class.
    """
    if args and kwargs:
        raise ValueError("Can't use both args and kwargs to instantiate a function.")

    from sqlglot.dialects.dialect import Dialect

    dialect = Dialect.get_or_raise(dialect)

    converted: t.List[Expression] = [maybe_parse(arg, dialect=dialect, copy=copy) for arg in args]
    kwargs = {key: maybe_parse(value, dialect=dialect, copy=copy) for key, value in kwargs.items()}

    constructor = dialect.parser_class.FUNCTIONS.get(name.upper())
    if constructor:
        if converted:
            if "dialect" in constructor.__code__.co_varnames:
                function = constructor(converted, dialect=dialect)
            else:
                function = constructor(converted)
        elif constructor.__name__ == "from_arg_list":
            function = constructor.__self__(**kwargs)  # type: ignore
        else:
            constructor = FUNCTION_BY_NAME.get(name.upper())
            if constructor:
                function = constructor(**kwargs)
            else:
                raise ValueError(
                    f"Unable to convert '{name}' into a Func. Either manually construct "
                    "the Func expression of interest or parse the function call."
                )
    else:
        kwargs = kwargs or {"expressions": converted}
        function = Anonymous(this=name, **kwargs)

    for error_message in function.error_messages(converted):
        raise ValueError(error_message)

    return function


def case(
    expression: t.Optional[ExpOrStr] = None,
    **opts,
) -> Case:
    """
    Initialize a CASE statement.

    Example:
        case().when("a = 1", "foo").else_("bar")

    Args:
        expression: Optionally, the input expression (not all dialects support this)
        **opts: Extra keyword arguments for parsing `expression`
    """
    if expression is not None:
        this = maybe_parse(expression, **opts)
    else:
        this = None
    return Case(this=this, ifs=[])


def array(
    *expressions: ExpOrStr, copy: bool = True, dialect: DialectType = None, **kwargs
) -> Array:
    """
    Returns an array.

    Examples:
        >>> array(1, 'x').sql()
        'ARRAY(1, x)'

    Args:
        expressions: the expressions to add to the array.
        copy: whether to copy the argument expressions.
        dialect: the source dialect.
        kwargs: the kwargs used to instantiate the function of interest.

    Returns:
        An array expression.
    """
    return Array(
        expressions=[
            maybe_parse(expression, copy=copy, dialect=dialect, **kwargs)
            for expression in expressions
        ]
    )


def tuple_(
    *expressions: ExpOrStr, copy: bool = True, dialect: DialectType = None, **kwargs
) -> Tuple:
    """
    Returns an tuple.

    Examples:
        >>> tuple_(1, 'x').sql()
        '(1, x)'

    Args:
        expressions: the expressions to add to the tuple.
        copy: whether to copy the argument expressions.
        dialect: the source dialect.
        kwargs: the kwargs used to instantiate the function of interest.

    Returns:
        A tuple expression.
    """
    return Tuple(
        expressions=[
            maybe_parse(expression, copy=copy, dialect=dialect, **kwargs)
            for expression in expressions
        ]
    )


def true() -> Boolean:
    """
    Returns a true Boolean expression.
    """
    return Boolean(this=True)


def false() -> Boolean:
    """
    Returns a false Boolean expression.
    """
    return Boolean(this=False)


def null() -> Null:
    """
    Returns a Null expression.
    """
    return Null()


NONNULL_CONSTANTS = (
    Literal,
    Boolean,
)

CONSTANTS = (
    Literal,
    Boolean,
    Null,
)<|MERGE_RESOLUTION|>--- conflicted
+++ resolved
@@ -5578,10 +5578,6 @@
     pass
 
 
-class Cos(Func):
-    pass
-
-
 class Csc(Func):
     pass
 
@@ -5598,33 +5594,6 @@
     pass
 
 
-<<<<<<< HEAD
-=======
-class Sin(Func):
-    pass
-
-
-class Sinh(Func):
-    pass
-
-
-class Tan(Func):
-    pass
-
-
-class Tanh(Func):
-    pass
-
-
-class Degrees(Func):
-    pass
-
-
-class Cosh(Func):
-    pass
-
-
->>>>>>> 01fed44d
 class CosineDistance(Func):
     arg_types = {"this": True, "expression": True}
 
@@ -7307,10 +7276,6 @@
     }
 
 
-class Pi(Func):
-    arg_types = {}
-
-
 class Pow(Binary, Func):
     _sql_names = ["POWER", "POW"]
 
@@ -7467,10 +7432,6 @@
     arg_types = {"this": True, "expression": True, "replacement": False}
 
 
-class Radians(Func):
-    pass
-
-
 # https://learn.microsoft.com/en-us/sql/t-sql/functions/round-transact-sql?view=sql-server-ver16
 # tsql third argument function == trunctaion if not 0
 class Round(Func):
@@ -7606,7 +7567,6 @@
     }
 
 
-<<<<<<< HEAD
 class FindInSet(Func):
     """
     FIND_IN_SET function that returns the position of a string within a comma-separated list of strings.
@@ -7620,7 +7580,8 @@
     """
 
     arg_types = {"this": True, "expression": True}
-=======
+
+
 # Snowflake: https://docs.snowflake.com/en/sql-reference/functions/search
 # BigQuery: https://cloud.google.com/bigquery/docs/reference/standard-sql/search_functions#search
 class Search(Func):
@@ -7632,7 +7593,6 @@
         "analyzer_options": False,  # BigQuery: analyzer_options_values
         "search_mode": False,  # Snowflake: OR | AND
     }
->>>>>>> 01fed44d
 
 
 class StrToDate(Func):
