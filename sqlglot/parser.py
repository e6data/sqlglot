--- conflicted
+++ resolved
@@ -4703,12 +4703,7 @@
             return None
 
         return self.expression(
-<<<<<<< HEAD
-            kind,
-            expressions=[] if with_prefix else self._parse_wrapped_csv(self._parse_column),
-=======
             kind, expressions=[] if with_prefix else self._parse_wrapped_csv(self._parse_bitwise)
->>>>>>> 8651fe65
         )
 
     def _parse_grouping_sets(self) -> t.Optional[exp.GroupingSets]:
