from __future__ import annotations

import typing as t

from sqlglot import expressions as exp
from sqlglot.errors import UnsupportedError
from sqlglot.helper import find_new_name, name_sequence


if t.TYPE_CHECKING:
    from sqlglot._typing import E
    from sqlglot.generator import Generator


def preprocess(
    transforms: t.List[t.Callable[[exp.Expression], exp.Expression]],
) -> t.Callable[[Generator, exp.Expression], str]:
    """
    Creates a new transform by chaining a sequence of transformations and converts the resulting
    expression to SQL, using either the "_sql" method corresponding to the resulting expression,
    or the appropriate `Generator.TRANSFORMS` function (when applicable -- see below).

    Args:
        transforms: sequence of transform functions. These will be called in order.

    Returns:
        Function that can be used as a generator transform.
    """

    def _to_sql(self, expression: exp.Expression) -> str:
        expression_type = type(expression)

        try:
            expression = transforms[0](expression)
            for transform in transforms[1:]:
                expression = transform(expression)
        except UnsupportedError as unsupported_error:
            self.unsupported(str(unsupported_error))

        _sql_handler = getattr(self, expression.key + "_sql", None)
        if _sql_handler:
            return _sql_handler(expression)

        transforms_handler = self.TRANSFORMS.get(type(expression))
        if transforms_handler:
            if expression_type is type(expression):
                if isinstance(expression, exp.Func):
                    return self.function_fallback_sql(expression)

                # Ensures we don't enter an infinite loop. This can happen when the original expression
                # has the same type as the final expression and there's no _sql method available for it,
                # because then it'd re-enter _to_sql.
                raise ValueError(
                    f"Expression type {expression.__class__.__name__} requires a _sql method in order to be transformed."
                )

            return transforms_handler(self, expression)

        raise ValueError(f"Unsupported expression type {expression.__class__.__name__}.")

    return _to_sql


def unnest_generate_date_array_using_recursive_cte(
    expression: exp.Expression,
) -> exp.Expression:
    if isinstance(expression, exp.Select):
        count = 0
        recursive_ctes = []

        for unnest in expression.find_all(exp.Unnest):
            if (
                not isinstance(unnest.parent, (exp.From, exp.Join))
                or len(unnest.expressions) != 1
                or not isinstance(unnest.expressions[0], exp.GenerateDateArray)
            ):
                continue

            generate_date_array = unnest.expressions[0]
            start = generate_date_array.args.get("start")
            end = generate_date_array.args.get("end")
            step = generate_date_array.args.get("step")

            if not start or not end or not isinstance(step, exp.Interval):
                continue

            alias = unnest.args.get("alias")
            column_name = alias.columns[0] if isinstance(alias, exp.TableAlias) else "date_value"

            start = exp.cast(start, "date")
            date_add = exp.func(
                "date_add",
                column_name,
                exp.Literal.number(step.name),
                step.args.get("unit"),
            )
            cast_date_add = exp.cast(date_add, "date")

            cte_name = "_generated_dates" + (f"_{count}" if count else "")

            base_query = exp.select(start.as_(column_name))
            recursive_query = (
                exp.select(cast_date_add)
                .from_(cte_name)
                .where(cast_date_add <= exp.cast(end, "date"))
            )
            cte_query = base_query.union(recursive_query, distinct=False)

            generate_dates_query = exp.select(column_name).from_(cte_name)
            unnest.replace(generate_dates_query.subquery(cte_name))

            recursive_ctes.append(
                exp.alias_(exp.CTE(this=cte_query), cte_name, table=[column_name])
            )
            count += 1

        if recursive_ctes:
            with_expression = expression.args.get("with") or exp.With()
            with_expression.set("recursive", True)
            with_expression.set("expressions", [*recursive_ctes, *with_expression.expressions])
            expression.set("with", with_expression)

    return expression


def unnest_generate_series(expression: exp.Expression) -> exp.Expression:
    """Unnests GENERATE_SERIES or SEQUENCE table references."""
    this = expression.this
    if isinstance(expression, exp.Table) and isinstance(this, exp.GenerateSeries):
        unnest = exp.Unnest(expressions=[this])
        if expression.alias:
            return exp.alias_(unnest, alias="_u", table=[expression.alias], copy=False)

        return unnest

    return expression


def unalias_group(expression: exp.Expression) -> exp.Expression:
    """
    Replace references to select aliases in GROUP BY clauses.

    Example:
        >>> import sqlglot
        >>> sqlglot.parse_one("SELECT a AS b FROM x GROUP BY b").transform(unalias_group).sql()
        'SELECT a AS b FROM x GROUP BY 1'

    Args:
        expression: the expression that will be transformed.

    Returns:
        The transformed expression.
    """
    if isinstance(expression, exp.Group) and isinstance(expression.parent, exp.Select):
        aliased_selects = {
            e.alias: i
            for i, e in enumerate(expression.parent.expressions, start=1)
            if isinstance(e, exp.Alias)
        }

        for group_by in expression.expressions:
            if (
                isinstance(group_by, exp.Column)
                and not group_by.table
                and group_by.name in aliased_selects
            ):
                group_by.replace(exp.Literal.number(aliased_selects.get(group_by.name)))

    return expression


def eliminate_distinct_on(expression: exp.Expression) -> exp.Expression:
    """
    Convert SELECT DISTINCT ON statements to a subquery with a window function.

    This is useful for dialects that don't support SELECT DISTINCT ON but support window functions.

    Args:
        expression: the expression that will be transformed.

    Returns:
        The transformed expression.
    """
    if (
        isinstance(expression, exp.Select)
        and expression.args.get("distinct")
        and isinstance(expression.args["distinct"].args.get("on"), exp.Tuple)
    ):
        row_number_window_alias = find_new_name(expression.named_selects, "_row_number")

        distinct_cols = expression.args["distinct"].pop().args["on"].expressions
        window = exp.Window(this=exp.RowNumber(), partition_by=distinct_cols)

        order = expression.args.get("order")
        if order:
            window.set("order", order.pop())
        else:
            window.set("order", exp.Order(expressions=[c.copy() for c in distinct_cols]))

        window = exp.alias_(window, row_number_window_alias)
        expression.select(window, copy=False)

        # We add aliases to the projections so that we can safely reference them in the outer query
        new_selects = []
        taken_names = {row_number_window_alias}
        for select in expression.selects[:-1]:
            if select.is_star:
                new_selects = [exp.Star()]
                break

            if not isinstance(select, exp.Alias):
                alias = find_new_name(taken_names, select.output_name or "_col")
                quoted = select.this.args.get("quoted") if isinstance(select, exp.Column) else None
                select = select.replace(exp.alias_(select, alias, quoted=quoted))

            taken_names.add(select.output_name)
            new_selects.append(select.args["alias"])

        return (
            exp.select(*new_selects, copy=False)
            .from_(expression.subquery("_t", copy=False), copy=False)
            .where(exp.column(row_number_window_alias).eq(1), copy=False)
        )

    return expression


def eliminate_qualify(expression: exp.Expression) -> exp.Expression:
    """
    Convert SELECT statements that contain the QUALIFY clause into subqueries, filtered equivalently.

    The idea behind this transformation can be seen in Snowflake's documentation for QUALIFY:
    https://docs.snowflake.com/en/sql-reference/constructs/qualify

    Some dialects don't support window functions in the WHERE clause, so we need to include them as
    projections in the subquery, in order to refer to them in the outer filter using aliases. Also,
    if a column is referenced in the QUALIFY clause but is not selected, we need to include it too,
    otherwise we won't be able to refer to it in the outer query's WHERE clause. Finally, if a
    newly aliased projection is referenced in the QUALIFY clause, it will be replaced by the
    corresponding expression to avoid creating invalid column references.
    """
    if isinstance(expression, exp.Select) and expression.args.get("qualify"):
        taken = set(expression.named_selects)
        for select in expression.selects:
            if not select.alias_or_name:
                alias = find_new_name(taken, "_c")
                select.replace(exp.alias_(select, alias))
                taken.add(alias)

        def _select_alias_or_name(select: exp.Expression) -> str | exp.Column:
            alias_or_name = select.alias_or_name
            identifier = select.args.get("alias") or select.this
            if isinstance(identifier, exp.Identifier):
                return exp.column(alias_or_name, quoted=identifier.args.get("quoted"))
            return alias_or_name

        outer_selects = exp.select(*list(map(_select_alias_or_name, expression.selects)))
        qualify_filters = expression.args["qualify"].pop().this
        expression_by_alias = {
            select.alias: select.this
            for select in expression.selects
            if isinstance(select, exp.Alias)
        }

        select_candidates = exp.Window if expression.is_star else (exp.Window, exp.Column)
        for select_candidate in list(qualify_filters.find_all(select_candidates)):
            if isinstance(select_candidate, exp.Window):
                if expression_by_alias:
                    for column in select_candidate.find_all(exp.Column):
                        expr = expression_by_alias.get(column.name)
                        if expr:
                            column.replace(expr)

                alias = find_new_name(expression.named_selects, "_w")
                expression.select(exp.alias_(select_candidate, alias), copy=False)
                column = exp.column(alias)

                if isinstance(select_candidate.parent, exp.Qualify):
                    qualify_filters = column
                else:
                    select_candidate.replace(column)
            elif select_candidate.name not in expression.named_selects:
                expression.select(select_candidate.copy(), copy=False)

        return outer_selects.from_(expression.subquery(alias="_t", copy=False), copy=False).where(
            qualify_filters, copy=False
        )

    return expression


def remove_precision_parameterized_types(expression: exp.Expression) -> exp.Expression:
    """
    Some dialects only allow the precision for parameterized types to be defined in the DDL and not in
    other expressions. This transforms removes the precision from parameterized types in expressions.
    """
    for node in expression.find_all(exp.DataType):
        node.set(
            "expressions",
            [e for e in node.expressions if not isinstance(e, exp.DataTypeParam)],
        )

    return expression


def unqualify_unnest(expression: exp.Expression) -> exp.Expression:
    """Remove references to unnest table aliases, added by the optimizer's qualify_columns step."""
    from sqlglot.optimizer.scope import find_all_in_scope

    if isinstance(expression, exp.Select):
        unnest_aliases = {
            unnest.alias
            for unnest in find_all_in_scope(expression, exp.Unnest)
            if isinstance(unnest.parent, (exp.From, exp.Join))
        }
        if unnest_aliases:
            for column in expression.find_all(exp.Column):
                if column.table in unnest_aliases:
                    column.set("table", None)
                elif column.db in unnest_aliases:
                    column.set("db", None)

    return expression


def unnest_to_explode(
    expression: exp.Expression,
    unnest_using_arrays_zip: bool = True,
) -> exp.Expression:
    """Convert cross join unnest into lateral view explode."""

    def _unnest_zip_exprs(
        u: exp.Unnest, unnest_exprs: t.List[exp.Expression], has_multi_expr: bool
    ) -> t.List[exp.Expression]:
        if has_multi_expr:
            if not unnest_using_arrays_zip:
                raise UnsupportedError("Cannot transpile UNNEST with multiple input arrays")

            # Use INLINE(ARRAYS_ZIP(...)) for multiple expressions
            zip_exprs: t.List[exp.Expression] = [
                exp.Anonymous(this="ARRAYS_ZIP", expressions=unnest_exprs)
            ]
            u.set("expressions", zip_exprs)
            return zip_exprs
        return unnest_exprs

    def _udtf_type(u: exp.Unnest, has_multi_expr: bool) -> t.Type[exp.Func]:
        if u.args.get("offset"):
            return exp.Posexplode
        return exp.Inline if has_multi_expr else exp.Explode

    if isinstance(expression, exp.Select):
        from_ = expression.args.get("from")

        if from_ and isinstance(from_.this, exp.Unnest):
            unnest = from_.this
            alias = unnest.args.get("alias")
            exprs = unnest.expressions
            has_multi_expr = len(exprs) > 1
            this, *expressions = _unnest_zip_exprs(unnest, exprs, has_multi_expr)

            unnest.replace(
                exp.Table(
                    this=_udtf_type(unnest, has_multi_expr)(
                        this=this,
                        expressions=expressions,
                    ),
                    alias=exp.TableAlias(this=alias.this, columns=alias.columns) if alias else None,
                )
            )

        joins = expression.args.get("joins") or []
        for join in list(joins):
            join_expr = join.this

            is_lateral = isinstance(join_expr, exp.Lateral)

            unnest = join_expr.this if is_lateral else join_expr

            if isinstance(unnest, exp.Unnest):
                if is_lateral:
                    alias = join_expr.args.get("alias")
                else:
                    alias = unnest.args.get("alias")
                exprs = unnest.expressions
                # The number of unnest.expressions will be changed by _unnest_zip_exprs, we need to record it here
                has_multi_expr = len(exprs) > 1
                exprs = _unnest_zip_exprs(unnest, exprs, has_multi_expr)

                joins.remove(join)

                alias_cols = alias.columns if alias else []

                # # Handle UNNEST to LATERAL VIEW EXPLODE: Exception is raised when there are 0 or > 2 aliases
                # Spark LATERAL VIEW EXPLODE requires single alias for array/struct and two for Map type column unlike unnest in trino/presto which can take an arbitrary amount.
                # Refs: https://spark.apache.org/docs/latest/sql-ref-syntax-qry-select-lateral-view.html

                if not has_multi_expr and len(alias_cols) not in (1, 2):
                    raise UnsupportedError(
                        "CROSS JOIN UNNEST to LATERAL VIEW EXPLODE transformation requires explicit column aliases"
                    )

                for e, column in zip(exprs, alias_cols):
                    expression.append(
                        "laterals",
                        exp.Lateral(
                            this=_udtf_type(unnest, has_multi_expr)(this=e),
                            view=True,
                            alias=exp.TableAlias(
                                this=alias.this,  # type: ignore
                                columns=alias_cols,
                            ),
                        ),
                    )

    return expression


<<<<<<< HEAD
def explode_to_unnest(
    index_offset: int = 0,
) -> t.Callable[[exp.Expression], exp.Expression]:
    """Convert explode/posexplode into unnest."""
=======
def explode_projection_to_unnest(
    index_offset: int = 0,
) -> t.Callable[[exp.Expression], exp.Expression]:
    """Convert explode/posexplode projections into unnests."""
>>>>>>> b011ee2d

    def _explode_projection_to_unnest(expression: exp.Expression) -> exp.Expression:
        if isinstance(expression, exp.Select):
            from sqlglot.optimizer.scope import Scope

            taken_select_names = set(expression.named_selects)
            taken_source_names = {name for name, _ in Scope(expression).references}

            def new_name(names: t.Set[str], name: str) -> str:
                name = find_new_name(names, name)
                names.add(name)
                return name

            arrays: t.List[exp.Condition] = []
            series_alias = new_name(taken_select_names, "pos")
            series = exp.alias_(
                exp.Unnest(
                    expressions=[exp.GenerateSeries(start=exp.Literal.number(index_offset))]
                ),
                new_name(taken_source_names, "_u"),
                table=[series_alias],
            )

            # we use list here because expression.selects is mutated inside the loop
            for select in list(expression.selects):
                explode = select.find(exp.Explode)

                if explode:
                    pos_alias = ""
                    explode_alias = ""

                    if isinstance(select, exp.Alias):
                        explode_alias = select.args["alias"]
                        alias = select
                    elif isinstance(select, exp.Aliases):
                        pos_alias = select.aliases[0]
                        explode_alias = select.aliases[1]
                        alias = select.replace(exp.alias_(select.this, "", copy=False))
                    else:
                        alias = select.replace(exp.alias_(select, ""))
                        explode = alias.find(exp.Explode)
                        assert explode

                    is_posexplode = isinstance(explode, exp.Posexplode)
                    explode_arg = explode.this

                    if isinstance(explode, exp.ExplodeOuter):
                        bracket = explode_arg[0]
                        bracket.set("safe", True)
                        bracket.set("offset", True)
                        explode_arg = exp.func(
                            "IF",
                            exp.func(
                                "ARRAY_SIZE",
                                exp.func("COALESCE", explode_arg, exp.Array()),
                            ).eq(0),
                            exp.array(bracket, copy=False),
                            explode_arg,
                        )

                    # This ensures that we won't use [POS]EXPLODE's argument as a new selection
                    if isinstance(explode_arg, exp.Column):
                        taken_select_names.add(explode_arg.output_name)

                    unnest_source_alias = new_name(taken_source_names, "_u")

                    if not explode_alias:
                        explode_alias = new_name(taken_select_names, "col")

                        if is_posexplode:
                            pos_alias = new_name(taken_select_names, "pos")

                    if not pos_alias:
                        pos_alias = new_name(taken_select_names, "pos")

                    alias.set("alias", exp.to_identifier(explode_alias))

                    series_table_alias = series.args["alias"].this
                    column = exp.If(
                        this=exp.column(series_alias, table=series_table_alias).eq(
                            exp.column(pos_alias, table=unnest_source_alias)
                        ),
                        true=exp.column(explode_alias, table=unnest_source_alias),
                    )

                    explode.replace(column)

                    if is_posexplode:
                        expressions = expression.expressions
                        expressions.insert(
                            expressions.index(alias) + 1,
                            exp.If(
                                this=exp.column(series_alias, table=series_table_alias).eq(
                                    exp.column(pos_alias, table=unnest_source_alias)
                                ),
                                true=exp.column(pos_alias, table=unnest_source_alias),
                            ).as_(pos_alias),
                        )
                        expression.set("expressions", expressions)

                    if not arrays:
                        if expression.args.get("from"):
                            expression.join(series, copy=False, join_type="CROSS")
                        else:
                            expression.from_(series, copy=False)

                    size: exp.Condition = exp.ArraySize(this=explode_arg.copy())
                    arrays.append(size)

                    # trino doesn't support left join unnest with on conditions
                    # if it did, this would be much simpler
                    expression.join(
                        exp.alias_(
                            exp.Unnest(
                                expressions=[explode_arg.copy()],
                                offset=exp.to_identifier(pos_alias),
                            ),
                            unnest_source_alias,
                            table=[explode_alias],
                        ),
                        join_type="CROSS",
                        copy=False,
                    )

                    if index_offset != 1:
                        size = size - 1

                    expression.where(
                        exp.column(series_alias, table=series_table_alias)
                        .eq(exp.column(pos_alias, table=unnest_source_alias))
                        .or_(
                            (exp.column(series_alias, table=series_table_alias) > size).and_(
                                exp.column(pos_alias, table=unnest_source_alias).eq(size)
                            )
                        ),
                        copy=False,
                    )

            if arrays:
                end: exp.Condition = exp.Greatest(this=arrays[0], expressions=arrays[1:])

                if index_offset != 1:
                    end = end - (1 - index_offset)
                series.expressions[0].set("end", end)

        return expression

    return _explode_projection_to_unnest


def add_within_group_for_percentiles(expression: exp.Expression) -> exp.Expression:
    """Transforms percentiles by adding a WITHIN GROUP clause to them."""
    if (
        isinstance(expression, exp.PERCENTILES)
        and not isinstance(expression.parent, exp.WithinGroup)
        and expression.expression
    ):
        column = expression.this.pop()
        expression.set("this", expression.expression.pop())
        order = exp.Order(expressions=[exp.Ordered(this=column)])
        expression = exp.WithinGroup(this=expression, expression=order)

    return expression


def remove_within_group_for_percentiles(expression: exp.Expression) -> exp.Expression:
    """Transforms percentiles by getting rid of their corresponding WITHIN GROUP clause."""
    if (
        isinstance(expression, exp.WithinGroup)
        and isinstance(expression.this, exp.PERCENTILES)
        and isinstance(expression.expression, exp.Order)
    ):
        quantile = expression.this.this
        input_value = t.cast(exp.Ordered, expression.find(exp.Ordered)).this
        return expression.replace(exp.ApproxQuantile(this=input_value, quantile=quantile))

    return expression


def add_recursive_cte_column_names(expression: exp.Expression) -> exp.Expression:
    """Uses projection output names in recursive CTE definitions to define the CTEs' columns."""
    if isinstance(expression, exp.With) and expression.recursive:
        next_name = name_sequence("_c_")

        for cte in expression.expressions:
            if not cte.args["alias"].columns:
                query = cte.this
                if isinstance(query, exp.SetOperation):
                    query = query.this

                cte.args["alias"].set(
                    "columns",
                    [exp.to_identifier(s.alias_or_name or next_name()) for s in query.selects],
                )

    return expression


def epoch_cast_to_ts(expression: exp.Expression) -> exp.Expression:
    """Replace 'epoch' in casts by the equivalent date literal."""
    if (
        isinstance(expression, (exp.Cast, exp.TryCast))
        and expression.name.lower() == "epoch"
        and expression.to.this in exp.DataType.TEMPORAL_TYPES
    ):
        expression.this.replace(exp.Literal.string("1970-01-01 00:00:00"))

    return expression


def eliminate_semi_and_anti_joins(expression: exp.Expression) -> exp.Expression:
    """Convert SEMI and ANTI joins into equivalent forms that use EXIST instead."""
    if isinstance(expression, exp.Select):
        for join in expression.args.get("joins") or []:
            on = join.args.get("on")
            if on and join.kind in ("SEMI", "ANTI"):
                subquery = exp.select("1").from_(join.this).where(on)
                exists = exp.Exists(this=subquery)
                if join.kind == "ANTI":
                    exists = exists.not_(copy=False)

                join.pop()
                expression.where(exists, copy=False)

    return expression


def eliminate_full_outer_join(expression: exp.Expression) -> exp.Expression:
    """
    Converts a query with a FULL OUTER join to a union of identical queries that
    use LEFT/RIGHT OUTER joins instead. This transformation currently only works
    for queries that have a single FULL OUTER join.
    """
    if isinstance(expression, exp.Select):
        full_outer_joins = [
            (index, join)
            for index, join in enumerate(expression.args.get("joins") or [])
            if join.side == "FULL"
        ]

        if len(full_outer_joins) == 1:
            expression_copy = expression.copy()
            expression.set("limit", None)
            index, full_outer_join = full_outer_joins[0]

            tables = (
                expression.args["from"].alias_or_name,
                full_outer_join.alias_or_name,
            )
            join_conditions = full_outer_join.args.get("on") or exp.and_(
                *[
                    exp.column(col, tables[0]).eq(exp.column(col, tables[1]))
                    for col in full_outer_join.args.get("using")
                ]
            )

            full_outer_join.set("side", "left")
            anti_join_clause = exp.select("1").from_(expression.args["from"]).where(join_conditions)
            expression_copy.args["joins"][index].set("side", "right")
            expression_copy = expression_copy.where(exp.Exists(this=anti_join_clause).not_())
            expression_copy.args.pop("with", None)  # remove CTEs from RIGHT side
            expression.args.pop("order", None)  # remove order by from LEFT side

            return exp.union(expression, expression_copy, copy=False, distinct=False)

    return expression


def move_ctes_to_top_level(expression: E) -> E:
    """
    Some dialects (e.g. Hive, T-SQL, Spark prior to version 3) only allow CTEs to be
    defined at the top-level, so for example queries like:

        SELECT * FROM (WITH t(c) AS (SELECT 1) SELECT * FROM t) AS subq

    are invalid in those dialects. This transformation can be used to ensure all CTEs are
    moved to the top level so that the final SQL code is valid from a syntax standpoint.

    TODO: handle name clashes whilst moving CTEs (it can get quite tricky & costly).
    """
    top_level_with = expression.args.get("with")
    for inner_with in expression.find_all(exp.With):
        if inner_with.parent is expression:
            continue

        if not top_level_with:
            top_level_with = inner_with.pop()
            expression.set("with", top_level_with)
        else:
            if inner_with.recursive:
                top_level_with.set("recursive", True)

            parent_cte = inner_with.find_ancestor(exp.CTE)
            inner_with.pop()

            if parent_cte:
                i = top_level_with.expressions.index(parent_cte)
                top_level_with.expressions[i:i] = inner_with.expressions
                top_level_with.set("expressions", top_level_with.expressions)
            else:
                top_level_with.set(
                    "expressions", top_level_with.expressions + inner_with.expressions
                )

    return expression


def ensure_bools(expression: exp.Expression) -> exp.Expression:
    """Converts numeric values used in conditions into explicit boolean expressions."""
    from sqlglot.optimizer.canonicalize import ensure_bools

    def _ensure_bool(node: exp.Expression) -> None:
        if (
            node.is_number
            or (
                not isinstance(node, exp.SubqueryPredicate)
                and node.is_type(exp.DataType.Type.UNKNOWN, *exp.DataType.NUMERIC_TYPES)
            )
            or (isinstance(node, exp.Column) and not node.type)
        ):
            node.replace(node.neq(0))

    for node in expression.walk():
        ensure_bools(node, _ensure_bool)

    return expression


def unqualify_columns(expression: exp.Expression) -> exp.Expression:
    for column in expression.find_all(exp.Column):
        # We only wanna pop off the table, db, catalog args
        for part in column.parts[:-1]:
            part.pop()

    return expression


def remove_unique_constraints(expression: exp.Expression) -> exp.Expression:
    assert isinstance(expression, exp.Create)
    for constraint in expression.find_all(exp.UniqueColumnConstraint):
        if constraint.parent:
            constraint.parent.pop()

    return expression


def ctas_with_tmp_tables_to_create_tmp_view(
    expression: exp.Expression,
    tmp_storage_provider: t.Callable[[exp.Expression], exp.Expression] = lambda e: e,
) -> exp.Expression:
    assert isinstance(expression, exp.Create)
    properties = expression.args.get("properties")
    temporary = any(
        isinstance(prop, exp.TemporaryProperty)
        for prop in (properties.expressions if properties else [])
    )

    # CTAS with temp tables map to CREATE TEMPORARY VIEW
    if expression.kind == "TABLE" and temporary:
        if expression.expression:
            return exp.Create(
                kind="TEMPORARY VIEW",
                this=expression.this,
                expression=expression.expression,
            )
        return tmp_storage_provider(expression)

    return expression


def move_schema_columns_to_partitioned_by(expression: exp.Expression) -> exp.Expression:
    """
    In Hive, the PARTITIONED BY property acts as an extension of a table's schema. When the
    PARTITIONED BY value is an array of column names, they are transformed into a schema.
    The corresponding columns are removed from the create statement.
    """
    assert isinstance(expression, exp.Create)
    has_schema = isinstance(expression.this, exp.Schema)
    is_partitionable = expression.kind in {"TABLE", "VIEW"}

    if has_schema and is_partitionable:
        prop = expression.find(exp.PartitionedByProperty)
        if prop and prop.this and not isinstance(prop.this, exp.Schema):
            schema = expression.this
            columns = {v.name.upper() for v in prop.this.expressions}
            partitions = [col for col in schema.expressions if col.name.upper() in columns]
            schema.set("expressions", [e for e in schema.expressions if e not in partitions])
            prop.replace(exp.PartitionedByProperty(this=exp.Schema(expressions=partitions)))
            expression.set("this", schema)

    return expression


def move_partitioned_by_to_schema_columns(expression: exp.Expression) -> exp.Expression:
    """
    Spark 3 supports both "HIVEFORMAT" and "DATASOURCE" formats for CREATE TABLE.

    Currently, SQLGlot uses the DATASOURCE format for Spark 3.
    """
    assert isinstance(expression, exp.Create)
    prop = expression.find(exp.PartitionedByProperty)
    if (
        prop
        and prop.this
        and isinstance(prop.this, exp.Schema)
        and all(isinstance(e, exp.ColumnDef) and e.kind for e in prop.this.expressions)
    ):
        prop_this = exp.Tuple(
            expressions=[exp.to_identifier(e.this) for e in prop.this.expressions]
        )
        schema = expression.this
        for e in prop.this.expressions:
            schema.append("expressions", e)
        prop.set("this", prop_this)

    return expression


def struct_kv_to_alias(expression: exp.Expression) -> exp.Expression:
    """Converts struct arguments to aliases, e.g. STRUCT(1 AS y)."""
    if isinstance(expression, exp.Struct):
        expression.set(
            "expressions",
            [
                exp.alias_(e.expression, e.this) if isinstance(e, exp.PropertyEQ) else e
                for e in expression.expressions
            ],
        )

    return expression


def eliminate_join_marks(expression: exp.Expression) -> exp.Expression:
    """
    Remove join marks from an AST. This rule assumes that all marked columns are qualified.
    If this does not hold for a query, consider running `sqlglot.optimizer.qualify` first.

    For example,
        SELECT * FROM a, b WHERE a.id = b.id(+)    -- ... is converted to
        SELECT * FROM a LEFT JOIN b ON a.id = b.id -- this

    Args:
        expression: The AST to remove join marks from.

    Returns:
       The AST with join marks removed.
    """
    from sqlglot.optimizer.scope import traverse_scope

    for scope in traverse_scope(expression):
        query = scope.expression

        where = query.args.get("where")
        joins = query.args.get("joins")

        if not where or not joins:
            continue

        query_from = query.args["from"]

        # These keep track of the joins to be replaced
        new_joins: t.Dict[str, exp.Join] = {}
        old_joins = {join.alias_or_name: join for join in joins}

        for column in scope.columns:
            if not column.args.get("join_mark"):
                continue

            predicate = column.find_ancestor(exp.Predicate, exp.Select)
            assert isinstance(
                predicate, exp.Binary
            ), "Columns can only be marked with (+) when involved in a binary operation"

            predicate_parent = predicate.parent
            join_predicate = predicate.pop()

            left_columns = [
                c for c in join_predicate.left.find_all(exp.Column) if c.args.get("join_mark")
            ]
            right_columns = [
                c for c in join_predicate.right.find_all(exp.Column) if c.args.get("join_mark")
            ]

            assert not (
                left_columns and right_columns
            ), "The (+) marker cannot appear in both sides of a binary predicate"

            marked_column_tables = set()
            for col in left_columns or right_columns:
                table = col.table
                assert table, f"Column {col} needs to be qualified with a table"

                col.set("join_mark", False)
                marked_column_tables.add(table)

            assert (
                len(marked_column_tables) == 1
            ), "Columns of only a single table can be marked with (+) in a given binary predicate"

            # Add predicate if join already copied, or add join if it is new
            join_this = old_joins.get(col.table, query_from).this
            existing_join = new_joins.get(join_this.alias_or_name)
            if existing_join:
                existing_join.set("on", exp.and_(existing_join.args["on"], join_predicate))
            else:
                new_joins[join_this.alias_or_name] = exp.Join(
                    this=join_this.copy(), on=join_predicate.copy(), kind="LEFT"
                )

            # If the parent of the target predicate is a binary node, then it now has only one child
            if isinstance(predicate_parent, exp.Binary):
                if predicate_parent.left is None:
                    predicate_parent.replace(predicate_parent.right)
                else:
                    predicate_parent.replace(predicate_parent.left)

        if query_from.alias_or_name in new_joins:
            only_old_joins = old_joins.keys() - new_joins.keys()
            assert (
                len(only_old_joins) >= 1
            ), "Cannot determine which table to use in the new FROM clause"

            new_from_name = list(only_old_joins)[0]
            query.set("from", exp.From(this=old_joins[new_from_name].this))

        if new_joins:
            query.set("joins", list(new_joins.values()))

        if not where.this:
            where.pop()

    return expression


def any_to_exists(expression: exp.Expression) -> exp.Expression:
    """
    Transform ANY operator to Spark's EXISTS

    For example,
        - Postgres: SELECT * FROM tbl WHERE 5 > ANY(tbl.col)
        - Spark: SELECT * FROM tbl WHERE EXISTS(tbl.col, x -> x < 5)

    Both ANY and EXISTS accept queries but currently only array expressions are supported for this
    transformation
    """
    if isinstance(expression, exp.Select):
        for any in expression.find_all(exp.Any):
            this = any.this
            if isinstance(this, exp.Query):
                continue

            binop = any.parent
            if isinstance(binop, exp.Binary):
                lambda_arg = exp.to_identifier("x")
                any.replace(lambda_arg)
                lambda_expr = exp.Lambda(this=binop.copy(), expressions=[lambda_arg])
                binop.replace(exp.Exists(this=this.unnest(), expression=lambda_expr))

    return expression<|MERGE_RESOLUTION|>--- conflicted
+++ resolved
@@ -416,17 +416,10 @@
     return expression
 
 
-<<<<<<< HEAD
-def explode_to_unnest(
-    index_offset: int = 0,
-) -> t.Callable[[exp.Expression], exp.Expression]:
-    """Convert explode/posexplode into unnest."""
-=======
 def explode_projection_to_unnest(
     index_offset: int = 0,
 ) -> t.Callable[[exp.Expression], exp.Expression]:
     """Convert explode/posexplode projections into unnests."""
->>>>>>> b011ee2d
 
     def _explode_projection_to_unnest(expression: exp.Expression) -> exp.Expression:
         if isinstance(expression, exp.Select):
