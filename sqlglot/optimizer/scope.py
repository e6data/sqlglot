--- conflicted
+++ resolved
@@ -295,10 +295,7 @@
                     exp.Hint,
                     exp.Table,
                     exp.Star,
-<<<<<<< HEAD
-=======
                     exp.Distinct,
->>>>>>> b011ee2d
                 )
                 if (
                     not ancestor
