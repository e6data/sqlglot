from __future__ import annotations

import itertools
import typing as t

from sqlglot import alias, exp
from sqlglot.dialects.dialect import DialectType
from sqlglot.helper import csv_reader, name_sequence
from sqlglot.optimizer.scope import Scope, traverse_scope
from sqlglot.schema import Schema

if t.TYPE_CHECKING:
    from sqlglot._typing import E


def qualify_tables(
    expression: E,
    db: t.Optional[str | exp.Identifier] = None,
    catalog: t.Optional[str | exp.Identifier] = None,
    schema: t.Optional[Schema] = None,
    infer_csv_schemas: bool = False,
    dialect: DialectType = None,
) -> E:
    """
    Rewrite sqlglot AST to have fully qualified tables. Join constructs such as
    (t1 JOIN t2) AS t will be expanded into (SELECT * FROM t1 AS t1, t2 AS t2) AS t.

    Examples:
        >>> import sqlglot
        >>> expression = sqlglot.parse_one("SELECT 1 FROM tbl")
        >>> qualify_tables(expression, db="db").sql()
        'SELECT 1 FROM db.tbl AS tbl'
        >>>
        >>> expression = sqlglot.parse_one("SELECT 1 FROM (t1 JOIN t2) AS t")
        >>> qualify_tables(expression).sql()
        'SELECT 1 FROM (SELECT * FROM t1 AS t1, t2 AS t2) AS t'

    Args:
        expression: Expression to qualify
        db: Database name
        catalog: Catalog name
        schema: A schema to populate
        infer_csv_schemas: Whether to scan READ_CSV calls in order to infer the CSVs' schemas.
        dialect: The dialect to parse catalog and schema into.

    Returns:
        The qualified expression.
    """
    next_alias_name = name_sequence("_q_")
    db = exp.parse_identifier(db, dialect=dialect) if db else None
    catalog = exp.parse_identifier(catalog, dialect=dialect) if catalog else None

    def _qualify(table: exp.Table) -> None:
        if isinstance(table.this, exp.Identifier):
            if not table.args.get("db"):
                table.set("db", db)
            if not table.args.get("catalog") and table.args.get("db"):
                table.set("catalog", catalog)

    if (db or catalog) and not isinstance(expression, exp.Query):
        for node in expression.walk(prune=lambda n: isinstance(n, exp.Query)):
            if isinstance(node, exp.Table):
                _qualify(node)

    for scope in traverse_scope(expression):
        for derived_table in itertools.chain(scope.ctes, scope.derived_tables):
            if isinstance(derived_table, exp.Subquery):
                unnested = derived_table.unnest()
                if isinstance(unnested, exp.Table):
                    joins = unnested.args.pop("joins", None)
                    derived_table.this.replace(exp.select("*").from_(unnested.copy(), copy=False))
                    derived_table.this.set("joins", joins)

            if not derived_table.args.get("alias"):
                alias_ = next_alias_name()
                derived_table.set("alias", exp.TableAlias(this=exp.to_identifier(alias_)))
                scope.rename_source(None, alias_)

            pivots = derived_table.args.get("pivots")
            if pivots and not pivots[0].alias:
                pivots[0].set("alias", exp.TableAlias(this=exp.to_identifier(next_alias_name())))

        table_aliases = {}

        for name, source in scope.sources.items():
            if isinstance(source, exp.Table):
                pivots = source.args.get("pivots")
                if not source.alias:
                    # Don't add the pivot's alias to the pivoted table, use the table's name instead
                    if pivots and pivots[0].alias == name:
                        name = source.name

                    # Mutates the source by attaching an alias to it
                    alias(
                        source,
                        name or source.name or next_alias_name(),
                        copy=False,
                        table=True,
                    )

                table_aliases[".".join(p.name for p in source.parts)] = exp.to_identifier(
                    source.alias
                )

                if pivots:
                    if not pivots[0].alias:
                        pivot_alias = next_alias_name()
                        pivots[0].set("alias", exp.TableAlias(this=exp.to_identifier(pivot_alias)))

                    # This case corresponds to a pivoted CTE, we don't want to qualify that
                    if isinstance(scope.sources.get(source.alias_or_name), Scope):
                        continue

<<<<<<< HEAD
                if pivots and not pivots[0].alias:
                    pivots[0].set(
                        "alias",
                        exp.TableAlias(this=exp.to_identifier(next_alias_name())),
                    )
=======
                _qualify(source)
>>>>>>> 1d6218e3

                if infer_csv_schemas and schema and isinstance(source.this, exp.ReadCSV):
                    with csv_reader(source.this) as reader:
                        header = next(reader)
                        columns = next(reader)
                        schema.add_table(
                            source,
                            {k: type(v).__name__ for k, v in zip(header, columns)},
                            match_depth=False,
                        )
            elif isinstance(source, Scope) and source.is_udtf:
                udtf = source.expression
                table_alias = udtf.args.get("alias") or exp.TableAlias(
                    this=exp.to_identifier(next_alias_name())
                )
                udtf.set("alias", table_alias)

                if not table_alias.name:
                    table_alias.set("this", exp.to_identifier(next_alias_name()))
                if isinstance(udtf, exp.Values) and not table_alias.columns:
                    for i, e in enumerate(udtf.expressions[0].expressions):
                        table_alias.append("columns", exp.to_identifier(f"_col_{i}"))
            else:
                for node in scope.walk():
                    if (
                        isinstance(node, exp.Table)
                        and not node.alias
                        and isinstance(node.parent, (exp.From, exp.Join))
                    ):
                        # Mutates the table by attaching an alias to it
                        alias(node, node.name, copy=False, table=True)

        for column in scope.columns:
            if column.db:
                table_alias = table_aliases.get(".".join(p.name for p in column.parts[0:-1]))

                if table_alias:
                    for p in exp.COLUMN_PARTS[1:]:
                        column.set(p, None)
                    column.set("table", table_alias)

    return expression<|MERGE_RESOLUTION|>--- conflicted
+++ resolved
@@ -111,15 +111,7 @@
                     if isinstance(scope.sources.get(source.alias_or_name), Scope):
                         continue
 
-<<<<<<< HEAD
-                if pivots and not pivots[0].alias:
-                    pivots[0].set(
-                        "alias",
-                        exp.TableAlias(this=exp.to_identifier(next_alias_name())),
-                    )
-=======
                 _qualify(source)
->>>>>>> 1d6218e3
 
                 if infer_csv_schemas and schema and isinstance(source.this, exp.ReadCSV):
                     with csv_reader(source.this) as reader:
