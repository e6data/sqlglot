--- conflicted
+++ resolved
@@ -276,140 +276,6 @@
     )
 
 
-<<<<<<< HEAD
-DATETRUNC_BINARY_COMPARISONS: t.Dict[t.Type[exp.Expression], DateTruncBinaryTransform] = {
-    exp.LT: lambda l, dt, u, d, t: l
-    < date_literal(dt if dt == date_floor(dt, u, d) else date_floor(dt, u, d) + interval(u), t),
-    exp.GT: lambda l, dt, u, d, t: l >= date_literal(date_floor(dt, u, d) + interval(u), t),
-    exp.LTE: lambda l, dt, u, d, t: l < date_literal(date_floor(dt, u, d) + interval(u), t),
-    exp.GTE: lambda l, dt, u, d, t: l >= date_literal(date_ceil(dt, u, d), t),
-    exp.EQ: _datetrunc_eq,
-    exp.NEQ: _datetrunc_neq,
-}
-DATETRUNC_COMPARISONS = {exp.In, *DATETRUNC_BINARY_COMPARISONS}
-DATETRUNCS = (exp.DateTrunc, exp.TimestampTrunc)
-
-
-def _is_datetrunc_predicate(left: exp.Expression, right: exp.Expression) -> bool:
-    return isinstance(left, DATETRUNCS) and _is_date_literal(right)
-
-
-@catch(ModuleNotFoundError, UnsupportedUnit)
-def simplify_datetrunc(expression: exp.Expression, dialect: Dialect) -> exp.Expression:
-    """Simplify expressions like `DATE_TRUNC('year', x) >= CAST('2021-01-01' AS DATE)`"""
-    comparison = expression.__class__
-
-    if isinstance(expression, DATETRUNCS):
-        this = expression.this
-        trunc_type = extract_type(this)
-        date = extract_date(this)
-        if date and expression.unit:
-            return date_literal(date_floor(date, expression.unit.name.lower(), dialect), trunc_type)
-    elif comparison not in DATETRUNC_COMPARISONS:
-        return expression
-
-    if isinstance(expression, exp.Binary):
-        l, r = expression.left, expression.right
-
-        if not _is_datetrunc_predicate(l, r):
-            return expression
-
-        l = t.cast(exp.DateTrunc, l)
-        trunc_arg = l.this
-        unit = l.unit.name.lower()
-        date = extract_date(r)
-
-        if not date:
-            return expression
-
-        return (
-            DATETRUNC_BINARY_COMPARISONS[comparison](
-                trunc_arg, date, unit, dialect, extract_type(r)
-            )
-            or expression
-        )
-
-    if isinstance(expression, exp.In):
-        l = expression.this
-        rs = expression.expressions
-
-        if rs and all(_is_datetrunc_predicate(l, r) for r in rs):
-            l = t.cast(exp.DateTrunc, l)
-            unit = l.unit.name.lower()
-
-            ranges = []
-            for r in rs:
-                date = extract_date(r)
-                if not date:
-                    return expression
-                drange = _datetrunc_range(date, unit, dialect)
-                if drange:
-                    ranges.append(drange)
-
-            if not ranges:
-                return expression
-
-            ranges = merge_ranges(ranges)
-            target_type = extract_type(*rs)
-
-            return exp.or_(
-                *[_datetrunc_eq_expression(l, drange, target_type) for drange in ranges],
-                copy=False,
-            )
-
-    return expression
-
-
-def sort_comparison(expression: exp.Expression) -> exp.Expression:
-    if expression.__class__ in COMPLEMENT_COMPARISONS:
-        l, r = expression.this, expression.expression
-        l_column = isinstance(l, exp.Column)
-        r_column = isinstance(r, exp.Column)
-        l_const = _is_constant(l)
-        r_const = _is_constant(r)
-
-        if (
-            (l_column and not r_column)
-            or (r_const and not l_const)
-            or isinstance(r, exp.SubqueryPredicate)
-        ):
-            return expression
-        if (r_column and not l_column) or (l_const and not r_const) or (gen(l) > gen(r)):
-            return INVERSE_COMPARISONS.get(expression.__class__, expression.__class__)(
-                this=r, expression=l
-            )
-    return expression
-
-
-# CROSS joins result in an empty table if the right table is empty.
-# So we can only simplify certain types of joins to CROSS.
-# Or in other words, LEFT JOIN x ON TRUE != CROSS JOIN x
-JOINS = {
-    ("", ""),
-    ("", "INNER"),
-    ("RIGHT", ""),
-    ("RIGHT", "OUTER"),
-}
-
-
-def remove_where_true(expression):
-    for where in expression.find_all(exp.Where):
-        if always_true(where.this):
-            where.pop()
-    for join in expression.find_all(exp.Join):
-        if (
-            always_true(join.args.get("on"))
-            and not join.args.get("using")
-            and not join.args.get("method")
-            and (join.side, join.kind) in JOINS
-        ):
-            join.args["on"].pop()
-            join.set("side", None)
-            join.set("kind", "CROSS")
-
-
-=======
->>>>>>> ca812171
 def always_true(expression):
     return (isinstance(expression, exp.Boolean) and expression.this) or (
         isinstance(expression, exp.Literal) and expression.is_number and not is_zero(expression)
@@ -484,9 +350,7 @@
     return None
 
 
-def extract_date(
-    cast: exp.Expression,
-) -> t.Optional[t.Union[datetime.date, datetime.date]]:
+def extract_date(cast: exp.Expression) -> t.Optional[t.Union[datetime.date, datetime.date]]:
     if isinstance(cast, exp.Cast):
         to = cast.to
     elif isinstance(cast, exp.TsOrDsToDate) and not cast.args.get("format"):
