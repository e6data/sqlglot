from __future__ import annotations

import typing as t
from copy import deepcopy
from functools import partial
from collections import defaultdict

from sqlglot import exp, generator, parser, tokens, transforms
from sqlglot.dialects.dialect import (
    DATE_ADD_OR_SUB,
    Dialect,
    NormalizationStrategy,
    approx_count_distinct_sql,
    arg_max_or_min_no_count,
    datestrtodate_sql,
    build_formatted_time,
    if_sql,
    is_parse_json,
    left_to_substring_sql,
    max_or_greatest,
    min_or_least,
    no_ilike_sql,
    no_recursive_cte_sql,
    no_trycast_sql,
    regexp_extract_sql,
    regexp_replace_sql,
    rename_func,
    right_to_substring_sql,
    strposition_sql,
    struct_extract_sql,
    time_format,
    timestrtotime_sql,
    unit_to_str,
    var_map_sql,
    sequence_sql,
    property_sql,
    build_regexp_extract,
)
from sqlglot.transforms import (
    remove_unique_constraints,
    ctas_with_tmp_tables_to_create_tmp_view,
    preprocess,
    move_schema_columns_to_partitioned_by,
)
from sqlglot.helper import seq_get
from sqlglot.tokens import TokenType
from sqlglot.generator import unsupported_args
from sqlglot.optimizer.annotate_types import TypeAnnotator

# (FuncType, Multiplier)
DATE_DELTA_INTERVAL = {
    "YEAR": ("ADD_MONTHS", 12),
    "MONTH": ("ADD_MONTHS", 1),
    "QUARTER": ("ADD_MONTHS", 3),
    "WEEK": ("DATE_ADD", 7),
    "DAY": ("DATE_ADD", 1),
}

TIME_DIFF_FACTOR = {
    "MILLISECOND": " * 1000",
    "SECOND": "",
    "MINUTE": " / 60",
    "HOUR": " / 3600",
}

DIFF_MONTH_SWITCH = ("YEAR", "QUARTER", "MONTH")

TS_OR_DS_EXPRESSIONS = (
    exp.DateDiff,
    exp.Day,
    exp.Month,
    exp.Year,
)


def _add_date_sql(self: Hive.Generator, expression: DATE_ADD_OR_SUB) -> str:
    if isinstance(expression, exp.TsOrDsAdd) and not expression.unit:
        return self.func("DATE_ADD", expression.this, expression.expression)

    unit = expression.text("unit").upper()
    func, multiplier = DATE_DELTA_INTERVAL.get(unit, ("DATE_ADD", 1))

    if isinstance(expression, exp.DateSub):
        multiplier *= -1

    increment = expression.expression
    if isinstance(increment, exp.Literal):
        value = increment.to_py() if increment.is_number else int(increment.name)
        increment = exp.Literal.number(value * multiplier)
    elif multiplier != 1:
        increment *= exp.Literal.number(multiplier)

    return self.func(func, expression.this, increment)


def _date_diff_sql(self: Hive.Generator, expression: exp.DateDiff | exp.TsOrDsDiff) -> str:
    unit = expression.text("unit").upper()

    factor = TIME_DIFF_FACTOR.get(unit)
    if factor is not None:
        left = self.sql(expression, "this")
        right = self.sql(expression, "expression")
        sec_diff = f"UNIX_TIMESTAMP({left}) - UNIX_TIMESTAMP({right})"
        return f"({sec_diff}){factor}" if factor else sec_diff

    months_between = unit in DIFF_MONTH_SWITCH
    sql_func = "MONTHS_BETWEEN" if months_between else "DATEDIFF"
    _, multiplier = DATE_DELTA_INTERVAL.get(unit, ("", 1))
    multiplier_sql = f" / {multiplier}" if multiplier > 1 else ""
    diff_sql = f"{sql_func}({self.format_args(expression.this, expression.expression)})"

    if months_between or multiplier_sql:
        # MONTHS_BETWEEN returns a float, so we need to truncate the fractional part.
        # For the same reason, we want to truncate if there's a divisor present.
        diff_sql = f"CAST({diff_sql}{multiplier_sql} AS INT)"

    return diff_sql


def _json_format_sql(self: Hive.Generator, expression: exp.JSONFormat) -> str:
    this = expression.this

    if is_parse_json(this):
        if this.this.is_string:
            # Since FROM_JSON requires a nested type, we always wrap the json string with
            # an array to ensure that "naked" strings like "'a'" will be handled correctly
            wrapped_json = exp.Literal.string(f"[{this.this.name}]")

            from_json = self.func(
                "FROM_JSON", wrapped_json, self.func("SCHEMA_OF_JSON", wrapped_json)
            )
            to_json = self.func("TO_JSON", from_json)

            # This strips the [, ] delimiters of the dummy array printed by TO_JSON
            return self.func("REGEXP_EXTRACT", to_json, "'^.(.*).$'", "1")
        return self.sql(this)

    return self.func("TO_JSON", this, expression.args.get("options"))


@generator.unsupported_args(("expression", "Hive's SORT_ARRAY does not support a comparator."))
def _array_sort_sql(self: Hive.Generator, expression: exp.ArraySort) -> str:
    return self.func("SORT_ARRAY", expression.this)


def _str_to_unix_sql(self: Hive.Generator, expression: exp.StrToUnix) -> str:
    return self.func("UNIX_TIMESTAMP", expression.this, time_format("hive")(self, expression))


def _unix_to_time_sql(self: Hive.Generator, expression: exp.UnixToTime) -> str:
    timestamp = self.sql(expression, "this")
    scale = expression.args.get("scale")
    if scale in (None, exp.UnixToTime.SECONDS):
        return rename_func("FROM_UNIXTIME")(self, expression)

    return f"FROM_UNIXTIME({timestamp} / POW(10, {scale}))"


def _str_to_date_sql(self: Hive.Generator, expression: exp.StrToDate) -> str:
    this = self.sql(expression, "this")
    time_format = self.format_time(expression)
    if time_format not in (Hive.TIME_FORMAT, Hive.DATE_FORMAT):
        this = f"FROM_UNIXTIME(UNIX_TIMESTAMP({this}, {time_format}))"
    return f"CAST({this} AS DATE)"


def _str_to_time_sql(self: Hive.Generator, expression: exp.StrToTime) -> str:
    this = self.sql(expression, "this")
    time_format = self.format_time(expression)
    if time_format not in (Hive.TIME_FORMAT, Hive.DATE_FORMAT):
        this = f"FROM_UNIXTIME(UNIX_TIMESTAMP({this}, {time_format}))"
    return f"CAST({this} AS TIMESTAMP)"


def _to_date_sql(self: Hive.Generator, expression: exp.TsOrDsToDate) -> str:
    time_format = self.format_time(expression)
    if time_format and time_format not in (Hive.TIME_FORMAT, Hive.DATE_FORMAT):
        return self.func("TO_DATE", expression.this, time_format)

    if isinstance(expression.parent, TS_OR_DS_EXPRESSIONS):
        return self.sql(expression, "this")

    return self.func("TO_DATE", expression.this)


def _build_with_ignore_nulls(
    exp_class: t.Type[exp.Expression],
) -> t.Callable[[t.List[exp.Expression]], exp.Expression]:
    def _parse(args: t.List[exp.Expression]) -> exp.Expression:
        this = exp_class(this=seq_get(args, 0))
        if seq_get(args, 1) == exp.true():
            return exp.IgnoreNulls(this=this)
        return this

    return _parse


def _build_to_date(args: t.List) -> exp.TsOrDsToDate:
    expr = build_formatted_time(exp.TsOrDsToDate, "hive")(args)
    expr.set("safe", True)
    return expr


class Hive(Dialect):
    ALIAS_POST_TABLESAMPLE = True
    IDENTIFIERS_CAN_START_WITH_DIGIT = True
    SUPPORTS_USER_DEFINED_TYPES = False
    SAFE_DIVISION = True
    ARRAY_AGG_INCLUDES_NULLS = None
    REGEXP_EXTRACT_DEFAULT_GROUP = 1
    PRESERVE_ORIGINAL_NAMES = True

    # https://spark.apache.org/docs/latest/sql-ref-identifier.html#description
    NORMALIZATION_STRATEGY = NormalizationStrategy.CASE_INSENSITIVE

    ANNOTATORS = {
        **Dialect.ANNOTATORS,
        exp.If: lambda self, e: self._annotate_by_args(e, "true", "false", promote=True),
        exp.Coalesce: lambda self, e: self._annotate_by_args(
            e, "this", "expressions", promote=True
        ),
    }

    # Support only the non-ANSI mode (default for Hive, Spark2, Spark)
    COERCES_TO = defaultdict(set, deepcopy(TypeAnnotator.COERCES_TO))
    for target_type in {
        *exp.DataType.NUMERIC_TYPES,
        *exp.DataType.TEMPORAL_TYPES,
        exp.DataType.Type.INTERVAL,
    }:
        COERCES_TO[target_type] |= exp.DataType.TEXT_TYPES

    TIME_MAPPING = {
        "y": "%Y",
        "Y": "%Y",
        "YYYY": "%Y",
        "yyyy": "%Y",
        "YY": "%y",
        "yy": "%y",
        "LL": "%m",
        "MMMM": "%B",
        "MMM": "%b",
        "MM": "%m",
        "M": "%-m",
        "dd": "%d",
        "d": "%-d",
        "HH": "%H",
        "H": "%-H",
        "hh": "%I",
        "h": "%-I",
        "mm": "%M",
        "m": "%-M",
        "ss": "%S",
        "s": "%-S",
        "SSSSSS": "%f",
        "a": "%p",
        "DD": "%j",
        "D": "%-j",
        "E": "%a",
        "EE": "%a",
        "EEE": "%a",
        "EEEE": "%A",
        "z": "%Z",
        "Z": "%z",
    }

    DATE_FORMAT = "'yyyy-MM-dd'"
    DATEINT_FORMAT = "'yyyyMMdd'"
    TIME_FORMAT = "'yyyy-MM-dd HH:mm:ss'"

    class Tokenizer(tokens.Tokenizer):
        QUOTES = ["'", '"']
        IDENTIFIERS = ["`"]
        STRING_ESCAPES = ["\\"]

        SINGLE_TOKENS = {
            **tokens.Tokenizer.SINGLE_TOKENS,
            "$": TokenType.PARAMETER,
        }

        KEYWORDS = {
            **tokens.Tokenizer.KEYWORDS,
            "ADD ARCHIVE": TokenType.COMMAND,
            "ADD ARCHIVES": TokenType.COMMAND,
            "ADD FILE": TokenType.COMMAND,
            "ADD FILES": TokenType.COMMAND,
            "ADD JAR": TokenType.COMMAND,
            "ADD JARS": TokenType.COMMAND,
            "MINUS": TokenType.EXCEPT,
            "MSCK REPAIR": TokenType.COMMAND,
            "REFRESH": TokenType.REFRESH,
            "TIMESTAMP AS OF": TokenType.TIMESTAMP_SNAPSHOT,
            "VERSION AS OF": TokenType.VERSION_SNAPSHOT,
            "SERDEPROPERTIES": TokenType.SERDE_PROPERTIES,
        }

        NUMERIC_LITERALS = {
            "L": "BIGINT",
            "S": "SMALLINT",
            "Y": "TINYINT",
            "D": "DOUBLE",
            "F": "FLOAT",
            "BD": "DECIMAL",
        }

    class Parser(parser.Parser):
        LOG_DEFAULTS_TO_LN = True
        STRICT_CAST = False
        VALUES_FOLLOWED_BY_PAREN = False

        FUNCTIONS = {
            **parser.Parser.FUNCTIONS,
            "ASCII": exp.Unicode.from_arg_list,
            "BASE64": exp.ToBase64.from_arg_list,
            "COLLECT_LIST": lambda args: exp.ArrayAgg(this=seq_get(args, 0), nulls_excluded=True),
            "COLLECT_SET": exp.ArrayUniqueAgg.from_arg_list,
            "DATE_ADD": lambda args: exp.TsOrDsAdd(
                this=seq_get(args, 0),
                expression=seq_get(args, 1),
                unit=exp.Literal.string("DAY"),
            ),
            "DATE_FORMAT": lambda args: build_formatted_time(exp.TimeToStr, "hive")(
                [
                    exp.TimeStrToTime(this=seq_get(args, 0)),
                    seq_get(args, 1),
                ]
            ),
            "DATE_SUB": exp.DateSub.from_arg_list,
            "DATEDIFF": lambda args: exp.DateDiff(
                this=exp.TsOrDsToDate(this=seq_get(args, 0)),
                expression=exp.TsOrDsToDate(this=seq_get(args, 1)),
            ),
            "DAY": lambda args: exp.Day(this=exp.TsOrDsToDate(this=seq_get(args, 0))),
            "FIRST": _build_with_ignore_nulls(exp.First),
            "FIRST_VALUE": _build_with_ignore_nulls(exp.FirstValue),
<<<<<<< HEAD
            "FROM_UNIXTIME": build_formatted_time(exp.UnixToStr, "hive", False),
            "GET_JSON_OBJECT": exp.JSONExtractScalar.from_arg_list,
=======
            "FROM_UNIXTIME": build_formatted_time(exp.UnixToStr, "hive", True),
            "GET_JSON_OBJECT": lambda args, dialect: exp.JSONExtractScalar(
                this=seq_get(args, 0), expression=dialect.to_json_path(seq_get(args, 1))
            ),
>>>>>>> fddd24af
            "LAST": _build_with_ignore_nulls(exp.Last),
            "LAST_VALUE": _build_with_ignore_nulls(exp.LastValue),
            "MAP": parser.build_var_map,
            "MONTH": lambda args: exp.Month(this=exp.TsOrDsToDate.from_arg_list(args)),
            "PERCENTILE": exp.Quantile.from_arg_list,
            "PERCENTILE_APPROX": exp.ApproxQuantile.from_arg_list,
            "REGEXP_EXTRACT": build_regexp_extract(exp.RegexpExtract),
            "REGEXP_EXTRACT_ALL": build_regexp_extract(exp.RegexpExtractAll),
            "SEQUENCE": exp.GenerateSeries.from_arg_list,
            "SIZE": exp.ArraySize.from_arg_list,
            "SPLIT": exp.RegexpSplit.from_arg_list,
            "STR_TO_MAP": lambda args: exp.StrToMap(
                this=seq_get(args, 0),
                pair_delim=seq_get(args, 1) or exp.Literal.string(","),
                key_value_delim=seq_get(args, 2) or exp.Literal.string(":"),
            ),
            "TO_DATE": _build_to_date,
            "TO_JSON": exp.JSONFormat.from_arg_list,
            "TRUNC": exp.TimestampTrunc.from_arg_list,
            "UNBASE64": exp.FromBase64.from_arg_list,
            # dafault is set to false due to the fact that during transpilation dbr's default time format is showing up in second arg, which e6 does not support
            "UNIX_TIMESTAMP": lambda args: build_formatted_time(exp.StrToUnix, "hive", False)(
                args or [exp.CurrentTimestamp()]
            ),
            "YEAR": lambda args: exp.Year(this=exp.TsOrDsToDate.from_arg_list(args)),
        }

        NO_PAREN_FUNCTION_PARSERS = {
            **parser.Parser.NO_PAREN_FUNCTION_PARSERS,
            "TRANSFORM": lambda self: self._parse_transform(),
        }

        NO_PAREN_FUNCTIONS = parser.Parser.NO_PAREN_FUNCTIONS.copy()
        NO_PAREN_FUNCTIONS.pop(TokenType.CURRENT_TIME)

        PROPERTY_PARSERS = {
            **parser.Parser.PROPERTY_PARSERS,
            "SERDEPROPERTIES": lambda self: exp.SerdeProperties(
                expressions=self._parse_wrapped_csv(self._parse_property)
            ),
        }

        def _parse_transform(self) -> t.Optional[exp.Transform | exp.QueryTransform]:
            if not self._match(TokenType.L_PAREN, advance=False):
                self._retreat(self._index - 1)
                return None

            args = self._parse_wrapped_csv(self._parse_lambda)
            row_format_before = self._parse_row_format(match_row=True)

            record_writer = None
            if self._match_text_seq("RECORDWRITER"):
                record_writer = self._parse_string()

            if not self._match(TokenType.USING):
                return exp.Transform.from_arg_list(args)

            command_script = self._parse_string()

            self._match(TokenType.ALIAS)
            schema = self._parse_schema()

            row_format_after = self._parse_row_format(match_row=True)
            record_reader = None
            if self._match_text_seq("RECORDREADER"):
                record_reader = self._parse_string()

            return self.expression(
                exp.QueryTransform,
                expressions=args,
                command_script=command_script,
                schema=schema,
                row_format_before=row_format_before,
                record_writer=record_writer,
                row_format_after=row_format_after,
                record_reader=record_reader,
            )

        def _parse_types(
            self,
            check_func: bool = False,
            schema: bool = False,
            allow_identifiers: bool = True,
        ) -> t.Optional[exp.Expression]:
            """
            Spark (and most likely Hive) treats casts to CHAR(length) and VARCHAR(length) as casts to
            STRING in all contexts except for schema definitions. For example, this is in Spark v3.4.0:

                spark-sql (default)> select cast(1234 as varchar(2));
                23/06/06 15:51:18 WARN CharVarcharUtils: The Spark cast operator does not support
                char/varchar type and simply treats them as string type. Please use string type
                directly to avoid confusion. Otherwise, you can set spark.sql.legacy.charVarcharAsString
                to true, so that Spark treat them as string type as same as Spark 3.0 and earlier

                1234
                Time taken: 4.265 seconds, Fetched 1 row(s)

            This shows that Spark doesn't truncate the value into '12', which is inconsistent with
            what other dialects (e.g. postgres) do, so we need to drop the length to transpile correctly.

            Reference: https://spark.apache.org/docs/latest/sql-ref-datatypes.html
            """
            this = super()._parse_types(
                check_func=check_func,
                schema=schema,
                allow_identifiers=allow_identifiers,
            )

            if this and not schema:
                return this.transform(
                    lambda node: (
                        node.replace(exp.DataType.build("text"))
                        if isinstance(node, exp.DataType) and node.is_type("char", "varchar")
                        else node
                    ),
                    copy=False,
                )

            return this

        def _parse_partition_and_order(
            self,
        ) -> t.Tuple[t.List[exp.Expression], t.Optional[exp.Expression]]:
            return (
                (
                    self._parse_csv(self._parse_assignment)
                    if self._match_set({TokenType.PARTITION_BY, TokenType.DISTRIBUTE_BY})
                    else []
                ),
                super()._parse_order(skip_order_token=self._match(TokenType.SORT_BY)),
            )

        def _parse_parameter(self) -> exp.Parameter:
            self._match(TokenType.L_BRACE)
            this = self._parse_identifier() or self._parse_primary_or_var()
            expression = self._match(TokenType.COLON) and (
                self._parse_identifier() or self._parse_primary_or_var()
            )
            self._match(TokenType.R_BRACE)
            return self.expression(exp.Parameter, this=this, expression=expression)

        def _to_prop_eq(self, expression: exp.Expression, index: int) -> exp.Expression:
            if expression.is_star:
                return expression

            if isinstance(expression, exp.Column):
                key = expression.this
            else:
                key = exp.to_identifier(f"col{index + 1}")

            return self.expression(exp.PropertyEQ, this=key, expression=expression)

    class Generator(generator.Generator):
        LIMIT_FETCH = "LIMIT"
        TABLESAMPLE_WITH_METHOD = False
        JOIN_HINTS = False
        TABLE_HINTS = False
        QUERY_HINTS = False
        INDEX_ON = "ON TABLE"
        EXTRACT_ALLOWS_QUOTES = False
        NVL2_SUPPORTED = False
        LAST_DAY_SUPPORTS_DATE_PART = False
        JSON_PATH_SINGLE_QUOTE_ESCAPE = True
        SUPPORTS_TO_NUMBER = False
        WITH_PROPERTIES_PREFIX = "TBLPROPERTIES"
        PARSE_JSON_NAME: t.Optional[str] = None
        PAD_FILL_PATTERN_IS_REQUIRED = True
        SUPPORTS_MEDIAN = False
        ARRAY_SIZE_NAME = "SIZE"

        EXPRESSIONS_WITHOUT_NESTED_CTES = {
            exp.Insert,
            exp.Select,
            exp.Subquery,
            exp.SetOperation,
        }

        SUPPORTED_JSON_PATH_PARTS = {
            exp.JSONPathKey,
            exp.JSONPathRoot,
            exp.JSONPathSubscript,
            exp.JSONPathWildcard,
        }

        TYPE_MAPPING = {
            **generator.Generator.TYPE_MAPPING,
            exp.DataType.Type.BIT: "BOOLEAN",
            exp.DataType.Type.BLOB: "BINARY",
            exp.DataType.Type.DATETIME: "TIMESTAMP",
            exp.DataType.Type.ROWVERSION: "BINARY",
            exp.DataType.Type.TEXT: "STRING",
            exp.DataType.Type.TIME: "TIMESTAMP",
            exp.DataType.Type.TIMESTAMPNTZ: "TIMESTAMP",
            exp.DataType.Type.TIMESTAMPTZ: "TIMESTAMP",
            exp.DataType.Type.UTINYINT: "SMALLINT",
            exp.DataType.Type.VARBINARY: "BINARY",
        }

        TRANSFORMS = {
            **generator.Generator.TRANSFORMS,
            exp.Group: transforms.preprocess([transforms.unalias_group]),
            exp.Property: property_sql,
            exp.AnyValue: rename_func("FIRST"),
            exp.ApproxDistinct: approx_count_distinct_sql,
            exp.ArgMax: arg_max_or_min_no_count("MAX_BY"),
            exp.ArgMin: arg_max_or_min_no_count("MIN_BY"),
            exp.ArrayFilter: rename_func("FILTER"),
            exp.ArrayConcat: rename_func("CONCAT"),
            exp.ArrayToString: lambda self, e: self.func("CONCAT_WS", e.expression, e.this),
            exp.ArraySort: _array_sort_sql,
            exp.With: no_recursive_cte_sql,
            exp.DateAdd: _add_date_sql,
            exp.DateDiff: _date_diff_sql,
            exp.DateStrToDate: datestrtodate_sql,
            exp.DateSub: _add_date_sql,
            exp.DateToDi: lambda self,
            e: f"CAST(DATE_FORMAT({self.sql(e, 'this')}, {Hive.DATEINT_FORMAT}) AS INT)",
            exp.DiToDate: lambda self,
            e: f"TO_DATE(CAST({self.sql(e, 'this')} AS STRING), {Hive.DATEINT_FORMAT})",
            exp.FileFormatProperty: lambda self,
            e: f"STORED AS {self.sql(e, 'this') if isinstance(e.this, exp.InputOutputFormat) else e.name.upper()}",
            exp.StorageHandlerProperty: lambda self, e: f"STORED BY {self.sql(e, 'this')}",
            exp.FromBase64: rename_func("UNBASE64"),
            exp.GenerateSeries: sequence_sql,
            exp.GenerateDateArray: sequence_sql,
            exp.If: if_sql(),
            exp.ILike: no_ilike_sql,
            exp.IsNan: rename_func("ISNAN"),
            exp.JSONExtract: lambda self, e: self.func("GET_JSON_OBJECT", e.this, e.expression),
            exp.JSONExtractScalar: lambda self, e: self.func(
                "GET_JSON_OBJECT", e.this, e.expression
            ),
            exp.JSONFormat: _json_format_sql,
            exp.Left: left_to_substring_sql,
            exp.Ln: rename_func("LN"),
            exp.Map: var_map_sql,
            exp.Max: max_or_greatest,
            exp.MD5Digest: lambda self, e: self.func("UNHEX", self.func("MD5", e.this)),
            exp.Min: min_or_least,
            exp.MonthsBetween: lambda self, e: self.func("MONTHS_BETWEEN", e.this, e.expression),
            exp.NotNullColumnConstraint: lambda _, e: (
                "" if e.args.get("allow_null") else "NOT NULL"
            ),
            exp.VarMap: var_map_sql,
            exp.Create: preprocess(
                [
                    remove_unique_constraints,
                    ctas_with_tmp_tables_to_create_tmp_view,
                    move_schema_columns_to_partitioned_by,
                ]
            ),
            exp.Pow: rename_func("POWER"),
            exp.Quantile: rename_func("PERCENTILE"),
            exp.ApproxQuantile: rename_func("PERCENTILE_APPROX"),
            exp.Reduce: rename_func("REDUCE"),
            exp.RegexpExtract: regexp_extract_sql,
            exp.RegexpExtractAll: regexp_extract_sql,
            exp.RegexpReplace: regexp_replace_sql,
            exp.RegexpLike: lambda self, e: self.binary(e, "RLIKE"),
            exp.RegexpSplit: rename_func("SPLIT"),
            exp.Right: right_to_substring_sql,
            exp.SchemaCommentProperty: lambda self, e: self.naked_property(e),
            exp.ArrayUniqueAgg: rename_func("COLLECT_SET"),
            exp.Split: lambda self, e: self.func(
                "SPLIT", e.this, self.func("CONCAT", "'\\\\Q'", e.expression, "'\\\\E'")
            ),
            exp.Select: transforms.preprocess(
                [
                    transforms.eliminate_qualify,
                    transforms.eliminate_distinct_on,
                    partial(transforms.unnest_to_explode, unnest_using_arrays_zip=False),
                    transforms.any_to_exists,
                ]
            ),
            exp.StrPosition: lambda self, e: strposition_sql(
                self, e, func_name="LOCATE", supports_position=True
            ),
            exp.StrToDate: _str_to_date_sql,
            exp.StrToTime: _str_to_time_sql,
            exp.StrToUnix: _str_to_unix_sql,
            exp.StructExtract: struct_extract_sql,
            exp.StarMap: rename_func("MAP"),
            exp.Table: transforms.preprocess([transforms.unnest_generate_series]),
            exp.TimeStrToDate: rename_func("TO_DATE"),
            exp.TimeStrToTime: timestrtotime_sql,
            exp.TimeStrToUnix: rename_func("UNIX_TIMESTAMP"),
            exp.TimestampTrunc: lambda self, e: self.func("TRUNC", e.this, unit_to_str(e)),
            exp.TimeToUnix: rename_func("UNIX_TIMESTAMP"),
            exp.ToBase64: rename_func("BASE64"),
            exp.TsOrDiToDi: lambda self,
            e: f"CAST(SUBSTR(REPLACE(CAST({self.sql(e, 'this')} AS STRING), '-', ''), 1, 8) AS INT)",
            exp.TsOrDsAdd: _add_date_sql,
            exp.TsOrDsDiff: _date_diff_sql,
            exp.TsOrDsToDate: _to_date_sql,
            exp.TryCast: no_trycast_sql,
            exp.Unicode: rename_func("ASCII"),
            exp.UnixToStr: lambda self, e: self.func(
                "FROM_UNIXTIME", e.this, time_format("hive")(self, e)
            ),
            exp.UnixToTime: _unix_to_time_sql,
            exp.UnixToTimeStr: rename_func("FROM_UNIXTIME"),
            exp.Unnest: rename_func("EXPLODE"),
            exp.PartitionedByProperty: lambda self, e: f"PARTITIONED BY {self.sql(e, 'this')}",
            exp.NumberToStr: rename_func("FORMAT_NUMBER"),
            exp.National: lambda self, e: self.national_sql(e, prefix=""),
            exp.ClusteredColumnConstraint: lambda self,
            e: f"({self.expressions(e, 'this', indent=False)})",
            exp.NonClusteredColumnConstraint: lambda self,
            e: f"({self.expressions(e, 'this', indent=False)})",
            exp.NotForReplicationColumnConstraint: lambda *_: "",
            exp.OnProperty: lambda *_: "",
            exp.PartitionedByBucket: lambda self, e: self.func("BUCKET", e.expression, e.this),
            exp.PartitionByTruncate: lambda self, e: self.func("TRUNCATE", e.expression, e.this),
            exp.PrimaryKeyColumnConstraint: lambda *_: "PRIMARY KEY",
            exp.WeekOfYear: rename_func("WEEKOFYEAR"),
            exp.DayOfMonth: rename_func("DAYOFMONTH"),
            exp.DayOfWeek: rename_func("DAYOFWEEK"),
            exp.Levenshtein: unsupported_args("ins_cost", "del_cost", "sub_cost", "max_dist")(
                rename_func("LEVENSHTEIN")
            ),
        }

        PROPERTIES_LOCATION = {
            **generator.Generator.PROPERTIES_LOCATION,
            exp.FileFormatProperty: exp.Properties.Location.POST_SCHEMA,
            exp.PartitionedByProperty: exp.Properties.Location.POST_SCHEMA,
            exp.VolatileProperty: exp.Properties.Location.UNSUPPORTED,
            exp.WithDataProperty: exp.Properties.Location.UNSUPPORTED,
        }

        def unnest_sql(self, expression: exp.Unnest) -> str:
            return rename_func("EXPLODE")(self, expression)

        def _jsonpathkey_sql(self, expression: exp.JSONPathKey) -> str:
            if isinstance(expression.this, exp.JSONPathWildcard):
                self.unsupported("Unsupported wildcard in JSONPathKey expression")
                return ""

            return super()._jsonpathkey_sql(expression)

        def parameter_sql(self, expression: exp.Parameter) -> str:
            this = self.sql(expression, "this")
            expression_sql = self.sql(expression, "expression")

            parent = expression.parent
            this = f"{this}:{expression_sql}" if expression_sql else this

            if isinstance(parent, exp.EQ) and isinstance(parent.parent, exp.SetItem):
                # We need to produce SET key = value instead of SET ${key} = value
                return this

            return f"${{{this}}}"

        def schema_sql(self, expression: exp.Schema) -> str:
            for ordered in expression.find_all(exp.Ordered):
                if ordered.args.get("desc") is False:
                    ordered.set("desc", None)

            return super().schema_sql(expression)

        def constraint_sql(self, expression: exp.Constraint) -> str:
            for prop in list(expression.find_all(exp.Properties)):
                prop.pop()

            this = self.sql(expression, "this")
            expressions = self.expressions(expression, sep=" ", flat=True)
            return f"CONSTRAINT {this} {expressions}"

        def rowformatserdeproperty_sql(self, expression: exp.RowFormatSerdeProperty) -> str:
            serde_props = self.sql(expression, "serde_properties")
            serde_props = f" {serde_props}" if serde_props else ""
            return f"ROW FORMAT SERDE {self.sql(expression, 'this')}{serde_props}"

        def arrayagg_sql(self, expression: exp.ArrayAgg) -> str:
            return self.func(
                "COLLECT_LIST",
                expression.this.this if isinstance(expression.this, exp.Order) else expression.this,
            )

        def datatype_sql(self, expression: exp.DataType) -> str:
            if expression.this in self.PARAMETERIZABLE_TEXT_TYPES and (
                not expression.expressions or expression.expressions[0].name == "MAX"
            ):
                expression = exp.DataType.build("text")
            elif expression.is_type(exp.DataType.Type.TEXT) and expression.expressions:
                expression.set("this", exp.DataType.Type.VARCHAR)
            elif expression.this in exp.DataType.TEMPORAL_TYPES:
                expression = exp.DataType.build(expression.this)
            elif expression.is_type("float"):
                size_expression = expression.find(exp.DataTypeParam)
                if size_expression:
                    size = int(size_expression.name)
                    expression = (
                        exp.DataType.build("float") if size <= 32 else exp.DataType.build("double")
                    )

            return super().datatype_sql(expression)

        def version_sql(self, expression: exp.Version) -> str:
            sql = super().version_sql(expression)
            return sql.replace("FOR ", "", 1)

        def struct_sql(self, expression: exp.Struct) -> str:
            values = []

            for i, e in enumerate(expression.expressions):
                if isinstance(e, exp.PropertyEQ):
                    self.unsupported("Hive does not support named structs.")
                    values.append(e.expression)
                else:
                    values.append(e)

            return self.func("STRUCT", *values)

        def alterset_sql(self, expression: exp.AlterSet) -> str:
            exprs = self.expressions(expression, flat=True)
            exprs = f" {exprs}" if exprs else ""
            location = self.sql(expression, "location")
            location = f" LOCATION {location}" if location else ""
            file_format = self.expressions(expression, key="file_format", flat=True, sep=" ")
            file_format = f" FILEFORMAT {file_format}" if file_format else ""
            serde = self.sql(expression, "serde")
            serde = f" SERDE {serde}" if serde else ""
            tags = self.expressions(expression, key="tag", flat=True, sep="")
            tags = f" TAGS {tags}" if tags else ""

            return f"SET{serde}{exprs}{location}{file_format}{tags}"

        def serdeproperties_sql(self, expression: exp.SerdeProperties) -> str:
            prefix = "WITH " if expression.args.get("with") else ""
            exprs = self.expressions(expression, flat=True)

            return f"{prefix}SERDEPROPERTIES ({exprs})"

        def exists_sql(self, expression: exp.Exists) -> str:
            if expression.expression:
                return self.function_fallback_sql(expression)

            return super().exists_sql(expression)

        def timetostr_sql(self, expression: exp.TimeToStr) -> str:
            this = expression.this
            if isinstance(this, exp.TimeStrToTime):
                this = this.this

            return self.func("DATE_FORMAT", this, self.format_time(expression))<|MERGE_RESOLUTION|>--- conflicted
+++ resolved
@@ -333,15 +333,10 @@
             "DAY": lambda args: exp.Day(this=exp.TsOrDsToDate(this=seq_get(args, 0))),
             "FIRST": _build_with_ignore_nulls(exp.First),
             "FIRST_VALUE": _build_with_ignore_nulls(exp.FirstValue),
-<<<<<<< HEAD
-            "FROM_UNIXTIME": build_formatted_time(exp.UnixToStr, "hive", False),
-            "GET_JSON_OBJECT": exp.JSONExtractScalar.from_arg_list,
-=======
             "FROM_UNIXTIME": build_formatted_time(exp.UnixToStr, "hive", True),
             "GET_JSON_OBJECT": lambda args, dialect: exp.JSONExtractScalar(
                 this=seq_get(args, 0), expression=dialect.to_json_path(seq_get(args, 1))
             ),
->>>>>>> fddd24af
             "LAST": _build_with_ignore_nulls(exp.Last),
             "LAST_VALUE": _build_with_ignore_nulls(exp.LastValue),
             "MAP": parser.build_var_map,
