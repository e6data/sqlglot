from __future__ import annotations

import typing as t
from copy import deepcopy
from functools import partial
from collections import defaultdict

from sqlglot import exp, generator, parser, tokens, transforms
from sqlglot.dialects.dialect import (
    DATE_ADD_OR_SUB,
    Dialect,
    NormalizationStrategy,
    approx_count_distinct_sql,
    arg_max_or_min_no_count,
    datestrtodate_sql,
    build_formatted_time,
    if_sql,
    is_parse_json,
    left_to_substring_sql,
    max_or_greatest,
    min_or_least,
    no_ilike_sql,
    no_recursive_cte_sql,
    no_trycast_sql,
    regexp_extract_sql,
    regexp_replace_sql,
    rename_func,
    right_to_substring_sql,
    strposition_sql,
    struct_extract_sql,
    time_format,
    timestrtotime_sql,
    unit_to_str,
    var_map_sql,
    sequence_sql,
    property_sql,
    build_regexp_extract,
)
from sqlglot.transforms import (
    remove_unique_constraints,
    ctas_with_tmp_tables_to_create_tmp_view,
    preprocess,
    move_schema_columns_to_partitioned_by,
)
from sqlglot.helper import seq_get
from sqlglot.tokens import TokenType
from sqlglot.generator import unsupported_args
from sqlglot.optimizer.annotate_types import TypeAnnotator

# (FuncType, Multiplier)
DATE_DELTA_INTERVAL = {
    "YEAR": ("ADD_MONTHS", 12),
    "MONTH": ("ADD_MONTHS", 1),
    "QUARTER": ("ADD_MONTHS", 3),
    "WEEK": ("DATE_ADD", 7),
    "DAY": ("DATE_ADD", 1),
}

TIME_DIFF_FACTOR = {
    "MILLISECOND": " * 1000",
    "SECOND": "",
    "MINUTE": " / 60",
    "HOUR": " / 3600",
}

DIFF_MONTH_SWITCH = ("YEAR", "QUARTER", "MONTH")


def _add_date_sql(self: Hive.Generator, expression: DATE_ADD_OR_SUB) -> str:
    if isinstance(expression, exp.TsOrDsAdd) and not expression.unit:
        return self.func("DATE_ADD", expression.this, expression.expression)

    unit = expression.text("unit").upper()
    func, multiplier = DATE_DELTA_INTERVAL.get(unit, ("DATE_ADD", 1))

    if isinstance(expression, exp.DateSub):
        multiplier *= -1

    increment = expression.expression
    if isinstance(increment, exp.Literal):
        value = increment.to_py() if increment.is_number else int(increment.name)
        increment = exp.Literal.number(value * multiplier)
    elif multiplier != 1:
        increment *= exp.Literal.number(multiplier)

    return self.func(func, expression.this, increment)


def _date_diff_sql(self: Hive.Generator, expression: exp.DateDiff | exp.TsOrDsDiff) -> str:
    unit = expression.text("unit").upper()

    factor = TIME_DIFF_FACTOR.get(unit)
    if factor is not None:
        left = self.sql(expression, "this")
        right = self.sql(expression, "expression")
        sec_diff = f"UNIX_TIMESTAMP({left}) - UNIX_TIMESTAMP({right})"
        return f"({sec_diff}){factor}" if factor else sec_diff

    months_between = unit in DIFF_MONTH_SWITCH
    sql_func = "MONTHS_BETWEEN" if months_between else "DATEDIFF"
    _, multiplier = DATE_DELTA_INTERVAL.get(unit, ("", 1))
    multiplier_sql = f" / {multiplier}" if multiplier > 1 else ""
    diff_sql = f"{sql_func}({self.format_args(expression.this, expression.expression)})"

    if months_between or multiplier_sql:
        # MONTHS_BETWEEN returns a float, so we need to truncate the fractional part.
        # For the same reason, we want to truncate if there's a divisor present.
        diff_sql = f"CAST({diff_sql}{multiplier_sql} AS INT)"

    return diff_sql


def _json_format_sql(self: Hive.Generator, expression: exp.JSONFormat) -> str:
    this = expression.this

    if is_parse_json(this):
        if this.this.is_string:
            # Since FROM_JSON requires a nested type, we always wrap the json string with
            # an array to ensure that "naked" strings like "'a'" will be handled correctly
            wrapped_json = exp.Literal.string(f"[{this.this.name}]")

            from_json = self.func(
                "FROM_JSON", wrapped_json, self.func("SCHEMA_OF_JSON", wrapped_json)
            )
            to_json = self.func("TO_JSON", from_json)

            # This strips the [, ] delimiters of the dummy array printed by TO_JSON
            return self.func("REGEXP_EXTRACT", to_json, "'^.(.*).$'", "1")
        return self.sql(this)

    return self.func("TO_JSON", this, expression.args.get("options"))


@generator.unsupported_args(("expression", "Hive's SORT_ARRAY does not support a comparator."))
def _array_sort_sql(self: Hive.Generator, expression: exp.ArraySort) -> str:
    return self.func("SORT_ARRAY", expression.this)


def _str_to_unix_sql(self: Hive.Generator, expression: exp.StrToUnix) -> str:
    return self.func("UNIX_TIMESTAMP", expression.this, time_format("hive")(self, expression))


def _unix_to_time_sql(self: Hive.Generator, expression: exp.UnixToTime) -> str:
    timestamp = self.sql(expression, "this")
    scale = expression.args.get("scale")
    if scale in (None, exp.UnixToTime.SECONDS):
        return rename_func("FROM_UNIXTIME")(self, expression)

    return f"FROM_UNIXTIME({timestamp} / POW(10, {scale}))"


def _str_to_date_sql(self: Hive.Generator, expression: exp.StrToDate) -> str:
    this = self.sql(expression, "this")
    time_format = self.format_time(expression)
    if time_format not in (Hive.TIME_FORMAT, Hive.DATE_FORMAT):
        this = f"FROM_UNIXTIME(UNIX_TIMESTAMP({this}, {time_format}))"
    return f"CAST({this} AS DATE)"


def _str_to_time_sql(self: Hive.Generator, expression: exp.StrToTime) -> str:
    this = self.sql(expression, "this")
    time_format = self.format_time(expression)
    if time_format not in (Hive.TIME_FORMAT, Hive.DATE_FORMAT):
        this = f"FROM_UNIXTIME(UNIX_TIMESTAMP({this}, {time_format}))"
    return f"CAST({this} AS TIMESTAMP)"


def _to_date_sql(self: Hive.Generator, expression: exp.TsOrDsToDate) -> str:
    time_format = self.format_time(expression)
    if time_format and time_format not in (Hive.TIME_FORMAT, Hive.DATE_FORMAT):
        return self.func("TO_DATE", expression.this, time_format)

    if isinstance(expression.parent, self.TS_OR_DS_EXPRESSIONS):
        return self.sql(expression, "this")

    return self.func("TO_DATE", expression.this)


def _build_with_ignore_nulls(
    exp_class: t.Type[exp.Expression],
) -> t.Callable[[t.List[exp.Expression]], exp.Expression]:
    def _parse(args: t.List[exp.Expression]) -> exp.Expression:
        this = exp_class(this=seq_get(args, 0))
        if seq_get(args, 1) == exp.true():
            return exp.IgnoreNulls(this=this)
        return this

    return _parse


def _build_to_date(args: t.List) -> exp.TsOrDsToDate:
    expr = build_formatted_time(exp.TsOrDsToDate, "hive")(args)
    expr.set("safe", True)
    return expr


def _jsonextract_sql(
    self: Hive.Generator, expression: exp.JSONExtract | exp.JSONExtractScalar
) -> str:
    this = self.sql(expression, "this")
    expr = self.sql(expression, "expression")
    if not expr.startswith("'$"):
        expr = f"'$.{expr}'"
    return self.func("GET_JSON_OBJECT", this, expr)


def _build_date_add(args: t.List) -> exp.TsOrDsAdd:
    expression = seq_get(args, 1)
    if expression:
        expression = expression * -1

    return exp.TsOrDsAdd(
        this=seq_get(args, 0), expression=expression, unit=exp.Literal.string("DAY")
    )


class Hive(Dialect):
    ALIAS_POST_TABLESAMPLE = True
    IDENTIFIERS_CAN_START_WITH_DIGIT = True
    SUPPORTS_USER_DEFINED_TYPES = False
    SAFE_DIVISION = True
    ARRAY_AGG_INCLUDES_NULLS = None
    REGEXP_EXTRACT_DEFAULT_GROUP = 1
<<<<<<< HEAD
    PRESERVE_ORIGINAL_NAMES = True
=======
    ALTER_TABLE_SUPPORTS_CASCADE = True
>>>>>>> 01fed44d

    # https://spark.apache.org/docs/latest/sql-ref-identifier.html#description
    NORMALIZATION_STRATEGY = NormalizationStrategy.CASE_INSENSITIVE

    ANNOTATORS = {
        **Dialect.ANNOTATORS,
        exp.If: lambda self, e: self._annotate_by_args(e, "true", "false", promote=True),
        exp.Coalesce: lambda self, e: self._annotate_by_args(
            e, "this", "expressions", promote=True
        ),
    }

    # Support only the non-ANSI mode (default for Hive, Spark2, Spark)
    COERCES_TO = defaultdict(set, deepcopy(TypeAnnotator.COERCES_TO))
    for target_type in {
        *exp.DataType.NUMERIC_TYPES,
        *exp.DataType.TEMPORAL_TYPES,
        exp.DataType.Type.INTERVAL,
    }:
        COERCES_TO[target_type] |= exp.DataType.TEXT_TYPES

    TIME_MAPPING = {
        "y": "%Y",
        "Y": "%Y",
        "YYYY": "%Y",
        "yyyy": "%Y",
        "YY": "%y",
        "yy": "%y",
        "LL": "%m",
        "MMMM": "%B",
        "MMM": "%b",
        "MM": "%m",
        "M": "%-m",
        "dd": "%d",
        "d": "%-d",
        "HH": "%H",
        "H": "%-H",
        "hh": "%I",
        "h": "%-I",
        "mm": "%M",
        "m": "%-M",
        "ss": "%S",
        "s": "%-S",
        "SSSSSS": "%f",
        "a": "%p",
        "DD": "%j",
        "D": "%-j",
        "E": "%a",
        "EE": "%a",
        "EEE": "%a",
        "EEEE": "%A",
        "z": "%Z",
        "Z": "%z",
    }

    DATE_FORMAT = "'yyyy-MM-dd'"
    DATEINT_FORMAT = "'yyyyMMdd'"
    TIME_FORMAT = "'yyyy-MM-dd HH:mm:ss'"

    class Tokenizer(tokens.Tokenizer):
        QUOTES = ["'", '"']
        IDENTIFIERS = ["`"]
        STRING_ESCAPES = ["\\"]

        SINGLE_TOKENS = {
            **tokens.Tokenizer.SINGLE_TOKENS,
            "$": TokenType.PARAMETER,
        }

        KEYWORDS = {
            **tokens.Tokenizer.KEYWORDS,
            "ADD ARCHIVE": TokenType.COMMAND,
            "ADD ARCHIVES": TokenType.COMMAND,
            "ADD FILE": TokenType.COMMAND,
            "ADD FILES": TokenType.COMMAND,
            "ADD JAR": TokenType.COMMAND,
            "ADD JARS": TokenType.COMMAND,
            "MINUS": TokenType.EXCEPT,
            "MSCK REPAIR": TokenType.COMMAND,
            "REFRESH": TokenType.REFRESH,
            "TIMESTAMP AS OF": TokenType.TIMESTAMP_SNAPSHOT,
            "VERSION AS OF": TokenType.VERSION_SNAPSHOT,
            "SERDEPROPERTIES": TokenType.SERDE_PROPERTIES,
        }

        NUMERIC_LITERALS = {
            "L": "BIGINT",
            "S": "SMALLINT",
            "Y": "TINYINT",
            "D": "DOUBLE",
            "F": "FLOAT",
            "BD": "DECIMAL",
        }

    class Parser(parser.Parser):
        LOG_DEFAULTS_TO_LN = True
        STRICT_CAST = False
        VALUES_FOLLOWED_BY_PAREN = False
        JOINS_HAVE_EQUAL_PRECEDENCE = True
        ADD_JOIN_ON_TRUE = True
        ALTER_TABLE_PARTITIONS = True

        CHANGE_COLUMN_ALTER_SYNTAX = False
        # Whether the dialect supports using ALTER COLUMN syntax with CHANGE COLUMN.

        FUNCTIONS = {
            **parser.Parser.FUNCTIONS,
            "BASE64": exp.ToBase64.from_arg_list,
            "COLLECT_LIST": lambda args: exp.ArrayAgg(this=seq_get(args, 0), nulls_excluded=True),
            "COLLECT_SET": exp.ArrayUniqueAgg.from_arg_list,
            "DATE_ADD": lambda args: exp.TsOrDsAdd(
                this=seq_get(args, 0),
                expression=seq_get(args, 1),
                unit=exp.Literal.string("DAY"),
            ),
            "DATE_FORMAT": lambda args: build_formatted_time(exp.TimeToStr, "hive")(
                [
                    exp.TimeStrToTime(this=seq_get(args, 0)),
                    seq_get(args, 1),
                ]
            ),
            "DATE_SUB": _build_date_add,
            "DATEDIFF": lambda args: exp.DateDiff(
                this=exp.TsOrDsToDate(this=seq_get(args, 0)),
                expression=exp.TsOrDsToDate(this=seq_get(args, 1)),
            ),
            "DAY": lambda args: exp.Day(this=exp.TsOrDsToDate(this=seq_get(args, 0))),
            "FIRST": _build_with_ignore_nulls(exp.First),
            "FIRST_VALUE": _build_with_ignore_nulls(exp.FirstValue),
            "FROM_UNIXTIME": build_formatted_time(exp.UnixToStr, "hive", False),
            "GET_JSON_OBJECT": lambda args, dialect: exp.JSONExtractScalar(
                this=seq_get(args, 0), expression=dialect.to_json_path(seq_get(args, 1))
            ),
            "LAST": _build_with_ignore_nulls(exp.Last),
            "LAST_VALUE": _build_with_ignore_nulls(exp.LastValue),
            "MAP": parser.build_var_map,
            "MONTH": lambda args: exp.Month(this=exp.TsOrDsToDate.from_arg_list(args)),
            "PERCENTILE": exp.Quantile.from_arg_list,
            "PERCENTILE_APPROX": exp.ApproxQuantile.from_arg_list,
            "REGEXP_EXTRACT": build_regexp_extract(exp.RegexpExtract),
            "REGEXP_EXTRACT_ALL": build_regexp_extract(exp.RegexpExtractAll),
            "SEQUENCE": exp.GenerateSeries.from_arg_list,
            "SIZE": exp.ArraySize.from_arg_list,
            "SPLIT": exp.RegexpSplit.from_arg_list,
            "SPACE": exp.Space.from_arg_list,
            "STR_TO_MAP": lambda args: exp.StrToMap(
                this=seq_get(args, 0),
                pair_delim=seq_get(args, 1) or exp.Literal.string(","),
                key_value_delim=seq_get(args, 2) or exp.Literal.string(":"),
            ),
            "TO_DATE": _build_to_date,
            "TO_JSON": exp.JSONFormat.from_arg_list,
            "TRUNC": exp.TimestampTrunc.from_arg_list,
            "UNBASE64": exp.FromBase64.from_arg_list,
            # dafault is set to false due to the fact that during transpilation dbr's default time format is showing up in second arg, which e6 does not support
            "UNIX_TIMESTAMP": lambda args: build_formatted_time(exp.StrToUnix, "hive", False)(
                args or [exp.CurrentTimestamp()]
            ),
            "YEAR": lambda args: exp.Year(this=exp.TsOrDsToDate.from_arg_list(args)),
        }

        NO_PAREN_FUNCTION_PARSERS = {
            **parser.Parser.NO_PAREN_FUNCTION_PARSERS,
            "TRANSFORM": lambda self: self._parse_transform(),
        }

        NO_PAREN_FUNCTIONS = parser.Parser.NO_PAREN_FUNCTIONS.copy()
        NO_PAREN_FUNCTIONS.pop(TokenType.CURRENT_TIME)

        PROPERTY_PARSERS = {
            **parser.Parser.PROPERTY_PARSERS,
            "SERDEPROPERTIES": lambda self: exp.SerdeProperties(
                expressions=self._parse_wrapped_csv(self._parse_property)
            ),
        }

        ALTER_PARSERS = {
            **parser.Parser.ALTER_PARSERS,
            "CHANGE": lambda self: self._parse_alter_table_change(),
        }

        def _parse_transform(self) -> t.Optional[exp.Transform | exp.QueryTransform]:
            if not self._match(TokenType.L_PAREN, advance=False):
                self._retreat(self._index - 1)
                return None

            args = self._parse_wrapped_csv(self._parse_lambda)
            row_format_before = self._parse_row_format(match_row=True)

            record_writer = None
            if self._match_text_seq("RECORDWRITER"):
                record_writer = self._parse_string()

            if not self._match(TokenType.USING):
                return exp.Transform.from_arg_list(args)

            command_script = self._parse_string()

            self._match(TokenType.ALIAS)
            schema = self._parse_schema()

            row_format_after = self._parse_row_format(match_row=True)
            record_reader = None
            if self._match_text_seq("RECORDREADER"):
                record_reader = self._parse_string()

            return self.expression(
                exp.QueryTransform,
                expressions=args,
                command_script=command_script,
                schema=schema,
                row_format_before=row_format_before,
                record_writer=record_writer,
                row_format_after=row_format_after,
                record_reader=record_reader,
            )

        def _parse_types(
            self,
            check_func: bool = False,
            schema: bool = False,
            allow_identifiers: bool = True,
        ) -> t.Optional[exp.Expression]:
            """
            Spark (and most likely Hive) treats casts to CHAR(length) and VARCHAR(length) as casts to
            STRING in all contexts except for schema definitions. For example, this is in Spark v3.4.0:

                spark-sql (default)> select cast(1234 as varchar(2));
                23/06/06 15:51:18 WARN CharVarcharUtils: The Spark cast operator does not support
                char/varchar type and simply treats them as string type. Please use string type
                directly to avoid confusion. Otherwise, you can set spark.sql.legacy.charVarcharAsString
                to true, so that Spark treat them as string type as same as Spark 3.0 and earlier

                1234
                Time taken: 4.265 seconds, Fetched 1 row(s)

            This shows that Spark doesn't truncate the value into '12', which is inconsistent with
            what other dialects (e.g. postgres) do, so we need to drop the length to transpile correctly.

            Reference: https://spark.apache.org/docs/latest/sql-ref-datatypes.html
            """
            this = super()._parse_types(
                check_func=check_func,
                schema=schema,
                allow_identifiers=allow_identifiers,
            )

            if this and not schema:
                return this.transform(
                    lambda node: (
                        node.replace(exp.DataType.build("text"))
                        if isinstance(node, exp.DataType) and node.is_type("char", "varchar")
                        else node
                    ),
                    copy=False,
                )

            return this

        def _parse_alter_table_change(self) -> t.Optional[exp.Expression]:
            self._match(TokenType.COLUMN)
            this = self._parse_field(any_token=True)

            if self.CHANGE_COLUMN_ALTER_SYNTAX and self._match_text_seq("TYPE"):
                return self.expression(
                    exp.AlterColumn,
                    this=this,
                    dtype=self._parse_types(schema=True),
                )

            column_new = self._parse_field(any_token=True)
            dtype = self._parse_types(schema=True)

            comment = self._match(TokenType.COMMENT) and self._parse_string()

            if not this or not column_new or not dtype:
                self.raise_error(
                    "Expected 'CHANGE COLUMN' to be followed by 'column_name' 'column_name' 'data_type'"
                )

            return self.expression(
                exp.AlterColumn,
                this=this,
                rename_to=column_new,
                dtype=dtype,
                comment=comment,
            )

        def _parse_partition_and_order(
            self,
        ) -> t.Tuple[t.List[exp.Expression], t.Optional[exp.Expression]]:
            return (
                (
                    self._parse_csv(self._parse_assignment)
                    if self._match_set({TokenType.PARTITION_BY, TokenType.DISTRIBUTE_BY})
                    else []
                ),
                super()._parse_order(skip_order_token=self._match(TokenType.SORT_BY)),
            )

        def _parse_parameter(self) -> exp.Parameter:
            self._match(TokenType.L_BRACE)
            this = self._parse_identifier() or self._parse_primary_or_var()
            expression = self._match(TokenType.COLON) and (
                self._parse_identifier() or self._parse_primary_or_var()
            )
            self._match(TokenType.R_BRACE)
            return self.expression(exp.Parameter, this=this, expression=expression)

        def _to_prop_eq(self, expression: exp.Expression, index: int) -> exp.Expression:
            if expression.is_star:
                return expression

            if isinstance(expression, exp.Column):
                key = expression.this
            else:
                key = exp.to_identifier(f"col{index + 1}")

            return self.expression(exp.PropertyEQ, this=key, expression=expression)

    class Generator(generator.Generator):
        LIMIT_FETCH = "LIMIT"
        TABLESAMPLE_WITH_METHOD = False
        JOIN_HINTS = False
        TABLE_HINTS = False
        QUERY_HINTS = False
        INDEX_ON = "ON TABLE"
        EXTRACT_ALLOWS_QUOTES = False
        NVL2_SUPPORTED = False
        LAST_DAY_SUPPORTS_DATE_PART = False
        JSON_PATH_SINGLE_QUOTE_ESCAPE = True
        SUPPORTS_TO_NUMBER = False
        WITH_PROPERTIES_PREFIX = "TBLPROPERTIES"
        PARSE_JSON_NAME: t.Optional[str] = None
        PAD_FILL_PATTERN_IS_REQUIRED = True
        SUPPORTS_MEDIAN = False
        ARRAY_SIZE_NAME = "SIZE"
        ALTER_SET_TYPE = ""

        EXPRESSIONS_WITHOUT_NESTED_CTES = {
            exp.Insert,
            exp.Select,
            exp.Subquery,
            exp.SetOperation,
        }

        SUPPORTED_JSON_PATH_PARTS = {
            exp.JSONPathKey,
            exp.JSONPathRoot,
            exp.JSONPathSubscript,
            exp.JSONPathWildcard,
        }

        TYPE_MAPPING = {
            **generator.Generator.TYPE_MAPPING,
            exp.DataType.Type.BIT: "BOOLEAN",
            exp.DataType.Type.BLOB: "BINARY",
            exp.DataType.Type.DATETIME: "TIMESTAMP",
            exp.DataType.Type.ROWVERSION: "BINARY",
            exp.DataType.Type.TEXT: "STRING",
            exp.DataType.Type.TIME: "TIMESTAMP",
            exp.DataType.Type.TIMESTAMPNTZ: "TIMESTAMP",
            exp.DataType.Type.TIMESTAMPTZ: "TIMESTAMP",
            exp.DataType.Type.UTINYINT: "SMALLINT",
            exp.DataType.Type.VARBINARY: "BINARY",
        }

        TRANSFORMS = {
            **generator.Generator.TRANSFORMS,
            exp.Property: property_sql,
            exp.AnyValue: rename_func("FIRST"),
            exp.ApproxDistinct: approx_count_distinct_sql,
            exp.ArgMax: arg_max_or_min_no_count("MAX_BY"),
            exp.ArgMin: arg_max_or_min_no_count("MIN_BY"),
            exp.ArrayFilter: rename_func("FILTER"),
            exp.ArrayConcat: rename_func("CONCAT"),
            exp.ArrayToString: lambda self, e: self.func("CONCAT_WS", e.expression, e.this),
            exp.ArraySort: _array_sort_sql,
            exp.With: no_recursive_cte_sql,
            exp.DateAdd: _add_date_sql,
            exp.DateDiff: _date_diff_sql,
            exp.DateStrToDate: datestrtodate_sql,
            exp.DateSub: _add_date_sql,
            exp.DateToDi: lambda self,
            e: f"CAST(DATE_FORMAT({self.sql(e, 'this')}, {Hive.DATEINT_FORMAT}) AS INT)",
            exp.DiToDate: lambda self,
            e: f"TO_DATE(CAST({self.sql(e, 'this')} AS STRING), {Hive.DATEINT_FORMAT})",
            exp.StorageHandlerProperty: lambda self, e: f"STORED BY {self.sql(e, 'this')}",
            exp.FromBase64: rename_func("UNBASE64"),
            exp.GenerateSeries: sequence_sql,
            exp.GenerateDateArray: sequence_sql,
            exp.If: if_sql(),
            exp.ILike: no_ilike_sql,
            exp.IntDiv: lambda self, e: self.binary(e, "DIV"),
            exp.IsNan: rename_func("ISNAN"),
            exp.JSONExtract: _jsonextract_sql,
            exp.JSONExtractScalar: _jsonextract_sql,
            exp.JSONFormat: _json_format_sql,
            exp.Left: left_to_substring_sql,
            exp.Ln: rename_func("LN"),
            exp.Map: var_map_sql,
            exp.Max: max_or_greatest,
            exp.MD5Digest: lambda self, e: self.func("UNHEX", self.func("MD5", e.this)),
            exp.Min: min_or_least,
            exp.MonthsBetween: lambda self, e: self.func("MONTHS_BETWEEN", e.this, e.expression),
            exp.NotNullColumnConstraint: lambda _, e: (
                "" if e.args.get("allow_null") else "NOT NULL"
            ),
            exp.VarMap: var_map_sql,
            exp.Create: preprocess(
                [
                    remove_unique_constraints,
                    ctas_with_tmp_tables_to_create_tmp_view,
                    move_schema_columns_to_partitioned_by,
                ]
            ),
            exp.Pow: rename_func("POWER"),
            exp.Quantile: rename_func("PERCENTILE"),
            exp.ApproxQuantile: rename_func("PERCENTILE_APPROX"),
            exp.Reduce: rename_func("REDUCE"),
            exp.RegexpExtract: regexp_extract_sql,
            exp.RegexpExtractAll: regexp_extract_sql,
            exp.RegexpReplace: regexp_replace_sql,
            exp.RegexpLike: lambda self, e: self.binary(e, "RLIKE"),
            exp.RegexpSplit: rename_func("SPLIT"),
            exp.Right: right_to_substring_sql,
            exp.SchemaCommentProperty: lambda self, e: self.naked_property(e),
            exp.ArrayUniqueAgg: rename_func("COLLECT_SET"),
            exp.Split: lambda self, e: self.func(
                "SPLIT", e.this, self.func("CONCAT", "'\\\\Q'", e.expression, "'\\\\E'")
            ),
            exp.Select: transforms.preprocess(
                [
                    transforms.eliminate_qualify,
                    transforms.eliminate_distinct_on,
                    partial(transforms.unnest_to_explode, unnest_using_arrays_zip=False),
                    transforms.any_to_exists,
                ]
            ),
            exp.StrPosition: lambda self, e: strposition_sql(
                self, e, func_name="LOCATE", supports_position=True
            ),
            exp.StrToDate: _str_to_date_sql,
            exp.StrToTime: _str_to_time_sql,
            exp.StrToUnix: _str_to_unix_sql,
            exp.StructExtract: struct_extract_sql,
            exp.StarMap: rename_func("MAP"),
            exp.SubstringIndex: rename_func("SUBSTRING_INDEX"),
            exp.Table: transforms.preprocess([transforms.unnest_generate_series]),
            exp.TimeStrToDate: rename_func("TO_DATE"),
            exp.TimeStrToTime: timestrtotime_sql,
            exp.TimeStrToUnix: rename_func("UNIX_TIMESTAMP"),
            exp.TimestampTrunc: lambda self, e: self.func("TRUNC", e.this, unit_to_str(e)),
            exp.TimeToUnix: rename_func("UNIX_TIMESTAMP"),
            exp.ToBase64: rename_func("BASE64"),
            exp.TsOrDiToDi: lambda self,
            e: f"CAST(SUBSTR(REPLACE(CAST({self.sql(e, 'this')} AS STRING), '-', ''), 1, 8) AS INT)",
            exp.TsOrDsAdd: _add_date_sql,
            exp.TsOrDsDiff: _date_diff_sql,
            exp.TsOrDsToDate: _to_date_sql,
            exp.TryCast: no_trycast_sql,
            exp.Typeof: rename_func("TYPEOF"),
            exp.Unicode: rename_func("ASCII"),
            exp.UnixToStr: lambda self, e: self.func(
                "FROM_UNIXTIME", e.this, time_format("hive")(self, e)
            ),
            exp.UnixToTime: _unix_to_time_sql,
            exp.UnixToTimeStr: rename_func("FROM_UNIXTIME"),
            exp.Unnest: rename_func("EXPLODE"),
            exp.PartitionedByProperty: lambda self, e: f"PARTITIONED BY {self.sql(e, 'this')}",
            exp.NumberToStr: rename_func("FORMAT_NUMBER"),
            exp.National: lambda self, e: self.national_sql(e, prefix=""),
            exp.ClusteredColumnConstraint: lambda self,
            e: f"({self.expressions(e, 'this', indent=False)})",
            exp.NonClusteredColumnConstraint: lambda self,
            e: f"({self.expressions(e, 'this', indent=False)})",
            exp.NotForReplicationColumnConstraint: lambda *_: "",
            exp.OnProperty: lambda *_: "",
            exp.PartitionedByBucket: lambda self, e: self.func("BUCKET", e.expression, e.this),
            exp.PartitionByTruncate: lambda self, e: self.func("TRUNCATE", e.expression, e.this),
            exp.PrimaryKeyColumnConstraint: lambda *_: "PRIMARY KEY",
            exp.WeekOfYear: rename_func("WEEKOFYEAR"),
            exp.DayOfMonth: rename_func("DAYOFMONTH"),
            exp.DayOfWeek: rename_func("DAYOFWEEK"),
            exp.Space: rename_func("SPACE"),
            exp.Levenshtein: unsupported_args("ins_cost", "del_cost", "sub_cost", "max_dist")(
                rename_func("LEVENSHTEIN")
            ),
        }

        PROPERTIES_LOCATION = {
            **generator.Generator.PROPERTIES_LOCATION,
            exp.FileFormatProperty: exp.Properties.Location.POST_SCHEMA,
            exp.PartitionedByProperty: exp.Properties.Location.POST_SCHEMA,
            exp.VolatileProperty: exp.Properties.Location.UNSUPPORTED,
            exp.WithDataProperty: exp.Properties.Location.UNSUPPORTED,
        }

        TS_OR_DS_EXPRESSIONS: t.Tuple[t.Type[exp.Expression], ...] = (
            exp.DateDiff,
            exp.Day,
            exp.Month,
            exp.Year,
        )

        def unnest_sql(self, expression: exp.Unnest) -> str:
            return rename_func("EXPLODE")(self, expression)

        def _jsonpathkey_sql(self, expression: exp.JSONPathKey) -> str:
            if isinstance(expression.this, exp.JSONPathWildcard):
                self.unsupported("Unsupported wildcard in JSONPathKey expression")
                return ""

            return super()._jsonpathkey_sql(expression)

        def parameter_sql(self, expression: exp.Parameter) -> str:
            this = self.sql(expression, "this")
            expression_sql = self.sql(expression, "expression")

            parent = expression.parent
            this = f"{this}:{expression_sql}" if expression_sql else this

            if isinstance(parent, exp.EQ) and isinstance(parent.parent, exp.SetItem):
                # We need to produce SET key = value instead of SET ${key} = value
                return this

            return f"${{{this}}}"

        def schema_sql(self, expression: exp.Schema) -> str:
            for ordered in expression.find_all(exp.Ordered):
                if ordered.args.get("desc") is False:
                    ordered.set("desc", None)

            return super().schema_sql(expression)

        def constraint_sql(self, expression: exp.Constraint) -> str:
            for prop in list(expression.find_all(exp.Properties)):
                prop.pop()

            this = self.sql(expression, "this")
            expressions = self.expressions(expression, sep=" ", flat=True)
            return f"CONSTRAINT {this} {expressions}"

        def rowformatserdeproperty_sql(self, expression: exp.RowFormatSerdeProperty) -> str:
            serde_props = self.sql(expression, "serde_properties")
            serde_props = f" {serde_props}" if serde_props else ""
            return f"ROW FORMAT SERDE {self.sql(expression, 'this')}{serde_props}"

        def arrayagg_sql(self, expression: exp.ArrayAgg) -> str:
            return self.func(
                "COLLECT_LIST",
                expression.this.this if isinstance(expression.this, exp.Order) else expression.this,
            )

        def datatype_sql(self, expression: exp.DataType) -> str:
            if expression.this in self.PARAMETERIZABLE_TEXT_TYPES and (
                not expression.expressions or expression.expressions[0].name == "MAX"
            ):
                expression = exp.DataType.build("text")
            elif expression.is_type(exp.DataType.Type.TEXT) and expression.expressions:
                expression.set("this", exp.DataType.Type.VARCHAR)
            elif expression.this in exp.DataType.TEMPORAL_TYPES:
                expression = exp.DataType.build(expression.this)
            elif expression.is_type("float"):
                size_expression = expression.find(exp.DataTypeParam)
                if size_expression:
                    size = int(size_expression.name)
                    expression = (
                        exp.DataType.build("float") if size <= 32 else exp.DataType.build("double")
                    )

            return super().datatype_sql(expression)

        def version_sql(self, expression: exp.Version) -> str:
            sql = super().version_sql(expression)
            return sql.replace("FOR ", "", 1)

        def struct_sql(self, expression: exp.Struct) -> str:
            values = []

            for i, e in enumerate(expression.expressions):
                if isinstance(e, exp.PropertyEQ):
                    self.unsupported("Hive does not support named structs.")
                    values.append(e.expression)
                else:
                    values.append(e)

            return self.func("STRUCT", *values)

        def columndef_sql(self, expression: exp.ColumnDef, sep: str = " ") -> str:
            return super().columndef_sql(
                expression,
                sep=(
                    ": "
                    if isinstance(expression.parent, exp.DataType)
                    and expression.parent.is_type("struct")
                    else sep
                ),
            )

        def altercolumn_sql(self, expression: exp.AlterColumn) -> str:
            this = self.sql(expression, "this")
            new_name = self.sql(expression, "rename_to") or this
            dtype = self.sql(expression, "dtype")
            comment = (
                f" COMMENT {self.sql(expression, 'comment')}"
                if self.sql(expression, "comment")
                else ""
            )
            default = self.sql(expression, "default")
            visible = expression.args.get("visible")
            allow_null = expression.args.get("allow_null")
            drop = expression.args.get("drop")

            if any([default, drop, visible, allow_null, drop]):
                self.unsupported("Unsupported CHANGE COLUMN syntax")

            if not dtype:
                self.unsupported("CHANGE COLUMN without a type is not supported")

            return f"CHANGE COLUMN {this} {new_name} {dtype}{comment}"

        def renamecolumn_sql(self, expression: exp.RenameColumn) -> str:
            self.unsupported("Cannot rename columns without data type defined in Hive")
            return ""

        def alterset_sql(self, expression: exp.AlterSet) -> str:
            exprs = self.expressions(expression, flat=True)
            exprs = f" {exprs}" if exprs else ""
            location = self.sql(expression, "location")
            location = f" LOCATION {location}" if location else ""
            file_format = self.expressions(expression, key="file_format", flat=True, sep=" ")
            file_format = f" FILEFORMAT {file_format}" if file_format else ""
            serde = self.sql(expression, "serde")
            serde = f" SERDE {serde}" if serde else ""
            tags = self.expressions(expression, key="tag", flat=True, sep="")
            tags = f" TAGS {tags}" if tags else ""

            return f"SET{serde}{exprs}{location}{file_format}{tags}"

        def serdeproperties_sql(self, expression: exp.SerdeProperties) -> str:
            prefix = "WITH " if expression.args.get("with") else ""
            exprs = self.expressions(expression, flat=True)

            return f"{prefix}SERDEPROPERTIES ({exprs})"

        def exists_sql(self, expression: exp.Exists) -> str:
            if expression.expression:
                return self.function_fallback_sql(expression)

            return super().exists_sql(expression)

        def timetostr_sql(self, expression: exp.TimeToStr) -> str:
            this = expression.this
            if isinstance(this, exp.TimeStrToTime):
                this = this.this

            return self.func("DATE_FORMAT", this, self.format_time(expression))

        def fileformatproperty_sql(self, expression: exp.FileFormatProperty) -> str:
            if isinstance(expression.this, exp.InputOutputFormat):
                this = self.sql(expression, "this")
            else:
                this = expression.name.upper()

            return f"STORED AS {this}"<|MERGE_RESOLUTION|>--- conflicted
+++ resolved
@@ -221,11 +221,8 @@
     SAFE_DIVISION = True
     ARRAY_AGG_INCLUDES_NULLS = None
     REGEXP_EXTRACT_DEFAULT_GROUP = 1
-<<<<<<< HEAD
     PRESERVE_ORIGINAL_NAMES = True
-=======
     ALTER_TABLE_SUPPORTS_CASCADE = True
->>>>>>> 01fed44d
 
     # https://spark.apache.org/docs/latest/sql-ref-identifier.html#description
     NORMALIZATION_STRATEGY = NormalizationStrategy.CASE_INSENSITIVE
