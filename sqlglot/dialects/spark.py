--- conflicted
+++ resolved
@@ -127,14 +127,11 @@
         FUNCTIONS = {
             **Spark2.Parser.FUNCTIONS,
             "ANY_VALUE": _build_with_ignore_nulls(exp.AnyValue),
-<<<<<<< HEAD
             "ARRAY_INTERSECT": exp.ArrayIntersect.from_arg_list,
-=======
             "BIT_AND": exp.BitwiseAndAgg.from_arg_list,
             "BIT_OR": exp.BitwiseOrAgg.from_arg_list,
             "BIT_XOR": exp.BitwiseXorAgg.from_arg_list,
             "BIT_COUNT": exp.BitwiseCountAgg.from_arg_list,
->>>>>>> cb9338ad
             "DATE_ADD": _build_dateadd,
             "DATEADD": _build_dateadd,
             "SPACE": exp.Space.from_arg_list,
