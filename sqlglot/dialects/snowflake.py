from __future__ import annotations

import typing as t

from sqlglot import exp, generator, jsonpath, parser, tokens, transforms
from sqlglot.dialects.dialect import (
    Dialect,
    NormalizationStrategy,
    build_timetostr_or_tochar,
    build_like,
    binary_from_function,
    build_default_decimal_type,
    build_replace_with_optional_replacement,
    date_delta_sql,
    date_trunc_to_time,
    datestrtodate_sql,
    build_formatted_time,
    if_sql,
    inline_array_sql,
    max_or_greatest,
    min_or_least,
    rename_func,
    timestamptrunc_sql,
    timestrtotime_sql,
    unit_to_str,
    var_map_sql,
    map_date_part,
    no_timestamp_sql,
    strposition_sql,
    timestampdiff_sql,
    no_make_interval_sql,
    groupconcat_sql,
)
from sqlglot.generator import unsupported_args
from sqlglot.helper import find_new_name, flatten, is_float, is_int, seq_get
from sqlglot.optimizer.scope import build_scope, find_all_in_scope
from sqlglot.tokens import TokenType
from sqlglot.typing.snowflake import EXPRESSION_METADATA

if t.TYPE_CHECKING:
    from sqlglot._typing import E, B


def _build_strtok(args: t.List) -> exp.SplitPart:
    # Add default delimiter (space) if missing - per Snowflake docs
    if len(args) == 1:
        args.append(exp.Literal.string(" "))

    # Add default part_index (1) if missing
    if len(args) == 2:
        args.append(exp.Literal.number(1))

    return exp.SplitPart.from_arg_list(args)


def _build_datetime(
    name: str, kind: exp.DataType.Type, safe: bool = False
) -> t.Callable[[t.List], exp.Func]:
    def _builder(args: t.List) -> exp.Func:
        value = seq_get(args, 0)
        scale_or_fmt = seq_get(args, 1)

        int_value = value is not None and is_int(value.name)
        int_scale_or_fmt = scale_or_fmt is not None and scale_or_fmt.is_int

        if isinstance(value, exp.Literal) or (value and scale_or_fmt):
            # Converts calls like `TO_TIME('01:02:03')` into casts
            if len(args) == 1 and value.is_string and not int_value:
                return (
                    exp.TryCast(this=value, to=exp.DataType.build(kind), requires_string=True)
                    if safe
                    else exp.cast(value, kind)
                )

            # Handles `TO_TIMESTAMP(str, fmt)` and `TO_TIMESTAMP(num, scale)` as special
            # cases so we can transpile them, since they're relatively common
            if kind == exp.DataType.Type.TIMESTAMP:
                if not safe and (int_value or int_scale_or_fmt):
                    # TRY_TO_TIMESTAMP('integer') is not parsed into exp.UnixToTime as
                    # it's not easily transpilable
                    return exp.UnixToTime(this=value, scale=scale_or_fmt)
                if not int_scale_or_fmt and not is_float(value.name):
                    expr = build_formatted_time(exp.StrToTime, "snowflake")(args)
                    expr.set("safe", safe)
                    return expr

        if kind in (exp.DataType.Type.DATE, exp.DataType.Type.TIME) and not int_value:
            klass = exp.TsOrDsToDate if kind == exp.DataType.Type.DATE else exp.TsOrDsToTime
            formatted_exp = build_formatted_time(klass, "snowflake")(args)
            formatted_exp.set("safe", safe)
            return formatted_exp

        return exp.Anonymous(this=name, expressions=args)

    return _builder


def _build_object_construct(args: t.List) -> t.Union[exp.StarMap, exp.Struct]:
    expression = parser.build_var_map(args)

    if isinstance(expression, exp.StarMap):
        return expression

    return exp.Struct(
        expressions=[
            exp.PropertyEQ(this=k, expression=v) for k, v in zip(expression.keys, expression.values)
        ]
    )


def _build_datediff(args: t.List) -> exp.DateDiff:
    return exp.DateDiff(
        this=seq_get(args, 2), expression=seq_get(args, 1), unit=map_date_part(seq_get(args, 0))
    )


def _build_date_time_add(expr_type: t.Type[E]) -> t.Callable[[t.List], E]:
    def _builder(args: t.List) -> E:
        return expr_type(
            this=seq_get(args, 2),
            expression=seq_get(args, 1),
            unit=map_date_part(seq_get(args, 0)),
        )

    return _builder


def _build_bitwise(expr_type: t.Type[B], name: str) -> t.Callable[[t.List], B | exp.Anonymous]:
    def _builder(args: t.List) -> B | exp.Anonymous:
        if len(args) == 3:
            return exp.Anonymous(this=name, expressions=args)

        return binary_from_function(expr_type)(args)

    return _builder


# https://docs.snowflake.com/en/sql-reference/functions/div0
def _build_if_from_div0(args: t.List) -> exp.If:
    lhs = exp._wrap(seq_get(args, 0), exp.Binary)
    rhs = exp._wrap(seq_get(args, 1), exp.Binary)

    cond = exp.EQ(this=rhs, expression=exp.Literal.number(0)).and_(
        exp.Is(this=lhs, expression=exp.null()).not_()
    )
    true = exp.Literal.number(0)
    false = exp.Div(this=lhs, expression=rhs)
    return exp.If(this=cond, true=true, false=false)


# https://docs.snowflake.com/en/sql-reference/functions/div0null
def _build_if_from_div0null(args: t.List) -> exp.If:
    lhs = exp._wrap(seq_get(args, 0), exp.Binary)
    rhs = exp._wrap(seq_get(args, 1), exp.Binary)

    # Returns 0 when divisor is 0 OR NULL
    cond = exp.EQ(this=rhs, expression=exp.Literal.number(0)).or_(
        exp.Is(this=rhs, expression=exp.null())
    )
    true = exp.Literal.number(0)
    false = exp.Div(this=lhs, expression=rhs)
    return exp.If(this=cond, true=true, false=false)


# https://docs.snowflake.com/en/sql-reference/functions/zeroifnull
def _build_if_from_zeroifnull(args: t.List) -> exp.If:
    cond = exp.Is(this=seq_get(args, 0), expression=exp.Null())
    return exp.If(this=cond, true=exp.Literal.number(0), false=seq_get(args, 0))


def _build_search(args: t.List) -> exp.Search:
    kwargs = {
        "this": seq_get(args, 0),
        "expression": seq_get(args, 1),
        **{arg.name.lower(): arg for arg in args[2:] if isinstance(arg, exp.Kwarg)},
    }
    return exp.Search(**kwargs)


# https://docs.snowflake.com/en/sql-reference/functions/zeroifnull
def _build_if_from_nullifzero(args: t.List) -> exp.If:
    cond = exp.EQ(this=seq_get(args, 0), expression=exp.Literal.number(0))
    return exp.If(this=cond, true=exp.Null(), false=seq_get(args, 0))


def _regexpilike_sql(self: Snowflake.Generator, expression: exp.RegexpILike) -> str:
    flag = expression.text("flag")

    if "i" not in flag:
        flag += "i"

    return self.func(
        "REGEXP_LIKE", expression.this, expression.expression, exp.Literal.string(flag)
    )


def _build_regexp_replace(args: t.List) -> exp.RegexpReplace:
    regexp_replace = exp.RegexpReplace.from_arg_list(args)

    if not regexp_replace.args.get("replacement"):
        regexp_replace.set("replacement", exp.Literal.string(""))

    return regexp_replace


def _show_parser(*args: t.Any, **kwargs: t.Any) -> t.Callable[[Snowflake.Parser], exp.Show]:
    def _parse(self: Snowflake.Parser) -> exp.Show:
        return self._parse_show_snowflake(*args, **kwargs)

    return _parse


def _date_trunc_to_time(args: t.List) -> exp.DateTrunc | exp.TimestampTrunc:
    trunc = date_trunc_to_time(args)
    trunc.set("unit", map_date_part(trunc.args["unit"]))
    return trunc


def _unqualify_pivot_columns(expression: exp.Expression) -> exp.Expression:
    """
    Snowflake doesn't allow columns referenced in UNPIVOT to be qualified,
    so we need to unqualify them. Same goes for ANY ORDER BY <column>.

    Example:
        >>> from sqlglot import parse_one
        >>> expr = parse_one("SELECT * FROM m_sales UNPIVOT(sales FOR month IN (m_sales.jan, feb, mar, april))")
        >>> print(_unqualify_pivot_columns(expr).sql(dialect="snowflake"))
        SELECT * FROM m_sales UNPIVOT(sales FOR month IN (jan, feb, mar, april))
    """
    if isinstance(expression, exp.Pivot):
        if expression.unpivot:
            expression = transforms.unqualify_columns(expression)
        else:
            for field in expression.fields:
                field_expr = seq_get(field.expressions if field else [], 0)

                if isinstance(field_expr, exp.PivotAny):
                    unqualified_field_expr = transforms.unqualify_columns(field_expr)
                    t.cast(exp.Expression, field).set("expressions", unqualified_field_expr, 0)

    return expression


def _flatten_structured_types_unless_iceberg(expression: exp.Expression) -> exp.Expression:
    assert isinstance(expression, exp.Create)

    def _flatten_structured_type(expression: exp.DataType) -> exp.DataType:
        if expression.this in exp.DataType.NESTED_TYPES:
            expression.set("expressions", None)
        return expression

    props = expression.args.get("properties")
    if isinstance(expression.this, exp.Schema) and not (props and props.find(exp.IcebergProperty)):
        for schema_expression in expression.this.expressions:
            if isinstance(schema_expression, exp.ColumnDef):
                column_type = schema_expression.kind
                if isinstance(column_type, exp.DataType):
                    column_type.transform(_flatten_structured_type, copy=False)

    return expression


def _unnest_generate_date_array(unnest: exp.Unnest) -> None:
    generate_date_array = unnest.expressions[0]
    start = generate_date_array.args.get("start")
    end = generate_date_array.args.get("end")
    step = generate_date_array.args.get("step")

    if not start or not end or not isinstance(step, exp.Interval) or step.name != "1":
        return

    unit = step.args.get("unit")

    unnest_alias = unnest.args.get("alias")
    if unnest_alias:
        unnest_alias = unnest_alias.copy()
        sequence_value_name = seq_get(unnest_alias.columns, 0) or "value"
    else:
        sequence_value_name = "value"

    # We'll add the next sequence value to the starting date and project the result
    date_add = _build_date_time_add(exp.DateAdd)(
        [unit, exp.cast(sequence_value_name, "int"), exp.cast(start, "date")]
    )

    # We use DATEDIFF to compute the number of sequence values needed
    number_sequence = Snowflake.Parser.FUNCTIONS["ARRAY_GENERATE_RANGE"](
        [exp.Literal.number(0), _build_datediff([unit, start, end]) + 1]
    )

    unnest.set("expressions", [number_sequence])

    unnest_parent = unnest.parent
    if isinstance(unnest_parent, exp.Join):
        select = unnest_parent.parent
        if isinstance(select, exp.Select):
            replace_column_name = (
                sequence_value_name
                if isinstance(sequence_value_name, str)
                else sequence_value_name.name
            )

            scope = build_scope(select)
            if scope:
                for column in scope.columns:
                    if column.name.lower() == replace_column_name.lower():
                        column.replace(
                            date_add.as_(replace_column_name)
                            if isinstance(column.parent, exp.Select)
                            else date_add
                        )

            lateral = exp.Lateral(this=unnest_parent.this.pop())
            unnest_parent.replace(exp.Join(this=lateral))
    else:
        unnest.replace(
            exp.select(date_add.as_(sequence_value_name))
            .from_(unnest.copy())
            .subquery(unnest_alias)
        )


def _transform_generate_date_array(expression: exp.Expression) -> exp.Expression:
    if isinstance(expression, exp.Select):
        for generate_date_array in expression.find_all(exp.GenerateDateArray):
            parent = generate_date_array.parent

            # If GENERATE_DATE_ARRAY is used directly as an array (e.g passed into ARRAY_LENGTH), the transformed Snowflake
            # query is the following (it'll be unnested properly on the next iteration due to copy):
            # SELECT ref(GENERATE_DATE_ARRAY(...)) -> SELECT ref((SELECT ARRAY_AGG(*) FROM UNNEST(GENERATE_DATE_ARRAY(...))))
            if not isinstance(parent, exp.Unnest):
                unnest = exp.Unnest(expressions=[generate_date_array.copy()])
                generate_date_array.replace(
                    exp.select(exp.ArrayAgg(this=exp.Star())).from_(unnest).subquery()
                )

            if (
                isinstance(parent, exp.Unnest)
                and isinstance(parent.parent, (exp.From, exp.Join))
                and len(parent.expressions) == 1
            ):
                _unnest_generate_date_array(parent)

    return expression


def _build_regexp_extract(expr_type: t.Type[E]) -> t.Callable[[t.List], E]:
    def _builder(args: t.List) -> E:
        return expr_type(
            this=seq_get(args, 0),
            expression=seq_get(args, 1),
            position=seq_get(args, 2),
            occurrence=seq_get(args, 3),
            parameters=seq_get(args, 4),
            group=seq_get(args, 5) or exp.Literal.number(0),
        )

    return _builder


def _regexpextract_sql(self, expression: exp.RegexpExtract | exp.RegexpExtractAll) -> str:
    # Other dialects don't support all of the following parameters, so we need to
    # generate default values as necessary to ensure the transpilation is correct
    group = expression.args.get("group")

    # To avoid generating all these default values, we set group to None if
    # it's 0 (also default value) which doesn't trigger the following chain
    if group and group.name == "0":
        group = None

    parameters = expression.args.get("parameters") or (group and exp.Literal.string("c"))
    occurrence = expression.args.get("occurrence") or (parameters and exp.Literal.number(1))
    position = expression.args.get("position") or (occurrence and exp.Literal.number(1))

    return self.func(
        "REGEXP_SUBSTR" if isinstance(expression, exp.RegexpExtract) else "REGEXP_EXTRACT_ALL",
        expression.this,
        expression.expression,
        position,
        occurrence,
        parameters,
        group,
    )


def _json_extract_value_array_sql(
    self: Snowflake.Generator, expression: exp.JSONValueArray | exp.JSONExtractArray
) -> str:
    json_extract = exp.JSONExtract(this=expression.this, expression=expression.expression)
    ident = exp.to_identifier("x")

    if isinstance(expression, exp.JSONValueArray):
        this: exp.Expression = exp.cast(ident, to=exp.DataType.Type.VARCHAR)
    else:
        this = exp.ParseJSON(this=f"TO_JSON({ident})")

    transform_lambda = exp.Lambda(expressions=[ident], this=this)

    return self.func("TRANSFORM", json_extract, transform_lambda)


def _qualify_unnested_columns(expression: exp.Expression) -> exp.Expression:
    if isinstance(expression, exp.Select):
        scope = build_scope(expression)
        if not scope:
            return expression

        unnests = list(scope.find_all(exp.Unnest))

        if not unnests:
            return expression

        taken_source_names = set(scope.sources)
        column_source: t.Dict[str, exp.Identifier] = {}
        unnest_to_identifier: t.Dict[exp.Unnest, exp.Identifier] = {}

        unnest_identifier: t.Optional[exp.Identifier] = None
        orig_expression = expression.copy()

        for unnest in unnests:
            if not isinstance(unnest.parent, (exp.From, exp.Join)):
                continue

            # Try to infer column names produced by an unnest operator. This is only possible
            # when we can peek into the (statically known) contents of the unnested value.
            unnest_columns: t.Set[str] = set()
            for unnest_expr in unnest.expressions:
                if not isinstance(unnest_expr, exp.Array):
                    continue

                for array_expr in unnest_expr.expressions:
                    if not (
                        isinstance(array_expr, exp.Struct)
                        and array_expr.expressions
                        and all(
                            isinstance(struct_expr, exp.PropertyEQ)
                            for struct_expr in array_expr.expressions
                        )
                    ):
                        continue

                    unnest_columns.update(
                        struct_expr.this.name.lower() for struct_expr in array_expr.expressions
                    )
                    break

                if unnest_columns:
                    break

            unnest_alias = unnest.args.get("alias")
            if not unnest_alias:
                alias_name = find_new_name(taken_source_names, "value")
                taken_source_names.add(alias_name)

                # Produce a `TableAlias` AST similar to what is produced for BigQuery. This
                # will be corrected later, when we generate SQL for the `Unnest` AST node.
                aliased_unnest = exp.alias_(unnest, None, table=[alias_name])
                scope.replace(unnest, aliased_unnest)

                unnest_identifier = aliased_unnest.args["alias"].columns[0]
            else:
                alias_columns = getattr(unnest_alias, "columns", [])
                unnest_identifier = unnest_alias.this or seq_get(alias_columns, 0)

            if not isinstance(unnest_identifier, exp.Identifier):
                return orig_expression

            unnest_to_identifier[unnest] = unnest_identifier
            column_source.update({c.lower(): unnest_identifier for c in unnest_columns})

        for column in scope.columns:
            if column.table:
                continue

            table = column_source.get(column.name.lower())
            if (
                unnest_identifier
                and not table
                and len(scope.sources) == 1
                and column.name.lower() != unnest_identifier.name.lower()
            ):
                unnest_ancestor = column.find_ancestor(exp.Unnest, exp.Select)
                ancestor_identifier = unnest_to_identifier.get(unnest_ancestor)
                if (
                    isinstance(unnest_ancestor, exp.Unnest)
                    and ancestor_identifier
                    and ancestor_identifier.name.lower() == unnest_identifier.name.lower()
                ):
                    continue

                table = unnest_identifier

            column.set("table", table and table.copy())

    return expression


def _eliminate_dot_variant_lookup(expression: exp.Expression) -> exp.Expression:
    if isinstance(expression, exp.Select):
        # This transformation is used to facilitate transpilation of BigQuery `UNNEST` operations
        # to Snowflake. It should not affect roundtrip because `Unnest` nodes cannot be produced
        # by Snowflake's parser.
        #
        # Additionally, at the time of writing this, BigQuery is the only dialect that produces a
        # `TableAlias` node that only fills `columns` and not `this`, due to `UNNEST_COLUMN_ONLY`.
        unnest_aliases = set()
        for unnest in find_all_in_scope(expression, exp.Unnest):
            unnest_alias = unnest.args.get("alias")
            if (
                isinstance(unnest_alias, exp.TableAlias)
                and not unnest_alias.this
                and len(unnest_alias.columns) == 1
            ):
                unnest_aliases.add(unnest_alias.columns[0].name)

        if unnest_aliases:
            for c in find_all_in_scope(expression, exp.Column):
                if c.table in unnest_aliases:
                    bracket_lhs = c.args["table"]
                    bracket_rhs = exp.Literal.string(c.name)
                    bracket = exp.Bracket(this=bracket_lhs, expressions=[bracket_rhs])

                    if c.parent is expression:
                        # Retain column projection names by using aliases
                        c.replace(exp.alias_(bracket, c.this.copy()))
                    else:
                        c.replace(bracket)

    return expression


def _build_timestamp_from_parts(args: t.List) -> exp.Func:
    """Build TimestampFromParts with support for both syntaxes:
    1. TIMESTAMP_FROM_PARTS(year, month, day, hour, minute, second [, nanosecond] [, time_zone])
    2. TIMESTAMP_FROM_PARTS(date_expr, time_expr) - Snowflake specific
    """
    if len(args) == 2:
        return exp.TimestampFromParts(this=seq_get(args, 0), expression=seq_get(args, 1))

    return exp.TimestampFromParts.from_arg_list(args)


class Snowflake(Dialect):
    # https://docs.snowflake.com/en/sql-reference/identifiers-syntax
    NORMALIZATION_STRATEGY = NormalizationStrategy.UPPERCASE
    INDEX_OFFSET = 0
    NULL_ORDERING = "nulls_are_large"
    TIME_FORMAT = "'YYYY-MM-DD HH24:MI:SS'"
    SUPPORTS_USER_DEFINED_TYPES = False
    SUPPORTS_SEMI_ANTI_JOIN = False
    PREFER_CTE_ALIAS_COLUMN = True
    TABLESAMPLE_SIZE_IS_PERCENT = True
    COPY_PARAMS_ARE_CSV = False
    ARRAY_AGG_INCLUDES_NULLS = None
    ALTER_TABLE_ADD_REQUIRED_FOR_EACH_COLUMN = False
    TRY_CAST_REQUIRES_STRING = True
    # PRESERVE_ORIGINAL_NAMES = True

    EXPRESSION_METADATA = EXPRESSION_METADATA.copy()

    # https://docs.snowflake.com/en/en/sql-reference/functions/initcap
    INITCAP_DEFAULT_DELIMITER_CHARS = ' \t\n\r\f\v!?@"^#$&~_,.:;+\\-*%/|\\[\\](){}<>'

    TIME_MAPPING = {
        "YYYY": "%Y",
        "yyyy": "%Y",
        "YY": "%y",
        "yy": "%y",
        "MMMM": "%B",
        "mmmm": "%B",
        "MON": "%b",
        "mon": "%b",
        "MM": "%m",
        "mm": "%m",
        "DD": "%d",
        "dd": "%-d",
        "DY": "%a",
        "dy": "%w",
        "HH24": "%H",
        "hh24": "%H",
        "HH12": "%I",
        "hh12": "%I",
        "MI": "%M",
        "mi": "%M",
        "SS": "%S",
        "ss": "%S",
        "FF6": "%f",
        "ff6": "%f",
    }

    DATE_PART_MAPPING = {
        **Dialect.DATE_PART_MAPPING,
        "ISOWEEK": "WEEKISO",
    }

    PSEUDOCOLUMNS = {"LEVEL"}

    def quote_identifier(self, expression: E, identify: bool = True) -> E:
        # This disables quoting DUAL in SELECT ... FROM DUAL, because Snowflake treats an
        # unquoted DUAL keyword in a special way and does not map it to a user-defined table
        if (
            isinstance(expression, exp.Identifier)
            and isinstance(expression.parent, exp.Table)
            and expression.name.lower() == "dual"
        ):
            return expression  # type: ignore

        return super().quote_identifier(expression, identify=identify)

    class JSONPathTokenizer(jsonpath.JSONPathTokenizer):
        SINGLE_TOKENS = jsonpath.JSONPathTokenizer.SINGLE_TOKENS.copy()
        SINGLE_TOKENS.pop("$")

    class Parser(parser.Parser):
        IDENTIFY_PIVOT_STRINGS = True
        DEFAULT_SAMPLING_METHOD = "BERNOULLI"
        COLON_IS_VARIANT_EXTRACT = True
        JSON_EXTRACT_REQUIRES_JSON_EXPRESSION = True

        ID_VAR_TOKENS = {
            *parser.Parser.ID_VAR_TOKENS,
            TokenType.EXCEPT,
            TokenType.MATCH_CONDITION,
        }

        TABLE_ALIAS_TOKENS = parser.Parser.TABLE_ALIAS_TOKENS | {TokenType.WINDOW}
        TABLE_ALIAS_TOKENS.discard(TokenType.MATCH_CONDITION)

        COLON_PLACEHOLDER_TOKENS = ID_VAR_TOKENS | {TokenType.NUMBER}

        FUNCTIONS = {
            **parser.Parser.FUNCTIONS,
            "APPROX_PERCENTILE": exp.ApproxQuantile.from_arg_list,
            "ARRAY_CONSTRUCT": lambda args: exp.Array(expressions=args),
            "ARRAY_CONTAINS": lambda args: exp.ArrayContains(
                this=seq_get(args, 1), expression=seq_get(args, 0), ensure_variant=False
            ),
            "ARRAY_GENERATE_RANGE": lambda args: exp.GenerateSeries(
                # ARRAY_GENERATE_RANGE has an exlusive end; we normalize it to be inclusive
                start=seq_get(args, 0),
                end=exp.Sub(this=seq_get(args, 1), expression=exp.Literal.number(1)),
                step=seq_get(args, 2),
            ),
            "ARRAY_SORT": exp.SortArray.from_arg_list,
<<<<<<< HEAD
            "ARRAY_POSITION": lambda args: exp.ArrayPosition(
                this=seq_get(args, 1), expression=seq_get(args, 0)
            ),
            "AS_VARCHAR": lambda args: exp.Cast(
                this=seq_get(args, 0), to=exp.DataType.build(exp.DataType.Type.VARCHAR)
            ),
            "BITNOT": lambda args: exp.BitwiseNot(this=seq_get(args, 0)),
            "BIT_NOT": lambda args: exp.BitwiseNot(this=seq_get(args, 0)),
            "BITAND": _build_bitwise(exp.BitwiseAnd, "BITAND"),
            "BIT_AND": _build_bitwise(exp.BitwiseAnd, "BITAND"),
=======
            "BITAND": _build_bitwise(exp.BitwiseAnd, "BITAND"),
            "BIT_AND": _build_bitwise(exp.BitwiseAnd, "BITAND"),
            "BITNOT": lambda args: exp.BitwiseNot(this=seq_get(args, 0)),
            "BIT_NOT": lambda args: exp.BitwiseNot(this=seq_get(args, 0)),
>>>>>>> ca812171
            "BITXOR": _build_bitwise(exp.BitwiseXor, "BITXOR"),
            "BIT_XOR": _build_bitwise(exp.BitwiseXor, "BITXOR"),
            "BITOR": _build_bitwise(exp.BitwiseOr, "BITOR"),
            "BIT_OR": _build_bitwise(exp.BitwiseOr, "BITOR"),
            "BITSHIFTLEFT": _build_bitwise(exp.BitwiseLeftShift, "BITSHIFTLEFT"),
            "BIT_SHIFTLEFT": _build_bitwise(exp.BitwiseLeftShift, "BIT_SHIFTLEFT"),
            "BITSHIFTRIGHT": _build_bitwise(exp.BitwiseRightShift, "BITSHIFTRIGHT"),
            "BIT_SHIFTRIGHT": _build_bitwise(exp.BitwiseRightShift, "BIT_SHIFTRIGHT"),
            "BITANDAGG": exp.BitwiseAndAgg.from_arg_list,
            "BITAND_AGG": exp.BitwiseAndAgg.from_arg_list,
            "BIT_AND_AGG": exp.BitwiseAndAgg.from_arg_list,
            "BIT_ANDAGG": exp.BitwiseAndAgg.from_arg_list,
            "BITORAGG": exp.BitwiseOrAgg.from_arg_list,
            "BITOR_AGG": exp.BitwiseOrAgg.from_arg_list,
            "BIT_OR_AGG": exp.BitwiseOrAgg.from_arg_list,
            "BIT_ORAGG": exp.BitwiseOrAgg.from_arg_list,
            "BITXORAGG": exp.BitwiseXorAgg.from_arg_list,
            "BITXOR_AGG": exp.BitwiseXorAgg.from_arg_list,
            "BIT_XOR_AGG": exp.BitwiseXorAgg.from_arg_list,
            "BIT_XORAGG": exp.BitwiseXorAgg.from_arg_list,
            "BITMAP_OR_AGG": exp.BitmapOrAgg.from_arg_list,
            "BOOLXOR": _build_bitwise(exp.Xor, "BOOLXOR"),
            "DATE": _build_datetime("DATE", exp.DataType.Type.DATE),
            "DATE_TRUNC": _date_trunc_to_time,
            "DATEADD": _build_date_time_add(exp.DateAdd),
            "DATEDIFF": _build_datediff,
            "DAYOFWEEKISO": exp.DayOfWeekIso.from_arg_list,
            "DIV0": _build_if_from_div0,
            "DIV0NULL": _build_if_from_div0null,
            "EDITDISTANCE": lambda args: exp.Levenshtein(
                this=seq_get(args, 0), expression=seq_get(args, 1), max_dist=seq_get(args, 2)
            ),
            "FLATTEN": exp.Explode.from_arg_list,
            "GET": exp.GetExtract.from_arg_list,
            "GET_PATH": lambda args, dialect: exp.JSONExtract(
                this=seq_get(args, 0),
                expression=dialect.to_json_path(seq_get(args, 1)),
                requires_json=True,
            ),
            "HEX_DECODE_BINARY": exp.Unhex.from_arg_list,
            "IFF": exp.If.from_arg_list,
            "MD5_HEX": exp.MD5.from_arg_list,
            "MD5_BINARY": exp.MD5Digest.from_arg_list,
            "MD5_NUMBER_LOWER64": exp.MD5NumberLower64.from_arg_list,
            "MD5_NUMBER_UPPER64": exp.MD5NumberUpper64.from_arg_list,
            "LAST_DAY": lambda args: exp.LastDay(
                this=seq_get(args, 0), unit=map_date_part(seq_get(args, 1))
            ),
            "LEN": lambda args: exp.Length(this=seq_get(args, 0), binary=True),
            "LENGTH": lambda args: exp.Length(this=seq_get(args, 0), binary=True),
            "NULLIFZERO": _build_if_from_nullifzero,
            "OBJECT_CONSTRUCT": _build_object_construct,
            "OCTET_LENGTH": exp.ByteLength.from_arg_list,
            "PARSE_URL": lambda args: exp.ParseUrl(
                this=seq_get(args, 0), permissive=seq_get(args, 1)
            ),
            "REGEXP_EXTRACT_ALL": _build_regexp_extract(exp.RegexpExtractAll),
            "REGEXP_REPLACE": _build_regexp_replace,
            "REGEXP_SUBSTR": _build_regexp_extract(exp.RegexpExtract),
            "REGEXP_SUBSTR_ALL": _build_regexp_extract(exp.RegexpExtractAll),
            "REPLACE": build_replace_with_optional_replacement,
            "RLIKE": exp.RegexpLike.from_arg_list,
            "ARRAY_SLICE": exp.ArraySlice.from_arg_list,
            "SHA1_BINARY": exp.SHA1Digest.from_arg_list,
            "SHA1_HEX": exp.SHA.from_arg_list,
            "SHA2_BINARY": exp.SHA2Digest.from_arg_list,
            "SHA2_HEX": exp.SHA2.from_arg_list,
            "SQUARE": lambda args: exp.Pow(this=seq_get(args, 0), expression=exp.Literal.number(2)),
            "STRTOK": _build_strtok,
            "TABLE": lambda args: exp.TableFromRows(this=seq_get(args, 0)),
            "SPLIT_PART": exp.SplitPart.from_arg_list,
            "TIMEADD": _build_date_time_add(exp.TimeAdd),
            "TIMEDIFF": _build_datediff,
            "TIMESTAMPADD": _build_date_time_add(exp.DateAdd),
            "TIMESTAMPDIFF": _build_datediff,
            "TIMESTAMPFROMPARTS": _build_timestamp_from_parts,
            "TIMESTAMP_FROM_PARTS": _build_timestamp_from_parts,
            "TIMESTAMPNTZFROMPARTS": _build_timestamp_from_parts,
            "TIMESTAMP_NTZ_FROM_PARTS": _build_timestamp_from_parts,
            "TRY_PARSE_JSON": lambda args: exp.ParseJSON(this=seq_get(args, 0), safe=True),
            "TRY_TO_DATE": _build_datetime("TRY_TO_DATE", exp.DataType.Type.DATE, safe=True),
            "TRY_TO_TIME": _build_datetime("TRY_TO_TIME", exp.DataType.Type.TIME, safe=True),
            "TRY_TO_TIMESTAMP": _build_datetime(
                "TRY_TO_TIMESTAMP", exp.DataType.Type.TIMESTAMP, safe=True
            ),
            "TO_CHAR": build_timetostr_or_tochar,
            "TO_DATE": _build_datetime("TO_DATE", exp.DataType.Type.DATE),
            "TO_NUMBER": lambda args: exp.ToNumber(
                this=seq_get(args, 0),
                format=seq_get(args, 1),
                precision=seq_get(args, 2),
                scale=seq_get(args, 3),
            ),
            "TO_TIME": _build_datetime("TO_TIME", exp.DataType.Type.TIME),
            "TO_TIMESTAMP": _build_datetime("TO_TIMESTAMP", exp.DataType.Type.TIMESTAMP),
            "TO_TIMESTAMP_LTZ": _build_datetime("TO_TIMESTAMP_LTZ", exp.DataType.Type.TIMESTAMPLTZ),
            "TO_TIMESTAMP_NTZ": _build_datetime("TO_TIMESTAMP_NTZ", exp.DataType.Type.TIMESTAMP),
            "TO_TIMESTAMP_TZ": _build_datetime("TO_TIMESTAMP_TZ", exp.DataType.Type.TIMESTAMPTZ),
            "TO_VARCHAR": build_timetostr_or_tochar,
            "TO_JSON": exp.JSONFormat.from_arg_list,
            "VARIANCE_SAMP": exp.VarianceSamp.from_arg_list,
            "VAR_SAMP": exp.VarSamp.from_arg_list,
            "VECTOR_L2_DISTANCE": exp.EuclideanDistance.from_arg_list,
            "ZEROIFNULL": _build_if_from_zeroifnull,
            "LIKE": build_like(exp.Like),
            "ILIKE": build_like(exp.ILike),
            "SEARCH": _build_search,
            "SKEW": exp.Skewness.from_arg_list,
            "WEEKISO": exp.WeekOfYear.from_arg_list,
            "WEEKOFYEAR": exp.Week.from_arg_list,
        }
        FUNCTIONS.pop("PREDICT")

        FUNCTION_PARSERS = {
            **parser.Parser.FUNCTION_PARSERS,
            "DATE_PART": lambda self: self._parse_date_part(),
            "DIRECTORY": lambda self: self._parse_directory(),
            "OBJECT_CONSTRUCT_KEEP_NULL": lambda self: self._parse_json_object(),
            "LISTAGG": lambda self: self._parse_string_agg(),
            "SEMANTIC_VIEW": lambda self: self._parse_semantic_view(),
        }
        FUNCTION_PARSERS.pop("TRIM")

        TIMESTAMPS = parser.Parser.TIMESTAMPS - {TokenType.TIME}

        ALTER_PARSERS = {
            **parser.Parser.ALTER_PARSERS,
            "SESSION": lambda self: self._parse_alter_session(),
            "UNSET": lambda self: self.expression(
                exp.Set,
                tag=self._match_text_seq("TAG"),
                expressions=self._parse_csv(self._parse_id_var),
                unset=True,
            ),
        }

        STATEMENT_PARSERS = {
            **parser.Parser.STATEMENT_PARSERS,
            TokenType.GET: lambda self: self._parse_get(),
            TokenType.PUT: lambda self: self._parse_put(),
            TokenType.SHOW: lambda self: self._parse_show(),
        }

        PROPERTY_PARSERS = {
            **parser.Parser.PROPERTY_PARSERS,
            "CREDENTIALS": lambda self: self._parse_credentials_property(),
            "FILE_FORMAT": lambda self: self._parse_file_format_property(),
            "LOCATION": lambda self: self._parse_location_property(),
            "TAG": lambda self: self._parse_tag(),
            "USING": lambda self: self._match_text_seq("TEMPLATE")
            and self.expression(exp.UsingTemplateProperty, this=self._parse_statement()),
        }

        TYPE_CONVERTERS = {
            # https://docs.snowflake.com/en/sql-reference/data-types-numeric#number
            exp.DataType.Type.DECIMAL: build_default_decimal_type(precision=38, scale=0),
        }

        SHOW_PARSERS = {
            "DATABASES": _show_parser("DATABASES"),
            "TERSE DATABASES": _show_parser("DATABASES"),
            "SCHEMAS": _show_parser("SCHEMAS"),
            "TERSE SCHEMAS": _show_parser("SCHEMAS"),
            "OBJECTS": _show_parser("OBJECTS"),
            "TERSE OBJECTS": _show_parser("OBJECTS"),
            "TABLES": _show_parser("TABLES"),
            "TERSE TABLES": _show_parser("TABLES"),
            "VIEWS": _show_parser("VIEWS"),
            "TERSE VIEWS": _show_parser("VIEWS"),
            "PRIMARY KEYS": _show_parser("PRIMARY KEYS"),
            "TERSE PRIMARY KEYS": _show_parser("PRIMARY KEYS"),
            "IMPORTED KEYS": _show_parser("IMPORTED KEYS"),
            "TERSE IMPORTED KEYS": _show_parser("IMPORTED KEYS"),
            "UNIQUE KEYS": _show_parser("UNIQUE KEYS"),
            "TERSE UNIQUE KEYS": _show_parser("UNIQUE KEYS"),
            "SEQUENCES": _show_parser("SEQUENCES"),
            "TERSE SEQUENCES": _show_parser("SEQUENCES"),
            "STAGES": _show_parser("STAGES"),
            "COLUMNS": _show_parser("COLUMNS"),
            "USERS": _show_parser("USERS"),
            "TERSE USERS": _show_parser("USERS"),
            "FILE FORMATS": _show_parser("FILE FORMATS"),
            "FUNCTIONS": _show_parser("FUNCTIONS"),
            "PROCEDURES": _show_parser("PROCEDURES"),
            "WAREHOUSES": _show_parser("WAREHOUSES"),
        }

        CONSTRAINT_PARSERS = {
            **parser.Parser.CONSTRAINT_PARSERS,
            "WITH": lambda self: self._parse_with_constraint(),
            "MASKING": lambda self: self._parse_with_constraint(),
            "PROJECTION": lambda self: self._parse_with_constraint(),
            "TAG": lambda self: self._parse_with_constraint(),
        }

        STAGED_FILE_SINGLE_TOKENS = {
            TokenType.DOT,
            TokenType.MOD,
            TokenType.SLASH,
        }

        FLATTEN_COLUMNS = ["SEQ", "KEY", "PATH", "INDEX", "VALUE", "THIS"]

        SCHEMA_KINDS = {"OBJECTS", "TABLES", "VIEWS", "SEQUENCES", "UNIQUE KEYS", "IMPORTED KEYS"}

        NON_TABLE_CREATABLES = {"STORAGE INTEGRATION", "TAG", "WAREHOUSE", "STREAMLIT"}

        LAMBDAS = {
            **parser.Parser.LAMBDAS,
            TokenType.ARROW: lambda self, expressions: self.expression(
                exp.Lambda,
                this=self._replace_lambda(
                    self._parse_assignment(),
                    expressions,
                ),
                expressions=[e.this if isinstance(e, exp.Cast) else e for e in expressions],
            ),
        }

        COLUMN_OPERATORS = {
            **parser.Parser.COLUMN_OPERATORS,
            TokenType.EXCLAMATION: lambda self, this, attr: self.expression(
                exp.ModelAttribute, this=this, expression=attr
            ),
        }

        def _parse_directory(self) -> exp.DirectoryStage:
            table = self._parse_table_parts()

            if isinstance(table, exp.Table):
                table = table.this

            return self.expression(exp.DirectoryStage, this=table)

        def _parse_use(self) -> exp.Use:
            if self._match_text_seq("SECONDARY", "ROLES"):
                this = self._match_texts(("ALL", "NONE")) and exp.var(self._prev.text.upper())
                roles = None if this else self._parse_csv(lambda: self._parse_table(schema=False))
                return self.expression(
                    exp.Use, kind="SECONDARY ROLES", this=this, expressions=roles
                )

            return super()._parse_use()

        def _negate_range(
            self, this: t.Optional[exp.Expression] = None
        ) -> t.Optional[exp.Expression]:
            if not this:
                return this

            query = this.args.get("query")
            if isinstance(this, exp.In) and isinstance(query, exp.Query):
                # Snowflake treats `value NOT IN (subquery)` as `VALUE <> ALL (subquery)`, so
                # we do this conversion here to avoid parsing it into `NOT value IN (subquery)`
                # which can produce different results (most likely a SnowFlake bug).
                #
                # https://docs.snowflake.com/en/sql-reference/functions/in
                # Context: https://github.com/tobymao/sqlglot/issues/3890
                return self.expression(
                    exp.NEQ, this=this.this, expression=exp.All(this=query.unnest())
                )

            return self.expression(exp.Not, this=this)

        def _parse_tag(self) -> exp.Tags:
            return self.expression(
                exp.Tags,
                expressions=self._parse_wrapped_csv(self._parse_property),
            )

        def _parse_with_constraint(self) -> t.Optional[exp.Expression]:
            if self._prev.token_type != TokenType.WITH:
                self._retreat(self._index - 1)

            if self._match_text_seq("MASKING", "POLICY"):
                policy = self._parse_column()
                return self.expression(
                    exp.MaskingPolicyColumnConstraint,
                    this=policy.to_dot() if isinstance(policy, exp.Column) else policy,
                    expressions=self._match(TokenType.USING)
                    and self._parse_wrapped_csv(self._parse_id_var),
                )
            if self._match_text_seq("PROJECTION", "POLICY"):
                policy = self._parse_column()
                return self.expression(
                    exp.ProjectionPolicyColumnConstraint,
                    this=policy.to_dot() if isinstance(policy, exp.Column) else policy,
                )
            if self._match(TokenType.TAG):
                return self._parse_tag()

            return None

        def _parse_with_property(self) -> t.Optional[exp.Expression] | t.List[exp.Expression]:
            if self._match(TokenType.TAG):
                return self._parse_tag()

            return super()._parse_with_property()

        def _parse_create(self) -> exp.Create | exp.Command:
            expression = super()._parse_create()
            if isinstance(expression, exp.Create) and expression.kind in self.NON_TABLE_CREATABLES:
                # Replace the Table node with the enclosed Identifier
                expression.this.replace(expression.this.this)

            return expression

        # https://docs.snowflake.com/en/sql-reference/functions/date_part.html
        # https://docs.snowflake.com/en/sql-reference/functions-date-time.html#label-supported-date-time-parts
        def _parse_date_part(self: Snowflake.Parser) -> t.Optional[exp.Expression]:
            this = self._parse_var() or self._parse_type()

            if not this:
                return None

            # Handle both syntaxes: DATE_PART(part, expr) and DATE_PART(part FROM expr)
            expression = (
                self._match_set((TokenType.FROM, TokenType.COMMA)) and self._parse_bitwise()
            )

            this = map_date_part(this)
            name = this.name.upper()

            if name.startswith("EPOCH"):
                if name == "EPOCH_MILLISECOND":
                    scale = 10**3
                elif name == "EPOCH_MICROSECOND":
                    scale = 10**6
                elif name == "EPOCH_NANOSECOND":
                    scale = 10**9
                else:
                    scale = None

                ts = self.expression(exp.Cast, this=expression, to=exp.DataType.build("TIMESTAMP"))
                to_unix: exp.Expression = self.expression(exp.TimeToUnix, this=ts)

                if scale:
                    to_unix = exp.Mul(this=to_unix, expression=exp.Literal.number(scale))

                return to_unix

            return self.expression(exp.Extract, this=this, expression=expression)

        def _parse_bracket_key_value(self, is_map: bool = False) -> t.Optional[exp.Expression]:
            if is_map:
                # Keys are strings in Snowflake's objects, see also:
                # - https://docs.snowflake.com/en/sql-reference/data-types-semistructured
                # - https://docs.snowflake.com/en/sql-reference/functions/object_construct
                return self._parse_slice(self._parse_string()) or self._parse_assignment()

            return self._parse_slice(self._parse_alias(self._parse_assignment(), explicit=True))

        def _parse_lateral(self) -> t.Optional[exp.Lateral]:
            lateral = super()._parse_lateral()
            if not lateral:
                return lateral

            if isinstance(lateral.this, exp.Explode):
                table_alias = lateral.args.get("alias")
                columns = [exp.to_identifier(col) for col in self.FLATTEN_COLUMNS]
                if table_alias and not table_alias.args.get("columns"):
                    table_alias.set("columns", columns)
                elif not table_alias:
                    exp.alias_(lateral, "_flattened", table=columns, copy=False)

            return lateral

        def _parse_table_parts(
            self, schema: bool = False, is_db_reference: bool = False, wildcard: bool = False
        ) -> exp.Table:
            # https://docs.snowflake.com/en/user-guide/querying-stage
            if self._match(TokenType.STRING, advance=False):
                table = self._parse_string()
            elif self._match_text_seq("@", advance=False):
                table = self._parse_location_path()
            else:
                table = None

            if table:
                file_format = None
                pattern = None

                wrapped = self._match(TokenType.L_PAREN)
                while self._curr and wrapped and not self._match(TokenType.R_PAREN):
                    if self._match_text_seq("FILE_FORMAT", "=>"):
                        file_format = self._parse_string() or super()._parse_table_parts(
                            is_db_reference=is_db_reference
                        )
                    elif self._match_text_seq("PATTERN", "=>"):
                        pattern = self._parse_string()
                    else:
                        break

                    self._match(TokenType.COMMA)

                table = self.expression(exp.Table, this=table, format=file_format, pattern=pattern)
            else:
                table = super()._parse_table_parts(schema=schema, is_db_reference=is_db_reference)

            return table

        def _parse_table(
            self,
            schema: bool = False,
            joins: bool = False,
            alias_tokens: t.Optional[t.Collection[TokenType]] = None,
            parse_bracket: bool = False,
            is_db_reference: bool = False,
            parse_partition: bool = False,
            consume_pipe: bool = False,
        ) -> t.Optional[exp.Expression]:
            table = super()._parse_table(
                schema=schema,
                joins=joins,
                alias_tokens=alias_tokens,
                parse_bracket=parse_bracket,
                is_db_reference=is_db_reference,
                parse_partition=parse_partition,
            )
            if isinstance(table, exp.Table) and isinstance(table.this, exp.TableFromRows):
                table_from_rows = table.this
                for arg in exp.TableFromRows.arg_types:
                    if arg != "this":
                        table_from_rows.set(arg, table.args.get(arg))

                table = table_from_rows

            return table

        def _parse_id_var(
            self,
            any_token: bool = True,
            tokens: t.Optional[t.Collection[TokenType]] = None,
        ) -> t.Optional[exp.Expression]:
            if self._match_text_seq("IDENTIFIER", "("):
                identifier = (
                    super()._parse_id_var(any_token=any_token, tokens=tokens)
                    or self._parse_string()
                )
                self._match_r_paren()
                return self.expression(exp.Anonymous, this="IDENTIFIER", expressions=[identifier])

            return super()._parse_id_var(any_token=any_token, tokens=tokens)

        def _parse_show_snowflake(self, this: str) -> exp.Show:
            scope = None
            scope_kind = None

            # will identity SHOW TERSE SCHEMAS but not SHOW TERSE PRIMARY KEYS
            # which is syntactically valid but has no effect on the output
            terse = self._tokens[self._index - 2].text.upper() == "TERSE"

            history = self._match_text_seq("HISTORY")

            like = self._parse_string() if self._match(TokenType.LIKE) else None

            if self._match(TokenType.IN):
                if self._match_text_seq("ACCOUNT"):
                    scope_kind = "ACCOUNT"
                elif self._match_text_seq("CLASS"):
                    scope_kind = "CLASS"
                    scope = self._parse_table_parts()
                elif self._match_text_seq("APPLICATION"):
                    scope_kind = "APPLICATION"
                    if self._match_text_seq("PACKAGE"):
                        scope_kind += " PACKAGE"
                    scope = self._parse_table_parts()
                elif self._match_set(self.DB_CREATABLES):
                    scope_kind = self._prev.text.upper()
                    if self._curr:
                        scope = self._parse_table_parts()
                elif self._curr:
                    scope_kind = "SCHEMA" if this in self.SCHEMA_KINDS else "TABLE"
                    scope = self._parse_table_parts()

            return self.expression(
                exp.Show,
                terse=terse,
                this=this,
                history=history,
                like=like,
                scope=scope,
                scope_kind=scope_kind,
                starts_with=self._match_text_seq("STARTS", "WITH") and self._parse_string(),
                limit=self._parse_limit(),
                from_=self._parse_string() if self._match(TokenType.FROM) else None,
                privileges=self._match_text_seq("WITH", "PRIVILEGES")
                and self._parse_csv(lambda: self._parse_var(any_token=True, upper=True)),
            )

        def _parse_put(self) -> exp.Put | exp.Command:
            if self._curr.token_type != TokenType.STRING:
                return self._parse_as_command(self._prev)

            return self.expression(
                exp.Put,
                this=self._parse_string(),
                target=self._parse_location_path(),
                properties=self._parse_properties(),
            )

        def _parse_get(self) -> t.Optional[exp.Expression]:
            start = self._prev

            # If we detect GET( then we need to parse a function, not a statement
            if self._match(TokenType.L_PAREN):
                self._retreat(self._index - 2)
                return self._parse_expression()

            target = self._parse_location_path()

            # Parse as command if unquoted file path
            if self._curr.token_type == TokenType.URI_START:
                return self._parse_as_command(start)

            return self.expression(
                exp.Get,
                this=self._parse_string(),
                target=target,
                properties=self._parse_properties(),
            )

        def _parse_location_property(self) -> exp.LocationProperty:
            self._match(TokenType.EQ)
            return self.expression(exp.LocationProperty, this=self._parse_location_path())

        def _parse_file_location(self) -> t.Optional[exp.Expression]:
            # Parse either a subquery or a staged file
            return (
                self._parse_select(table=True, parse_subquery_alias=False)
                if self._match(TokenType.L_PAREN, advance=False)
                else self._parse_table_parts()
            )

        def _parse_location_path(self) -> exp.Var:
            start = self._curr
            self._advance_any(ignore_reserved=True)

            # We avoid consuming a comma token because external tables like @foo and @bar
            # can be joined in a query with a comma separator, as well as closing paren
            # in case of subqueries
            while self._is_connected() and not self._match_set(
                (TokenType.COMMA, TokenType.L_PAREN, TokenType.R_PAREN), advance=False
            ):
                self._advance_any(ignore_reserved=True)

            return exp.var(self._find_sql(start, self._prev))

        def _parse_lambda_arg(self) -> t.Optional[exp.Expression]:
            this = super()._parse_lambda_arg()

            if not this:
                return this

            typ = self._parse_types()

            if typ:
                return self.expression(exp.Cast, this=this, to=typ)

            return this

        def _parse_foreign_key(self) -> exp.ForeignKey:
            # inlineFK, the REFERENCES columns are implied
            if self._match(TokenType.REFERENCES, advance=False):
                return self.expression(exp.ForeignKey)

            # outoflineFK, explicitly names the columns
            return super()._parse_foreign_key()

        def _parse_file_format_property(self) -> exp.FileFormatProperty:
            self._match(TokenType.EQ)
            if self._match(TokenType.L_PAREN, advance=False):
                expressions = self._parse_wrapped_options()
            else:
                expressions = [self._parse_format_name()]

            return self.expression(
                exp.FileFormatProperty,
                expressions=expressions,
            )

        def _parse_credentials_property(self) -> exp.CredentialsProperty:
            return self.expression(
                exp.CredentialsProperty,
                expressions=self._parse_wrapped_options(),
            )

        def _parse_semantic_view(self) -> exp.SemanticView:
            kwargs: t.Dict[str, t.Any] = {"this": self._parse_table_parts()}

            while self._curr and not self._match(TokenType.R_PAREN, advance=False):
                if self._match_texts(("DIMENSIONS", "METRICS", "FACTS")):
                    keyword = self._prev.text.lower()
                    kwargs[keyword] = self._parse_csv(self._parse_disjunction)
                elif self._match_text_seq("WHERE"):
                    kwargs["where"] = self._parse_expression()
                else:
                    self.raise_error("Expecting ) or encountered unexpected keyword")
                    break

            return self.expression(exp.SemanticView, **kwargs)

        def _parse_set(self, unset: bool = False, tag: bool = False) -> exp.Set | exp.Command:
            set = super()._parse_set(unset=unset, tag=tag)

            if isinstance(set, exp.Set):
                for expr in set.expressions:
                    if isinstance(expr, exp.SetItem):
                        expr.set("kind", "VARIABLE")
            return set

    class Tokenizer(tokens.Tokenizer):
        STRING_ESCAPES = ["\\", "'"]
        HEX_STRINGS = [("x'", "'"), ("X'", "'")]
        RAW_STRINGS = ["$$"]
        COMMENTS = ["--", "//", ("/*", "*/")]
        NESTED_COMMENTS = False

        KEYWORDS = {
            **tokens.Tokenizer.KEYWORDS,
            "BYTEINT": TokenType.INT,
            "FILE://": TokenType.URI_START,
            "FILE FORMAT": TokenType.FILE_FORMAT,
            "GET": TokenType.GET,
            "MATCH_CONDITION": TokenType.MATCH_CONDITION,
            "MATCH_RECOGNIZE": TokenType.MATCH_RECOGNIZE,
            "MINUS": TokenType.EXCEPT,
            "NCHAR VARYING": TokenType.VARCHAR,
            "PUT": TokenType.PUT,
            "REMOVE": TokenType.COMMAND,
            "RM": TokenType.COMMAND,
            "SAMPLE": TokenType.TABLE_SAMPLE,
            "SEMANTIC VIEW": TokenType.SEMANTIC_VIEW,
            "SQL_DOUBLE": TokenType.DOUBLE,
            "SQL_VARCHAR": TokenType.VARCHAR,
            "STAGE": TokenType.STAGE,
            "STORAGE INTEGRATION": TokenType.STORAGE_INTEGRATION,
            "STREAMLIT": TokenType.STREAMLIT,
            "TAG": TokenType.TAG,
            "TIMESTAMP_TZ": TokenType.TIMESTAMPTZ,
            "TOP": TokenType.TOP,
            "WAREHOUSE": TokenType.WAREHOUSE,
        }
        KEYWORDS.pop("/*+")

        SINGLE_TOKENS = {
            **tokens.Tokenizer.SINGLE_TOKENS,
            "$": TokenType.PARAMETER,
            "!": TokenType.EXCLAMATION,
        }

        VAR_SINGLE_TOKENS = {"$"}

        COMMANDS = tokens.Tokenizer.COMMANDS - {TokenType.SHOW}

    class Generator(generator.Generator):
        PARAMETER_TOKEN = "$"
        MATCHED_BY_SOURCE = False
        SINGLE_STRING_INTERVAL = True
        JOIN_HINTS = False
        TABLE_HINTS = False
        QUERY_HINTS = False
        AGGREGATE_FILTER_SUPPORTED = False
        SUPPORTS_TABLE_COPY = False
        COLLATE_IS_FUNC = True
        LIMIT_ONLY_LITERALS = True
        JSON_KEY_VALUE_PAIR_SEP = ","
        INSERT_OVERWRITE = " OVERWRITE INTO"
        STRUCT_DELIMITER = ("(", ")")
        COPY_PARAMS_ARE_WRAPPED = False
        COPY_PARAMS_EQ_REQUIRED = True
        STAR_EXCEPT = "EXCLUDE"
        SUPPORTS_EXPLODING_PROJECTIONS = False
        ARRAY_CONCAT_IS_VAR_LEN = False
        SUPPORTS_CONVERT_TIMEZONE = True
        EXCEPT_INTERSECT_SUPPORT_ALL_CLAUSE = False
        SUPPORTS_MEDIAN = True
        ARRAY_SIZE_NAME = "ARRAY_SIZE"
        SUPPORTS_DECODE_CASE = True
        IS_BOOL_ALLOWED = False

        def coalesce_sql(self, expression: exp.Coalesce) -> str:
            func_name = "NVL" if expression.args.get("is_nvl") else "COALESCE"
            return rename_func(func_name)(self, expression)

        TRANSFORMS = {
            **generator.Generator.TRANSFORMS,
            exp.ApproxDistinct: rename_func("APPROX_COUNT_DISTINCT"),
            exp.ArgMax: rename_func("MAX_BY"),
            exp.ArgMin: rename_func("MIN_BY"),
            exp.Array: transforms.preprocess([transforms.inherit_struct_field_names]),
            exp.ArrayConcat: lambda self, e: self.arrayconcat_sql(e, name="ARRAY_CAT"),
            exp.ArrayContains: lambda self, e: self.func(
                "ARRAY_CONTAINS",
                e.expression
                if e.args.get("ensure_variant") is False
                else exp.cast(e.expression, exp.DataType.Type.VARIANT, copy=False),
                e.this,
            ),
            exp.ArrayIntersect: rename_func("ARRAY_INTERSECTION"),
            exp.ArrayFilter: rename_func("FILTER"),
            exp.ArrayPosition: lambda self, e: self.func("ARRAY_POSITION", e.expression, e.this),
            exp.ArraySlice: rename_func("ARRAY_SLICE"),
            exp.ArrayToString: rename_func("ARRAY_TO_STRING"),
            exp.ArrayUniqueAgg: rename_func("ARRAY_UNIQUE_AGG"),
            exp.AtTimeZone: lambda self, e: self.func(
                "CONVERT_TIMEZONE", e.args.get("zone"), e.this
            ),
            exp.BitwiseOr: rename_func("BITOR"),
            exp.BitwiseXor: rename_func("BITXOR"),
            exp.BitwiseAnd: rename_func("BITAND"),
            exp.BitwiseAndAgg: rename_func("BITANDAGG"),
            exp.BitwiseOrAgg: rename_func("BITORAGG"),
            exp.BitwiseXorAgg: rename_func("BITXORAGG"),
            exp.BitwiseNot: rename_func("BITNOT"),
            exp.BitwiseLeftShift: rename_func("BITSHIFTLEFT"),
            exp.BitwiseRightShift: rename_func("BITSHIFTRIGHT"),
            exp.Create: transforms.preprocess([_flatten_structured_types_unless_iceberg]),
            exp.Coalesce: coalesce_sql,
            exp.Contains: rename_func("CONTAINS"),
            exp.CurrentTimestamp: rename_func("CURRENT_TIMESTAMP"),
            exp.DateAdd: date_delta_sql("DATEADD"),
            exp.DateDiff: date_delta_sql("DATEDIFF"),
            exp.DatetimeAdd: date_delta_sql("TIMESTAMPADD"),
            exp.DatetimeDiff: timestampdiff_sql,
            exp.DateStrToDate: datestrtodate_sql,
            exp.DayOfMonth: rename_func("DAYOFMONTH"),
            exp.DayOfWeek: rename_func("DAYOFWEEK"),
            exp.DayOfWeekIso: rename_func("DAYOFWEEKISO"),
            exp.DayOfYear: rename_func("DAYOFYEAR"),
            exp.Explode: rename_func("FLATTEN"),
            exp.Extract: lambda self, e: self.func(
                "DATE_PART", map_date_part(e.this, self.dialect), e.expression
            ),
            exp.EuclideanDistance: rename_func("VECTOR_L2_DISTANCE"),
            exp.FileFormatProperty: lambda self,
            e: f"FILE_FORMAT=({self.expressions(e, 'expressions', sep=' ')})",
            exp.FromTimeZone: lambda self, e: self.func(
                "CONVERT_TIMEZONE", e.args.get("zone"), "'UTC'", e.this
            ),
            exp.GenerateSeries: lambda self, e: self.func(
                "ARRAY_GENERATE_RANGE", e.args["start"], e.args["end"] + 1, e.args.get("step")
            ),
            exp.GetExtract: rename_func("GET"),
            exp.GroupConcat: lambda self, e: groupconcat_sql(self, e, sep=""),
            exp.If: if_sql(name="IFF", false_value="NULL"),
            exp.JSONExtractArray: _json_extract_value_array_sql,
            exp.JSONExtractScalar: lambda self, e: self.func(
                "JSON_EXTRACT_PATH_TEXT", e.this, e.expression
            ),
            exp.JSONObject: lambda self, e: self.func("OBJECT_CONSTRUCT_KEEP_NULL", *e.expressions),
            exp.JSONPathRoot: lambda *_: "",
            exp.JSONValueArray: _json_extract_value_array_sql,
            exp.Levenshtein: unsupported_args("ins_cost", "del_cost", "sub_cost")(
                rename_func("EDITDISTANCE")
            ),
            exp.LocationProperty: lambda self, e: f"LOCATION={self.sql(e, 'this')}",
            exp.LogicalAnd: rename_func("BOOLAND_AGG"),
            exp.LogicalOr: rename_func("BOOLOR_AGG"),
            exp.Map: lambda self, e: var_map_sql(self, e, "OBJECT_CONSTRUCT"),
            exp.MakeInterval: no_make_interval_sql,
            exp.Max: max_or_greatest,
            exp.Min: min_or_least,
            exp.ParseJSON: lambda self, e: self.func(
                "TRY_PARSE_JSON" if e.args.get("safe") else "PARSE_JSON", e.this
            ),
            exp.JSONFormat: rename_func("TO_JSON"),
            exp.PartitionedByProperty: lambda self, e: f"PARTITION BY {self.sql(e, 'this')}",
            exp.PercentileCont: transforms.preprocess(
                [transforms.add_within_group_for_percentiles]
            ),
            exp.PercentileDisc: transforms.preprocess(
                [transforms.add_within_group_for_percentiles]
            ),
            exp.Pivot: transforms.preprocess([_unqualify_pivot_columns]),
            exp.Pow: rename_func("POWER"),
            exp.RegexpExtract: _regexpextract_sql,
            exp.RegexpExtractAll: _regexpextract_sql,
            exp.RegexpILike: _regexpilike_sql,
            exp.RegexpLike: rename_func("REGEXP_LIKE"),
            exp.Rand: rename_func("RANDOM"),
            exp.Select: transforms.preprocess(
                [
                    transforms.eliminate_window_clause,
                    transforms.eliminate_distinct_on,
                    transforms.explode_projection_to_unnest(),
                    transforms.eliminate_semi_and_anti_joins,
                    _transform_generate_date_array,
                    _qualify_unnested_columns,
                    _eliminate_dot_variant_lookup,
                ]
            ),
            exp.SHA: rename_func("SHA1"),
            exp.SHA2: rename_func("SHA2"),
            exp.SplitPart: rename_func("SPLIT_PART"),
            exp.MD5Digest: rename_func("MD5_BINARY"),
            exp.MD5NumberLower64: rename_func("MD5_NUMBER_LOWER64"),
            exp.MD5NumberUpper64: rename_func("MD5_NUMBER_UPPER64"),
            exp.LowerHex: rename_func("TO_CHAR"),
            exp.SortArray: rename_func("ARRAY_SORT"),
            exp.Skewness: rename_func("SKEW"),
            exp.StarMap: rename_func("OBJECT_CONSTRUCT"),
            exp.StartsWith: rename_func("STARTSWITH"),
            exp.EndsWith: rename_func("ENDSWITH"),
            exp.StrPosition: lambda self, e: strposition_sql(
                self, e, func_name="CHARINDEX", supports_position=True
            ),
            exp.StrToDate: lambda self, e: self.func("DATE", e.this, self.format_time(e)),
            exp.StringToArray: rename_func("STRTOK_TO_ARRAY"),
            exp.Stuff: rename_func("INSERT"),
            exp.StPoint: rename_func("ST_MAKEPOINT"),
            exp.TimeAdd: date_delta_sql("TIMEADD"),
            exp.TimeSlice: lambda self, e: self.func(
                "TIME_SLICE",
                e.this,
                e.expression,
                unit_to_str(e),
                e.args.get("kind"),
            ),
            exp.Timestamp: no_timestamp_sql,
            exp.TimestampAdd: date_delta_sql("TIMESTAMPADD"),
            exp.TimestampDiff: lambda self, e: self.func(
                "TIMESTAMPDIFF", e.unit, e.expression, e.this
            ),
            exp.TimestampTrunc: timestamptrunc_sql(),
            exp.TimeStrToTime: timestrtotime_sql,
            exp.TimeToUnix: lambda self, e: f"EXTRACT(epoch_second FROM {self.sql(e, 'this')})",
            exp.ToArray: rename_func("TO_ARRAY"),
            exp.ToChar: lambda self, e: self.function_fallback_sql(e),
            exp.ToDouble: rename_func("TO_DOUBLE"),
            exp.TsOrDsAdd: date_delta_sql("DATEADD", cast=True),
            exp.TsOrDsDiff: date_delta_sql("DATEDIFF"),
            exp.TsOrDsToDate: lambda self, e: self.func(
                "TRY_TO_DATE" if e.args.get("safe") else "TO_DATE", e.this, self.format_time(e)
            ),
            exp.TsOrDsToTime: lambda self, e: self.func(
                "TRY_TO_TIME" if e.args.get("safe") else "TO_TIME", e.this, self.format_time(e)
            ),
            exp.Unhex: rename_func("HEX_DECODE_BINARY"),
            exp.UnixToTime: rename_func("TO_TIMESTAMP"),
            exp.Uuid: rename_func("UUID_STRING"),
            exp.VarMap: lambda self, e: var_map_sql(self, e, "OBJECT_CONSTRUCT"),
            exp.Booland: rename_func("BOOLAND"),
            exp.Boolor: rename_func("BOOLOR"),
            exp.WeekOfYear: rename_func("WEEKISO"),
            exp.YearOfWeek: rename_func("YEAROFWEEK"),
            exp.YearOfWeekIso: rename_func("YEAROFWEEKISO"),
            exp.Xor: rename_func("BOOLXOR"),
            exp.ByteLength: rename_func("OCTET_LENGTH"),
            exp.ArrayConcatAgg: lambda self, e: self.func(
                "ARRAY_FLATTEN", exp.ArrayAgg(this=e.this)
            ),
        }

        SUPPORTED_JSON_PATH_PARTS = {
            exp.JSONPathKey,
            exp.JSONPathRoot,
            exp.JSONPathSubscript,
        }

        TYPE_MAPPING = {
            **generator.Generator.TYPE_MAPPING,
            exp.DataType.Type.BIGDECIMAL: "DOUBLE",
            exp.DataType.Type.NESTED: "OBJECT",
            exp.DataType.Type.STRUCT: "OBJECT",
            exp.DataType.Type.TEXT: "VARCHAR",
        }

        TOKEN_MAPPING = {
            TokenType.AUTO_INCREMENT: "AUTOINCREMENT",
        }

        PROPERTIES_LOCATION = {
            **generator.Generator.PROPERTIES_LOCATION,
            exp.CredentialsProperty: exp.Properties.Location.POST_WITH,
            exp.LocationProperty: exp.Properties.Location.POST_WITH,
            exp.PartitionedByProperty: exp.Properties.Location.POST_SCHEMA,
            exp.SetProperty: exp.Properties.Location.UNSUPPORTED,
            exp.VolatileProperty: exp.Properties.Location.UNSUPPORTED,
        }

        UNSUPPORTED_VALUES_EXPRESSIONS = {
            exp.Map,
            exp.StarMap,
            exp.Struct,
            exp.VarMap,
        }

        RESPECT_IGNORE_NULLS_UNSUPPORTED_EXPRESSIONS = (exp.ArrayAgg,)

        def with_properties(self, properties: exp.Properties) -> str:
            return self.properties(properties, wrapped=False, prefix=self.sep(""), sep=" ")

        def values_sql(self, expression: exp.Values, values_as_table: bool = True) -> str:
            if expression.find(*self.UNSUPPORTED_VALUES_EXPRESSIONS):
                values_as_table = False

            return super().values_sql(expression, values_as_table=values_as_table)

        def datatype_sql(self, expression: exp.DataType) -> str:
            expressions = expression.expressions
            if expressions and expression.is_type(*exp.DataType.STRUCT_TYPES):
                for field_type in expressions:
                    # The correct syntax is OBJECT [ (<key> <value_type [NOT NULL] [, ...]) ]
                    if isinstance(field_type, exp.DataType):
                        return "OBJECT"
                    if (
                        isinstance(field_type, exp.ColumnDef)
                        and field_type.this
                        and field_type.this.is_string
                    ):
                        # Doing OBJECT('foo' VARCHAR) is invalid snowflake Syntax. Moreover, besides
                        # converting 'foo' into an identifier, we also need to quote it because these
                        # keys are case-sensitive. For example:
                        #
                        # WITH t AS (SELECT OBJECT_CONSTRUCT('x', 'y') AS c) SELECT c:x FROM t -- correct
                        # WITH t AS (SELECT OBJECT_CONSTRUCT('x', 'y') AS c) SELECT c:X FROM t -- incorrect, returns NULL
                        field_type.this.replace(exp.to_identifier(field_type.name, quoted=True))

            return super().datatype_sql(expression)

        def tonumber_sql(self, expression: exp.ToNumber) -> str:
            return self.func(
                "TO_NUMBER",
                expression.this,
                expression.args.get("format"),
                expression.args.get("precision"),
                expression.args.get("scale"),
            )

        def timestampfromparts_sql(self, expression: exp.TimestampFromParts) -> str:
            milli = expression.args.get("milli")
            if milli is not None:
                milli_to_nano = milli.pop() * exp.Literal.number(1000000)
                expression.set("nano", milli_to_nano)

            return rename_func("TIMESTAMP_FROM_PARTS")(self, expression)

        def cast_sql(self, expression: exp.Cast, safe_prefix: t.Optional[str] = None) -> str:
            if expression.is_type(exp.DataType.Type.GEOGRAPHY):
                return self.func("TO_GEOGRAPHY", expression.this)
            if expression.is_type(exp.DataType.Type.GEOMETRY):
                return self.func("TO_GEOMETRY", expression.this)

            return super().cast_sql(expression, safe_prefix=safe_prefix)

        def trycast_sql(self, expression: exp.TryCast) -> str:
            value = expression.this

            if value.type is None:
                from sqlglot.optimizer.annotate_types import annotate_types

                value = annotate_types(value, dialect=self.dialect)

            # Snowflake requires that TRY_CAST's value be a string
            # If TRY_CAST is being roundtripped (since Snowflake is the only dialect that sets "requires_string") or
            # if we can deduce that the value is a string, then we can generate TRY_CAST
            if expression.args.get("requires_string") or value.is_type(*exp.DataType.TEXT_TYPES):
                return super().trycast_sql(expression)

            return self.cast_sql(expression)

        def log_sql(self, expression: exp.Log) -> str:
            if not expression.expression:
                return self.func("LN", expression.this)

            return super().log_sql(expression)

        def unnest_sql(self, expression: exp.Unnest) -> str:
            unnest_alias = expression.args.get("alias")
            offset = expression.args.get("offset")

            unnest_alias_columns = unnest_alias.columns if unnest_alias else []
            value = seq_get(unnest_alias_columns, 0) or exp.to_identifier("value")

            columns = [
                exp.to_identifier("seq"),
                exp.to_identifier("key"),
                exp.to_identifier("path"),
                offset.pop() if isinstance(offset, exp.Expression) else exp.to_identifier("index"),
                value,
                exp.to_identifier("this"),
            ]

            if unnest_alias:
                unnest_alias.set("columns", columns)
            else:
                unnest_alias = exp.TableAlias(this="_u", columns=columns)

            table_input = self.sql(expression.expressions[0])
            if not table_input.startswith("INPUT =>"):
                table_input = f"INPUT => {table_input}"

            expression_parent = expression.parent

            explode = (
                f"FLATTEN({table_input})"
                if isinstance(expression_parent, exp.Lateral)
                else f"TABLE(FLATTEN({table_input}))"
            )
            alias = self.sql(unnest_alias)
            alias = f" AS {alias}" if alias else ""
            value = (
                ""
                if isinstance(expression_parent, (exp.From, exp.Join, exp.Lateral))
                else f"{value} FROM "
            )

            return f"{value}{explode}{alias}"

        def show_sql(self, expression: exp.Show) -> str:
            terse = "TERSE " if expression.args.get("terse") else ""
            history = " HISTORY" if expression.args.get("history") else ""
            like = self.sql(expression, "like")
            like = f" LIKE {like}" if like else ""

            scope = self.sql(expression, "scope")
            scope = f" {scope}" if scope else ""

            scope_kind = self.sql(expression, "scope_kind")
            if scope_kind:
                scope_kind = f" IN {scope_kind}"

            starts_with = self.sql(expression, "starts_with")
            if starts_with:
                starts_with = f" STARTS WITH {starts_with}"

            limit = self.sql(expression, "limit")

            from_ = self.sql(expression, "from_")
            if from_:
                from_ = f" FROM {from_}"

            privileges = self.expressions(expression, key="privileges", flat=True)
            privileges = f" WITH PRIVILEGES {privileges}" if privileges else ""

            return f"SHOW {terse}{expression.name}{history}{like}{scope_kind}{scope}{starts_with}{limit}{from_}{privileges}"

        def describe_sql(self, expression: exp.Describe) -> str:
            # Default to table if kind is unknown
            kind_value = expression.args.get("kind") or "TABLE"
            kind = f" {kind_value}" if kind_value else ""
            this = f" {self.sql(expression, 'this')}"
            expressions = self.expressions(expression, flat=True)
            expressions = f" {expressions}" if expressions else ""
            return f"DESCRIBE{kind}{this}{expressions}"

        def generatedasidentitycolumnconstraint_sql(
            self, expression: exp.GeneratedAsIdentityColumnConstraint
        ) -> str:
            start = expression.args.get("start")
            start = f" START {start}" if start else ""
            increment = expression.args.get("increment")
            increment = f" INCREMENT {increment}" if increment else ""

            order = expression.args.get("order")
            if order is not None:
                order_clause = " ORDER" if order else " NOORDER"
            else:
                order_clause = ""

            return f"AUTOINCREMENT{start}{increment}{order_clause}"

        def cluster_sql(self, expression: exp.Cluster) -> str:
            return f"CLUSTER BY ({self.expressions(expression, flat=True)})"

        def struct_sql(self, expression: exp.Struct) -> str:
            if len(expression.expressions) == 1:
                arg = expression.expressions[0]
                if arg.is_star or (isinstance(arg, exp.ILike) and arg.left.is_star):
                    # Wildcard syntax: https://docs.snowflake.com/en/sql-reference/data-types-semistructured#object
                    return f"{{{self.sql(expression.expressions[0])}}}"

            keys = []
            values = []

            for i, e in enumerate(expression.expressions):
                if isinstance(e, exp.PropertyEQ):
                    keys.append(
                        exp.Literal.string(e.name) if isinstance(e.this, exp.Identifier) else e.this
                    )
                    values.append(e.expression)
                else:
                    keys.append(exp.Literal.string(f"_{i}"))
                    values.append(e)

            return self.func("OBJECT_CONSTRUCT", *flatten(zip(keys, values)))

        @unsupported_args("weight", "accuracy")
        def approxquantile_sql(self, expression: exp.ApproxQuantile) -> str:
            return self.func("APPROX_PERCENTILE", expression.this, expression.args.get("quantile"))

        def alterset_sql(self, expression: exp.AlterSet) -> str:
            exprs = self.expressions(expression, flat=True)
            exprs = f" {exprs}" if exprs else ""
            file_format = self.expressions(expression, key="file_format", flat=True, sep=" ")
            file_format = f" STAGE_FILE_FORMAT = ({file_format})" if file_format else ""
            copy_options = self.expressions(expression, key="copy_options", flat=True, sep=" ")
            copy_options = f" STAGE_COPY_OPTIONS = ({copy_options})" if copy_options else ""
            tag = self.expressions(expression, key="tag", flat=True)
            tag = f" TAG {tag}" if tag else ""

            return f"SET{exprs}{file_format}{copy_options}{tag}"

        def strtotime_sql(self, expression: exp.StrToTime):
            safe_prefix = "TRY_" if expression.args.get("safe") else ""
            return self.func(
                f"{safe_prefix}TO_TIMESTAMP", expression.this, self.format_time(expression)
            )

        def timestampsub_sql(self, expression: exp.TimestampSub):
            return self.sql(
                exp.TimestampAdd(
                    this=expression.this,
                    expression=expression.expression * -1,
                    unit=expression.unit,
                )
            )

        def jsonextract_sql(self, expression: exp.JSONExtract):
            this = expression.this

            # JSON strings are valid coming from other dialects such as BQ so
            # for these cases we PARSE_JSON preemptively
            if not isinstance(this, (exp.ParseJSON, exp.JSONExtract)) and not expression.args.get(
                "requires_json"
            ):
                this = exp.ParseJSON(this=this)

            return self.func(
                "GET_PATH",
                this,
                expression.expression,
            )

        def timetostr_sql(self, expression: exp.TimeToStr) -> str:
            this = expression.this
            if this.is_string:
                this = exp.cast(this, exp.DataType.Type.TIMESTAMP)

            return self.func("TO_CHAR", this, self.format_time(expression))

        def datesub_sql(self, expression: exp.DateSub) -> str:
            value = expression.expression
            if value:
                value.replace(value * (-1))
            else:
                self.unsupported("DateSub cannot be transpiled if the subtracted count is unknown")

            return date_delta_sql("DATEADD")(self, expression)

        def select_sql(self, expression: exp.Select) -> str:
            limit = expression.args.get("limit")
            offset = expression.args.get("offset")
            if offset and not limit:
                expression.limit(exp.Null(), copy=False)
            return super().select_sql(expression)

        def createable_sql(self, expression: exp.Create, locations: t.DefaultDict) -> str:
            is_materialized = expression.find(exp.MaterializedProperty)
            copy_grants_property = expression.find(exp.CopyGrantsProperty)

            if expression.kind == "VIEW" and is_materialized and copy_grants_property:
                # For materialized views, COPY GRANTS is located *before* the columns list
                # This is in contrast to normal views where COPY GRANTS is located *after* the columns list
                # We default CopyGrantsProperty to POST_SCHEMA which means we need to output it POST_NAME if a materialized view is detected
                # ref: https://docs.snowflake.com/en/sql-reference/sql/create-materialized-view#syntax
                # ref: https://docs.snowflake.com/en/sql-reference/sql/create-view#syntax
                post_schema_properties = locations[exp.Properties.Location.POST_SCHEMA]
                post_schema_properties.pop(post_schema_properties.index(copy_grants_property))

                this_name = self.sql(expression.this, "this")
                copy_grants = self.sql(copy_grants_property)
                this_schema = self.schema_columns_sql(expression.this)
                this_schema = f"{self.sep()}{this_schema}" if this_schema else ""

                return f"{this_name}{self.sep()}{copy_grants}{this_schema}"

            return super().createable_sql(expression, locations)

        def arrayagg_sql(self, expression: exp.ArrayAgg) -> str:
            this = expression.this

            # If an ORDER BY clause is present, we need to remove it from ARRAY_AGG
            # and add it later as part of the WITHIN GROUP clause
            order = this if isinstance(this, exp.Order) else None
            if order:
                expression.set("this", order.this.pop())

            expr_sql = super().arrayagg_sql(expression)

            if order:
                expr_sql = self.sql(exp.WithinGroup(this=expr_sql, expression=order))

            return expr_sql

        def array_sql(self, expression: exp.Array) -> str:
            expressions = expression.expressions

            first_expr = seq_get(expressions, 0)
            if isinstance(first_expr, exp.Select):
                # SELECT AS STRUCT foo AS alias_foo -> ARRAY_AGG(OBJECT_CONSTRUCT('alias_foo', foo))
                if first_expr.text("kind").upper() == "STRUCT":
                    object_construct_args = []
                    for expr in first_expr.expressions:
                        # Alias case: SELECT AS STRUCT foo AS alias_foo -> OBJECT_CONSTRUCT('alias_foo', foo)
                        # Column case: SELECT AS STRUCT foo -> OBJECT_CONSTRUCT('foo', foo)
                        name = expr.this if isinstance(expr, exp.Alias) else expr

                        object_construct_args.extend([exp.Literal.string(expr.alias_or_name), name])

                    array_agg = exp.ArrayAgg(
                        this=_build_object_construct(args=object_construct_args)
                    )

                    first_expr.set("kind", None)
                    first_expr.set("expressions", [array_agg])

                    return self.sql(first_expr.subquery())

            return inline_array_sql(self, expression)

        def currentdate_sql(self, expression: exp.CurrentDate) -> str:
            zone = self.sql(expression, "this")
            if not zone:
                return super().currentdate_sql(expression)

            expr = exp.Cast(
                this=exp.ConvertTimezone(target_tz=zone, timestamp=exp.CurrentTimestamp()),
                to=exp.DataType(this=exp.DataType.Type.DATE),
            )
            return self.sql(expr)

        def dot_sql(self, expression: exp.Dot) -> str:
            this = expression.this

            if not this.type:
                from sqlglot.optimizer.annotate_types import annotate_types

                this = annotate_types(this, dialect=self.dialect)

            if not isinstance(this, exp.Dot) and this.is_type(exp.DataType.Type.STRUCT):
                # Generate colon notation for the top level STRUCT
                return f"{self.sql(this)}:{self.sql(expression, 'expression')}"

            return super().dot_sql(expression)

        def modelattribute_sql(self, expression: exp.ModelAttribute) -> str:
            return f"{self.sql(expression, 'this')}!{self.sql(expression, 'expression')}"

        def format_sql(self, expression: exp.Format) -> str:
            if expression.name.lower() == "%s" and len(expression.expressions) == 1:
                return self.func("TO_CHAR", expression.expressions[0])

            return self.function_fallback_sql(expression)

        def splitpart_sql(self, expression: exp.SplitPart) -> str:
            # Set part_index to 1 if missing
            if not expression.args.get("delimiter"):
                expression.set("delimiter", exp.Literal.string(" "))

            if not expression.args.get("part_index"):
                expression.set("part_index", exp.Literal.number(1))

            return rename_func("SPLIT_PART")(self, expression)<|MERGE_RESOLUTION|>--- conflicted
+++ resolved
@@ -642,7 +642,6 @@
                 step=seq_get(args, 2),
             ),
             "ARRAY_SORT": exp.SortArray.from_arg_list,
-<<<<<<< HEAD
             "ARRAY_POSITION": lambda args: exp.ArrayPosition(
                 this=seq_get(args, 1), expression=seq_get(args, 0)
             ),
@@ -653,12 +652,6 @@
             "BIT_NOT": lambda args: exp.BitwiseNot(this=seq_get(args, 0)),
             "BITAND": _build_bitwise(exp.BitwiseAnd, "BITAND"),
             "BIT_AND": _build_bitwise(exp.BitwiseAnd, "BITAND"),
-=======
-            "BITAND": _build_bitwise(exp.BitwiseAnd, "BITAND"),
-            "BIT_AND": _build_bitwise(exp.BitwiseAnd, "BITAND"),
-            "BITNOT": lambda args: exp.BitwiseNot(this=seq_get(args, 0)),
-            "BIT_NOT": lambda args: exp.BitwiseNot(this=seq_get(args, 0)),
->>>>>>> ca812171
             "BITXOR": _build_bitwise(exp.BitwiseXor, "BITXOR"),
             "BIT_XOR": _build_bitwise(exp.BitwiseXor, "BITXOR"),
             "BITOR": _build_bitwise(exp.BitwiseOr, "BITOR"),
