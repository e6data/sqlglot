--- conflicted
+++ resolved
@@ -692,7 +692,7 @@
                 end=exp.Sub(this=seq_get(args, 1), expression=exp.Literal.number(1)),
                 step=seq_get(args, 2),
             ),
-<<<<<<< HEAD
+            "ARRAY_SORT": exp.SortArray.from_arg_list,
             "ARRAY_POSITION": lambda args: exp.ArrayPosition(
                 this=seq_get(args, 1), expression=seq_get(args, 0)
             ),
@@ -703,9 +703,6 @@
             "BIT_NOT": lambda args: exp.BitwiseNot(this=seq_get(args, 0)),
             "BITAND": _build_bitwise(exp.BitwiseAnd, "BITAND"),
             "BIT_AND": _build_bitwise(exp.BitwiseAnd, "BITAND"),
-=======
-            "ARRAY_SORT": exp.SortArray.from_arg_list,
->>>>>>> cb9338ad
             "BITXOR": _build_bitwise(exp.BitwiseXor, "BITXOR"),
             "BIT_XOR": _build_bitwise(exp.BitwiseXor, "BITXOR"),
             "BITOR": _build_bitwise(exp.BitwiseOr, "BITOR"),
@@ -739,16 +736,7 @@
                 max_dist=seq_get(args, 2),
             ),
             "FLATTEN": exp.Explode.from_arg_list,
-<<<<<<< HEAD
-            "GET": lambda args: exp.Bracket(
-                this=seq_get(args, 0),
-                expressions=[seq_get(args, 1)],
-                offset=0,
-                safe=True,
-            ),
-=======
             "GET": exp.GetExtract.from_arg_list,
->>>>>>> cb9338ad
             "GET_PATH": lambda args, dialect: exp.JSONExtract(
                 this=seq_get(args, 0),
                 expression=dialect.to_json_path(seq_get(args, 1)),
@@ -780,14 +768,11 @@
             "REGEXP_SUBSTR_ALL": _build_regexp_extract(exp.RegexpExtractAll),
             "REPLACE": build_replace_with_optional_replacement,
             "RLIKE": exp.RegexpLike.from_arg_list,
-<<<<<<< HEAD
             "ARRAY_SLICE": exp.ArraySlice.from_arg_list,
-=======
             "SHA1_BINARY": exp.SHA1Digest.from_arg_list,
             "SHA1_HEX": exp.SHA.from_arg_list,
             "SHA2_BINARY": exp.SHA2Digest.from_arg_list,
             "SHA2_HEX": exp.SHA2.from_arg_list,
->>>>>>> cb9338ad
             "SQUARE": lambda args: exp.Pow(this=seq_get(args, 0), expression=exp.Literal.number(2)),
             "TABLE": lambda args: exp.TableFromRows(this=seq_get(args, 0)),
             "SPLIT_PART": exp.SplitPart.from_arg_list,
@@ -818,14 +803,10 @@
             "TO_TIMESTAMP_LTZ": _build_datetime("TO_TIMESTAMP_LTZ", exp.DataType.Type.TIMESTAMPLTZ),
             "TO_TIMESTAMP_NTZ": _build_datetime("TO_TIMESTAMP_NTZ", exp.DataType.Type.TIMESTAMP),
             "TO_TIMESTAMP_TZ": _build_datetime("TO_TIMESTAMP_TZ", exp.DataType.Type.TIMESTAMPTZ),
-<<<<<<< HEAD
+            "TO_VARCHAR": build_timetostr_or_tochar,
             # "TO_CHAR": exp.TimeToStr.from_arg_list,
-            "TO_VARCHAR": exp.ToChar.from_arg_list,
-=======
-            "TO_VARCHAR": build_timetostr_or_tochar,
             "TO_JSON": exp.JSONFormat.from_arg_list,
             "VECTOR_L2_DISTANCE": exp.EuclideanDistance.from_arg_list,
->>>>>>> cb9338ad
             "ZEROIFNULL": _build_if_from_zeroifnull,
             "LIKE": _build_like(exp.Like),
             "ILIKE": _build_like(exp.ILike),
@@ -1508,16 +1489,13 @@
                 ]
             ),
             exp.SHA: rename_func("SHA1"),
-<<<<<<< HEAD
             exp.SHA2: rename_func("SHA2"),
             exp.SplitPart: rename_func("SPLIT_PART"),
-=======
             exp.MD5Digest: rename_func("MD5_BINARY"),
             exp.MD5NumberLower64: rename_func("MD5_NUMBER_LOWER64"),
             exp.MD5NumberUpper64: rename_func("MD5_NUMBER_UPPER64"),
             exp.LowerHex: rename_func("TO_CHAR"),
             exp.SortArray: rename_func("ARRAY_SORT"),
->>>>>>> cb9338ad
             exp.StarMap: rename_func("OBJECT_CONSTRUCT"),
             exp.StartsWith: rename_func("STARTSWITH"),
             exp.EndsWith: rename_func("ENDSWITH"),
