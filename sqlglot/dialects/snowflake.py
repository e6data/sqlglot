from __future__ import annotations

import typing as t

from sqlglot import exp, generator, jsonpath, parser, tokens, transforms
from sqlglot.dialects.dialect import (
    Dialect,
    NormalizationStrategy,
    build_timetostr_or_tochar,
    binary_from_function,
    build_default_decimal_type,
    build_replace_with_optional_replacement,
    build_timestamp_from_parts,
    date_delta_sql,
    date_trunc_to_time,
    datestrtodate_sql,
    build_formatted_time,
    if_sql,
    inline_array_sql,
    max_or_greatest,
    min_or_least,
    rename_func,
    timestamptrunc_sql,
    timestrtotime_sql,
    var_map_sql,
    map_date_part,
    no_timestamp_sql,
    strposition_sql,
    timestampdiff_sql,
    no_make_interval_sql,
    groupconcat_sql,
)
from sqlglot.generator import unsupported_args
from sqlglot.helper import find_new_name, flatten, is_float, is_int, seq_get
from sqlglot.optimizer.scope import build_scope, find_all_in_scope
from sqlglot.tokens import TokenType
from sqlglot.parser import build_coalesce

if t.TYPE_CHECKING:
    from sqlglot._typing import E, B


# from https://docs.snowflake.com/en/sql-reference/functions/to_timestamp.html
def _build_datetime(
    name: str, kind: exp.DataType.Type, safe: bool = False
) -> t.Callable[[t.List], exp.Func]:
    def _builder(args: t.List) -> exp.Func:
        value = seq_get(args, 0)
        scale_or_fmt = seq_get(args, 1)

        int_value = value is not None and is_int(value.name)
        int_scale_or_fmt = scale_or_fmt is not None and scale_or_fmt.is_int

        if isinstance(value, exp.Literal) or (value and scale_or_fmt):
            # Converts calls like `TO_TIME('01:02:03')` into casts
            if len(args) == 1 and value.is_string and not int_value:
                return (
                    exp.TryCast(this=value, to=exp.DataType.build(kind), requires_string=True)
                    if safe
                    else exp.cast(value, kind)
                )

            # Handles `TO_TIMESTAMP(str, fmt)` and `TO_TIMESTAMP(num, scale)` as special
            # cases so we can transpile them, since they're relatively common
            if kind == exp.DataType.Type.TIMESTAMP:
                if not safe and (int_value or int_scale_or_fmt):
                    # TRY_TO_TIMESTAMP('integer') is not parsed into exp.UnixToTime as
                    # it's not easily transpilable
                    return exp.UnixToTime(this=value, scale=scale_or_fmt)
                if not int_scale_or_fmt and not is_float(value.name):
                    expr = build_formatted_time(exp.StrToTime, "snowflake")(args)
                    expr.set("safe", safe)
                    return expr

        if kind in (exp.DataType.Type.DATE, exp.DataType.Type.TIME) and not int_value:
            klass = exp.TsOrDsToDate if kind == exp.DataType.Type.DATE else exp.TsOrDsToTime
            formatted_exp = build_formatted_time(klass, "snowflake")(args)
            formatted_exp.set("safe", safe)
            return formatted_exp

        return exp.Anonymous(this=name, expressions=args)

    return _builder


def _build_object_construct(args: t.List) -> t.Union[exp.StarMap, exp.Struct]:
    expression = parser.build_var_map(args)

    if isinstance(expression, exp.StarMap):
        return expression

    return exp.Struct(
        expressions=[
            exp.PropertyEQ(this=k, expression=v) for k, v in zip(expression.keys, expression.values)
        ]
    )


def _build_datediff(args: t.List) -> exp.DateDiff:
    return exp.DateDiff(
        this=seq_get(args, 2),
        expression=seq_get(args, 1),
        unit=map_date_part(seq_get(args, 0)),
    )


def _build_date_time_add(expr_type: t.Type[E]) -> t.Callable[[t.List], E]:
    def _builder(args: t.List) -> E:
        return expr_type(
            this=seq_get(args, 2),
            expression=seq_get(args, 1),
            unit=map_date_part(seq_get(args, 0)),
        )

    return _builder


def _build_bitwise(expr_type: t.Type[B], name: str) -> t.Callable[[t.List], B | exp.Anonymous]:
    def _builder(args: t.List) -> B | exp.Anonymous:
        if len(args) == 3:
            return exp.Anonymous(this=name, expressions=args)

        return binary_from_function(expr_type)(args)

    return _builder


# https://docs.snowflake.com/en/sql-reference/functions/div0
def _build_if_from_div0(args: t.List) -> exp.If:
    lhs = exp._wrap(seq_get(args, 0), exp.Binary)
    rhs = exp._wrap(seq_get(args, 1), exp.Binary)

    cond = exp.EQ(this=rhs, expression=exp.Literal.number(0)).and_(
        exp.Is(this=lhs, expression=exp.null()).not_()
    )
    true = exp.Literal.number(0)
    false = exp.Div(this=lhs, expression=rhs)
    return exp.If(this=cond, true=true, false=false)


# https://docs.snowflake.com/en/sql-reference/functions/zeroifnull
def _build_if_from_zeroifnull(args: t.List) -> exp.If:
    cond = exp.Is(this=seq_get(args, 0), expression=exp.Null())
    return exp.If(this=cond, true=exp.Literal.number(0), false=seq_get(args, 0))


# https://docs.snowflake.com/en/sql-reference/functions/zeroifnull
def _build_if_from_nullifzero(args: t.List) -> exp.If:
    cond = exp.EQ(this=seq_get(args, 0), expression=exp.Literal.number(0))
    return exp.If(this=cond, true=exp.Null(), false=seq_get(args, 0))


def _regexpilike_sql(self: Snowflake.Generator, expression: exp.RegexpILike) -> str:
    flag = expression.text("flag")

    if "i" not in flag:
        flag += "i"

    return self.func(
        "REGEXP_LIKE", expression.this, expression.expression, exp.Literal.string(flag)
    )


def _build_regexp_replace(args: t.List) -> exp.RegexpReplace:
    regexp_replace = exp.RegexpReplace.from_arg_list(args)

    if not regexp_replace.args.get("replacement"):
        regexp_replace.set("replacement", exp.Literal.string(""))

    return regexp_replace


def _show_parser(*args: t.Any, **kwargs: t.Any) -> t.Callable[[Snowflake.Parser], exp.Show]:
    def _parse(self: Snowflake.Parser) -> exp.Show:
        return self._parse_show_snowflake(*args, **kwargs)

    return _parse


def _date_trunc_to_time(args: t.List) -> exp.DateTrunc | exp.TimestampTrunc:
    trunc = date_trunc_to_time(args)
    trunc.set("unit", map_date_part(trunc.args["unit"]))
    return trunc


def _unqualify_pivot_columns(expression: exp.Expression) -> exp.Expression:
    """
    Snowflake doesn't allow columns referenced in UNPIVOT to be qualified,
    so we need to unqualify them. Same goes for ANY ORDER BY <column>.

    Example:
        >>> from sqlglot import parse_one
        >>> expr = parse_one("SELECT * FROM m_sales UNPIVOT(sales FOR month IN (m_sales.jan, feb, mar, april))")
        >>> print(_unqualify_pivot_columns(expr).sql(dialect="snowflake"))
        SELECT * FROM m_sales UNPIVOT(sales FOR month IN (jan, feb, mar, april))
    """
    if isinstance(expression, exp.Pivot):
        if expression.unpivot:
            expression = transforms.unqualify_columns(expression)
        else:
            for field in expression.fields:
                field_expr = seq_get(field.expressions if field else [], 0)

                if isinstance(field_expr, exp.PivotAny):
                    unqualified_field_expr = transforms.unqualify_columns(field_expr)
                    t.cast(exp.Expression, field).set("expressions", unqualified_field_expr, 0)

    return expression


def _flatten_structured_types_unless_iceberg(
    expression: exp.Expression,
) -> exp.Expression:
    assert isinstance(expression, exp.Create)

    def _flatten_structured_type(expression: exp.DataType) -> exp.DataType:
        if expression.this in exp.DataType.NESTED_TYPES:
            expression.set("expressions", None)
        return expression

    props = expression.args.get("properties")
    if isinstance(expression.this, exp.Schema) and not (props and props.find(exp.IcebergProperty)):
        for schema_expression in expression.this.expressions:
            if isinstance(schema_expression, exp.ColumnDef):
                column_type = schema_expression.kind
                if isinstance(column_type, exp.DataType):
                    column_type.transform(_flatten_structured_type, copy=False)

    return expression


def _unnest_generate_date_array(unnest: exp.Unnest) -> None:
    generate_date_array = unnest.expressions[0]
    start = generate_date_array.args.get("start")
    end = generate_date_array.args.get("end")
    step = generate_date_array.args.get("step")

    if not start or not end or not isinstance(step, exp.Interval) or step.name != "1":
        return

    unit = step.args.get("unit")

    unnest_alias = unnest.args.get("alias")
    if unnest_alias:
        unnest_alias = unnest_alias.copy()
        sequence_value_name = seq_get(unnest_alias.columns, 0) or "value"
    else:
        sequence_value_name = "value"

    # We'll add the next sequence value to the starting date and project the result
    date_add = _build_date_time_add(exp.DateAdd)(
        [unit, exp.cast(sequence_value_name, "int"), exp.cast(start, "date")]
    )

    # We use DATEDIFF to compute the number of sequence values needed
    number_sequence = Snowflake.Parser.FUNCTIONS["ARRAY_GENERATE_RANGE"](
        [exp.Literal.number(0), _build_datediff([unit, start, end]) + 1]
    )

    unnest.set("expressions", [number_sequence])

    unnest_parent = unnest.parent
    if isinstance(unnest_parent, exp.Join):
        select = unnest_parent.parent
        if isinstance(select, exp.Select):
            replace_column_name = (
                sequence_value_name
                if isinstance(sequence_value_name, str)
                else sequence_value_name.name
            )

            scope = build_scope(select)
            if scope:
                for column in scope.columns:
                    if column.name.lower() == replace_column_name.lower():
                        column.replace(
                            date_add.as_(replace_column_name)
                            if isinstance(column.parent, exp.Select)
                            else date_add
                        )

            lateral = exp.Lateral(this=unnest_parent.this.pop())
            unnest_parent.replace(exp.Join(this=lateral))
    else:
        unnest.replace(
            exp.select(date_add.as_(sequence_value_name))
            .from_(unnest.copy())
            .subquery(unnest_alias)
        )


def _transform_generate_date_array(expression: exp.Expression) -> exp.Expression:
    if isinstance(expression, exp.Select):
        for generate_date_array in expression.find_all(exp.GenerateDateArray):
            parent = generate_date_array.parent

            # If GENERATE_DATE_ARRAY is used directly as an array (e.g passed into ARRAY_LENGTH), the transformed Snowflake
            # query is the following (it'll be unnested properly on the next iteration due to copy):
            # SELECT ref(GENERATE_DATE_ARRAY(...)) -> SELECT ref((SELECT ARRAY_AGG(*) FROM UNNEST(GENERATE_DATE_ARRAY(...))))
            if not isinstance(parent, exp.Unnest):
                unnest = exp.Unnest(expressions=[generate_date_array.copy()])
                generate_date_array.replace(
                    exp.select(exp.ArrayAgg(this=exp.Star())).from_(unnest).subquery()
                )

            if (
                isinstance(parent, exp.Unnest)
                and isinstance(parent.parent, (exp.From, exp.Join))
                and len(parent.expressions) == 1
            ):
                _unnest_generate_date_array(parent)

    return expression


def _build_regexp_extract(expr_type: t.Type[E]) -> t.Callable[[t.List], E]:
    def _builder(args: t.List) -> E:
        return expr_type(
            this=seq_get(args, 0),
            expression=seq_get(args, 1),
            position=seq_get(args, 2),
            occurrence=seq_get(args, 3),
            parameters=seq_get(args, 4),
            group=seq_get(args, 5) or exp.Literal.number(0),
        )

    return _builder


def _regexpextract_sql(self, expression: exp.RegexpExtract | exp.RegexpExtractAll) -> str:
    # Other dialects don't support all of the following parameters, so we need to
    # generate default values as necessary to ensure the transpilation is correct
    group = expression.args.get("group")

    # To avoid generating all these default values, we set group to None if
    # it's 0 (also default value) which doesn't trigger the following chain
    if group and group.name == "0":
        group = None

    parameters = expression.args.get("parameters") or (group and exp.Literal.string("c"))
    occurrence = expression.args.get("occurrence") or (parameters and exp.Literal.number(1))
    position = expression.args.get("position") or (occurrence and exp.Literal.number(1))

    return self.func(
        "REGEXP_SUBSTR" if isinstance(expression, exp.RegexpExtract) else "REGEXP_EXTRACT_ALL",
        expression.this,
        expression.expression,
        position,
        occurrence,
        parameters,
        group,
    )


def _json_extract_value_array_sql(
    self: Snowflake.Generator, expression: exp.JSONValueArray | exp.JSONExtractArray
) -> str:
    json_extract = exp.JSONExtract(this=expression.this, expression=expression.expression)
    ident = exp.to_identifier("x")

    if isinstance(expression, exp.JSONValueArray):
        this: exp.Expression = exp.cast(ident, to=exp.DataType.Type.VARCHAR)
    else:
        this = exp.ParseJSON(this=f"TO_JSON({ident})")

    transform_lambda = exp.Lambda(expressions=[ident], this=this)

    return self.func("TRANSFORM", json_extract, transform_lambda)


def _qualify_unnested_columns(expression: exp.Expression) -> exp.Expression:
    if isinstance(expression, exp.Select):
        scope = build_scope(expression)
        if not scope:
            return expression

        unnests = list(scope.find_all(exp.Unnest))

        if not unnests:
            return expression

        taken_source_names = set(scope.sources)
        column_source: t.Dict[str, exp.Identifier] = {}

        unnest_identifier: t.Optional[exp.Identifier] = None
        orig_expression = expression.copy()

        for unnest in unnests:
            if not isinstance(unnest.parent, (exp.From, exp.Join)):
                continue

            # Try to infer column names produced by an unnest operator. This is only possible
            # when we can peek into the (statically known) contents of the unnested value.
            unnest_columns: t.Set[str] = set()
            for unnest_expr in unnest.expressions:
                if not isinstance(unnest_expr, exp.Array):
                    continue

                for array_expr in unnest_expr.expressions:
                    if not (
                        isinstance(array_expr, exp.Struct)
                        and array_expr.expressions
                        and all(
                            isinstance(struct_expr, exp.PropertyEQ)
                            for struct_expr in array_expr.expressions
                        )
                    ):
                        continue

                    unnest_columns.update(
                        struct_expr.this.name.lower() for struct_expr in array_expr.expressions
                    )
                    break

                if unnest_columns:
                    break

            unnest_alias = unnest.args.get("alias")
            if not unnest_alias:
                alias_name = find_new_name(taken_source_names, "value")
                taken_source_names.add(alias_name)

                # Produce a `TableAlias` AST similar to what is produced for BigQuery. This
                # will be corrected later, when we generate SQL for the `Unnest` AST node.
                aliased_unnest = exp.alias_(unnest, None, table=[alias_name])
                scope.replace(unnest, aliased_unnest)

                unnest_identifier = aliased_unnest.args["alias"].columns[0]
            else:
                alias_columns = getattr(unnest_alias, "columns", [])
                unnest_identifier = unnest_alias.this or seq_get(alias_columns, 0)

            if not isinstance(unnest_identifier, exp.Identifier):
                return orig_expression

            column_source.update({c.lower(): unnest_identifier for c in unnest_columns})

        for column in scope.columns:
            if column.table:
                continue

            table = column_source.get(column.name.lower())
            if (
                unnest_identifier
                and not table
                and len(scope.sources) == 1
                and column.name.lower() != unnest_identifier.name.lower()
            ):
                table = unnest_identifier

            column.set("table", table and table.copy())

    return expression


def _eliminate_dot_variant_lookup(expression: exp.Expression) -> exp.Expression:
    if isinstance(expression, exp.Select):
        # This transformation is used to facilitate transpilation of BigQuery `UNNEST` operations
        # to Snowflake. It should not affect roundtrip because `Unnest` nodes cannot be produced
        # by Snowflake's parser.
        #
        # Additionally, at the time of writing this, BigQuery is the only dialect that produces a
        # `TableAlias` node that only fills `columns` and not `this`, due to `UNNEST_COLUMN_ONLY`.
        unnest_aliases = set()
        for unnest in find_all_in_scope(expression, exp.Unnest):
            unnest_alias = unnest.args.get("alias")
            if (
                isinstance(unnest_alias, exp.TableAlias)
                and (unnest_alias.args.get("column_only") or not unnest_alias.this)
                and len(unnest_alias.columns) == 1
            ):
                unnest_aliases.add(unnest_alias.columns[0].name)

        if unnest_aliases:
            for c in find_all_in_scope(expression, exp.Column):
                if c.table in unnest_aliases:
                    bracket_lhs = c.args["table"]
                    bracket_rhs = exp.Literal.string(c.name)
                    bracket = exp.Bracket(this=bracket_lhs, expressions=[bracket_rhs])

                    if c.parent is expression:
                        # Retain column projection names by using aliases
                        c.replace(exp.alias_(bracket, c.this.copy()))
                    else:
                        c.replace(bracket)

    return expression


class Snowflake(Dialect):
    # https://docs.snowflake.com/en/sql-reference/identifiers-syntax
    NORMALIZATION_STRATEGY = NormalizationStrategy.UPPERCASE
    INDEX_OFFSET = 0
    NULL_ORDERING = "nulls_are_large"
    TIME_FORMAT = "'YYYY-MM-DD HH24:MI:SS'"
    SUPPORTS_USER_DEFINED_TYPES = False
    SUPPORTS_SEMI_ANTI_JOIN = False
    PREFER_CTE_ALIAS_COLUMN = True
    TABLESAMPLE_SIZE_IS_PERCENT = True
    COPY_PARAMS_ARE_CSV = False
    ARRAY_AGG_INCLUDES_NULLS = None
<<<<<<< HEAD
    PRESERVE_ORIGINAL_NAMES = True
=======
    ALTER_TABLE_ADD_REQUIRED_FOR_EACH_COLUMN = False
    TRY_CAST_REQUIRES_STRING = True
>>>>>>> 6ab6cf3e

    TIME_MAPPING = {
        "YYYY": "%Y",
        "yyyy": "%Y",
        "YY": "%y",
        "yy": "%y",
        "MMMM": "%B",
        "mmmm": "%B",
        "MON": "%b",
        "mon": "%b",
        "MM": "%m",
        "mm": "%m",
        "DD": "%d",
        "dd": "%-d",
        "DY": "%a",
        "dy": "%w",
        "HH24": "%H",
        "hh24": "%H",
        "HH12": "%I",
        "hh12": "%I",
        "MI": "%M",
        "mi": "%M",
        "SS": "%S",
        "ss": "%S",
        "FF6": "%f",
        "ff6": "%f",
    }

    DATE_PART_MAPPING = {
        **Dialect.DATE_PART_MAPPING,
        "ISOWEEK": "WEEKISO",
    }

    def quote_identifier(self, expression: E, identify: bool = True) -> E:
        # This disables quoting DUAL in SELECT ... FROM DUAL, because Snowflake treats an
        # unquoted DUAL keyword in a special way and does not map it to a user-defined table
        if (
            isinstance(expression, exp.Identifier)
            and isinstance(expression.parent, exp.Table)
            and expression.name.lower() == "dual"
        ):
            return expression  # type: ignore

        return super().quote_identifier(expression, identify=identify)

    class JSONPathTokenizer(jsonpath.JSONPathTokenizer):
        SINGLE_TOKENS = jsonpath.JSONPathTokenizer.SINGLE_TOKENS.copy()
        SINGLE_TOKENS.pop("$")

    class Parser(parser.Parser):
        IDENTIFY_PIVOT_STRINGS = True
        DEFAULT_SAMPLING_METHOD = "BERNOULLI"
        COLON_IS_VARIANT_EXTRACT = True
        JSON_EXTRACT_REQUIRES_JSON_EXPRESSION = True

        ID_VAR_TOKENS = {
            *parser.Parser.ID_VAR_TOKENS,
            TokenType.MATCH_CONDITION,
        }

        TABLE_ALIAS_TOKENS = parser.Parser.TABLE_ALIAS_TOKENS | {TokenType.WINDOW}
        TABLE_ALIAS_TOKENS.discard(TokenType.MATCH_CONDITION)

        COLON_PLACEHOLDER_TOKENS = ID_VAR_TOKENS | {TokenType.NUMBER}

        FUNCTIONS = {
            **parser.Parser.FUNCTIONS,
            "APPROX_PERCENTILE": exp.ApproxQuantile.from_arg_list,
            "ARRAY_CAT": exp.ArrayConcat.from_arg_list,
            "ARRAY_CONSTRUCT": lambda args: exp.Array(expressions=args),
            "ARRAY_CONTAINS": lambda args: exp.ArrayContains(
                this=seq_get(args, 1), expression=seq_get(args, 0)
            ),
            "ARRAY_GENERATE_RANGE": lambda args: exp.GenerateSeries(
                # ARRAY_GENERATE_RANGE has an exlusive end; we normalize it to be inclusive
                start=seq_get(args, 0),
                end=exp.Sub(this=seq_get(args, 1), expression=exp.Literal.number(1)),
                step=seq_get(args, 2),
            ),
            "ARRAY_POSITION": lambda args: exp.ArrayPosition(
                this=seq_get(args, 1), expression=seq_get(args, 0)
            ),
            "AS_VARCHAR": lambda args: exp.Cast(
                this=seq_get(args, 0), to=exp.DataType.build(exp.DataType.Type.VARCHAR)
            ),
            "BITNOT": lambda args: exp.BitwiseNot(this=seq_get(args, 0)),
            "BIT_NOT": lambda args: exp.BitwiseNot(this=seq_get(args, 0)),
            "BITAND": _build_bitwise(exp.BitwiseAnd, "BITAND"),
            "BIT_AND": _build_bitwise(exp.BitwiseAnd, "BITAND"),
            "BITXOR": _build_bitwise(exp.BitwiseXor, "BITXOR"),
            "BIT_XOR": _build_bitwise(exp.BitwiseXor, "BITXOR"),
            "BITOR": _build_bitwise(exp.BitwiseOr, "BITOR"),
            "BIT_OR": _build_bitwise(exp.BitwiseOr, "BITOR"),
            "BITSHIFTLEFT": _build_bitwise(exp.BitwiseLeftShift, "BITSHIFTLEFT"),
            "BIT_SHIFTLEFT": _build_bitwise(exp.BitwiseLeftShift, "BIT_SHIFTLEFT"),
            "BITSHIFTRIGHT": _build_bitwise(exp.BitwiseRightShift, "BITSHIFTRIGHT"),
            "BIT_SHIFTRIGHT": _build_bitwise(exp.BitwiseRightShift, "BIT_SHIFTRIGHT"),
            "BOOLXOR": _build_bitwise(exp.Xor, "BOOLXOR"),
            "DATE": _build_datetime("DATE", exp.DataType.Type.DATE),
            "DATE_TRUNC": _date_trunc_to_time,
            "DATEADD": _build_date_time_add(exp.DateAdd),
            "DATEDIFF": _build_datediff,
            "DIV0": _build_if_from_div0,
            "EDITDISTANCE": lambda args: exp.Levenshtein(
                this=seq_get(args, 0),
                expression=seq_get(args, 1),
                max_dist=seq_get(args, 2),
            ),
            "FLATTEN": exp.Explode.from_arg_list,
            "GET": lambda args: exp.Bracket(
                this=seq_get(args, 0),
                expressions=[seq_get(args, 1)],
                offset=0,
                safe=True,
            ),
            "GET_PATH": lambda args, dialect: exp.JSONExtract(
                this=seq_get(args, 0),
                expression=dialect.to_json_path(seq_get(args, 1)),
                requires_json=True,
            ),
            "HEX_DECODE_BINARY": exp.Unhex.from_arg_list,
            "IFF": exp.If.from_arg_list,
            "LAST_DAY": lambda args: exp.LastDay(
                this=seq_get(args, 0), unit=map_date_part(seq_get(args, 1))
            ),
            "LEN": lambda args: exp.Length(this=seq_get(args, 0), binary=True),
            "LENGTH": lambda args: exp.Length(this=seq_get(args, 0), binary=True),
            "MD5_HEX": exp.MD5Digest.from_arg_list,
            "NULLIFZERO": _build_if_from_nullifzero,
            "NVL": lambda args: build_coalesce(args, is_nvl=True),
            # object_construct is mapped to starmap/varmap but should be mapped to JsonObject
            "OBJECT_CONSTRUCT": _build_object_construct,
            "REGEXP_EXTRACT_ALL": _build_regexp_extract(exp.RegexpExtractAll),
            "REGEXP_REPLACE": _build_regexp_replace,
            "REGEXP_SUBSTR": _build_regexp_extract(exp.RegexpExtract),
            "REGEXP_SUBSTR_ALL": _build_regexp_extract(exp.RegexpExtractAll),
            "REPLACE": build_replace_with_optional_replacement,
            "RLIKE": exp.RegexpLike.from_arg_list,
            "ARRAY_SLICE": exp.ArraySlice.from_arg_list,
            "SQUARE": lambda args: exp.Pow(this=seq_get(args, 0), expression=exp.Literal.number(2)),
            "TABLE": lambda args: exp.TableFromRows(this=seq_get(args, 0)),
            "SPLIT_PART": exp.SplitPart.from_arg_list,
            "TIMEADD": _build_date_time_add(exp.TimeAdd),
            "TIMEDIFF": _build_datediff,
            "TIMESTAMPADD": _build_date_time_add(exp.DateAdd),
            "TIMESTAMPDIFF": _build_datediff,
            "TIMESTAMPFROMPARTS": build_timestamp_from_parts,
            "TIMESTAMP_FROM_PARTS": build_timestamp_from_parts,
            "TIMESTAMPNTZFROMPARTS": build_timestamp_from_parts,
            "TIMESTAMP_NTZ_FROM_PARTS": build_timestamp_from_parts,
            "TRY_PARSE_JSON": lambda args: exp.ParseJSON(this=seq_get(args, 0), safe=True),
            "TRY_TO_DATE": _build_datetime("TRY_TO_DATE", exp.DataType.Type.DATE, safe=True),
            "TRY_TO_TIME": _build_datetime("TRY_TO_TIME", exp.DataType.Type.TIME, safe=True),
            "TRY_TO_TIMESTAMP": _build_datetime(
                "TRY_TO_TIMESTAMP", exp.DataType.Type.TIMESTAMP, safe=True
            ),
            "TO_CHAR": build_timetostr_or_tochar,
            "TO_DATE": _build_datetime("TO_DATE", exp.DataType.Type.DATE),
            "TO_NUMBER": lambda args: exp.ToNumber(
                this=seq_get(args, 0),
                format=seq_get(args, 1),
                precision=seq_get(args, 2),
                scale=seq_get(args, 3),
            ),
            "TO_TIME": _build_datetime("TO_TIME", exp.DataType.Type.TIME),
            "TO_TIMESTAMP": _build_datetime("TO_TIMESTAMP", exp.DataType.Type.TIMESTAMP),
            "TO_TIMESTAMP_LTZ": _build_datetime("TO_TIMESTAMP_LTZ", exp.DataType.Type.TIMESTAMPLTZ),
            "TO_TIMESTAMP_NTZ": _build_datetime("TO_TIMESTAMP_NTZ", exp.DataType.Type.TIMESTAMP),
            "TO_TIMESTAMP_TZ": _build_datetime("TO_TIMESTAMP_TZ", exp.DataType.Type.TIMESTAMPTZ),
            # "TO_CHAR": exp.TimeToStr.from_arg_list,
            "TO_VARCHAR": exp.ToChar.from_arg_list,
            "ZEROIFNULL": _build_if_from_zeroifnull,
        }

        FUNCTION_PARSERS = {
            **parser.Parser.FUNCTION_PARSERS,
            "DATE_PART": lambda self: self._parse_date_part(),
            "OBJECT_CONSTRUCT_KEEP_NULL": lambda self: self._parse_json_object(),
            "LISTAGG": lambda self: self._parse_string_agg(),
<<<<<<< HEAD
            # "OBJECT_CONSTRUCT": lambda self: self._parse_json_object(),
=======
            "SEMANTIC_VIEW": lambda self: self._parse_semantic_view(),
>>>>>>> 6ab6cf3e
        }
        FUNCTION_PARSERS.pop("TRIM")

        TIMESTAMPS = parser.Parser.TIMESTAMPS - {TokenType.TIME}

        ALTER_PARSERS = {
            **parser.Parser.ALTER_PARSERS,
            "UNSET": lambda self: self.expression(
                exp.Set,
                tag=self._match_text_seq("TAG"),
                expressions=self._parse_csv(self._parse_id_var),
                unset=True,
            ),
        }

        STATEMENT_PARSERS = {
            **parser.Parser.STATEMENT_PARSERS,
            TokenType.GET: lambda self: self._parse_get(),
            TokenType.PUT: lambda self: self._parse_put(),
            TokenType.SHOW: lambda self: self._parse_show(),
        }

        PROPERTY_PARSERS = {
            **parser.Parser.PROPERTY_PARSERS,
            "CREDENTIALS": lambda self: self._parse_credentials_property(),
            "FILE_FORMAT": lambda self: self._parse_file_format_property(),
            "LOCATION": lambda self: self._parse_location_property(),
            "TAG": lambda self: self._parse_tag(),
            "USING": lambda self: self._match_text_seq("TEMPLATE")
            and self.expression(exp.UsingTemplateProperty, this=self._parse_statement()),
        }

        TYPE_CONVERTERS = {
            # https://docs.snowflake.com/en/sql-reference/data-types-numeric#number
            exp.DataType.Type.DECIMAL: build_default_decimal_type(precision=38, scale=0),
        }

        SHOW_PARSERS = {
            "DATABASES": _show_parser("DATABASES"),
            "TERSE DATABASES": _show_parser("DATABASES"),
            "SCHEMAS": _show_parser("SCHEMAS"),
            "TERSE SCHEMAS": _show_parser("SCHEMAS"),
            "OBJECTS": _show_parser("OBJECTS"),
            "TERSE OBJECTS": _show_parser("OBJECTS"),
            "TABLES": _show_parser("TABLES"),
            "TERSE TABLES": _show_parser("TABLES"),
            "VIEWS": _show_parser("VIEWS"),
            "TERSE VIEWS": _show_parser("VIEWS"),
            "PRIMARY KEYS": _show_parser("PRIMARY KEYS"),
            "TERSE PRIMARY KEYS": _show_parser("PRIMARY KEYS"),
            "IMPORTED KEYS": _show_parser("IMPORTED KEYS"),
            "TERSE IMPORTED KEYS": _show_parser("IMPORTED KEYS"),
            "UNIQUE KEYS": _show_parser("UNIQUE KEYS"),
            "TERSE UNIQUE KEYS": _show_parser("UNIQUE KEYS"),
            "SEQUENCES": _show_parser("SEQUENCES"),
            "TERSE SEQUENCES": _show_parser("SEQUENCES"),
            "STAGES": _show_parser("STAGES"),
            "COLUMNS": _show_parser("COLUMNS"),
            "USERS": _show_parser("USERS"),
            "TERSE USERS": _show_parser("USERS"),
            "FILE FORMATS": _show_parser("FILE FORMATS"),
            "FUNCTIONS": _show_parser("FUNCTIONS"),
            "PROCEDURES": _show_parser("PROCEDURES"),
            "WAREHOUSES": _show_parser("WAREHOUSES"),
        }

        CONSTRAINT_PARSERS = {
            **parser.Parser.CONSTRAINT_PARSERS,
            "WITH": lambda self: self._parse_with_constraint(),
            "MASKING": lambda self: self._parse_with_constraint(),
            "PROJECTION": lambda self: self._parse_with_constraint(),
            "TAG": lambda self: self._parse_with_constraint(),
        }

        STAGED_FILE_SINGLE_TOKENS = {
            TokenType.DOT,
            TokenType.MOD,
            TokenType.SLASH,
        }

        FLATTEN_COLUMNS = ["SEQ", "KEY", "PATH", "INDEX", "VALUE", "THIS"]

        SCHEMA_KINDS = {
            "OBJECTS",
            "TABLES",
            "VIEWS",
            "SEQUENCES",
            "UNIQUE KEYS",
            "IMPORTED KEYS",
        }

        NON_TABLE_CREATABLES = {"STORAGE INTEGRATION", "TAG", "WAREHOUSE", "STREAMLIT"}

        LAMBDAS = {
            **parser.Parser.LAMBDAS,
            TokenType.ARROW: lambda self, expressions: self.expression(
                exp.Lambda,
                this=self._replace_lambda(
                    self._parse_assignment(),
                    expressions,
                ),
                expressions=[e.this if isinstance(e, exp.Cast) else e for e in expressions],
            ),
        }

        def _parse_use(self) -> exp.Use:
            if self._match_text_seq("SECONDARY", "ROLES"):
                this = self._match_texts(("ALL", "NONE")) and exp.var(self._prev.text.upper())
                roles = None if this else self._parse_csv(lambda: self._parse_table(schema=False))
                return self.expression(
                    exp.Use, kind="SECONDARY ROLES", this=this, expressions=roles
                )

            return super()._parse_use()

        def _negate_range(
            self, this: t.Optional[exp.Expression] = None
        ) -> t.Optional[exp.Expression]:
            if not this:
                return this

            query = this.args.get("query")
            if isinstance(this, exp.In) and isinstance(query, exp.Query):
                # Snowflake treats `value NOT IN (subquery)` as `VALUE <> ALL (subquery)`, so
                # we do this conversion here to avoid parsing it into `NOT value IN (subquery)`
                # which can produce different results (most likely a SnowFlake bug).
                #
                # https://docs.snowflake.com/en/sql-reference/functions/in
                # Context: https://github.com/tobymao/sqlglot/issues/3890
                return self.expression(
                    exp.NEQ, this=this.this, expression=exp.All(this=query.unnest())
                )

            return self.expression(exp.Not, this=this)

        def _parse_tag(self) -> exp.Tags:
            return self.expression(
                exp.Tags,
                expressions=self._parse_wrapped_csv(self._parse_property),
            )

        def _parse_with_constraint(self) -> t.Optional[exp.Expression]:
            if self._prev.token_type != TokenType.WITH:
                self._retreat(self._index - 1)

            if self._match_text_seq("MASKING", "POLICY"):
                policy = self._parse_column()
                return self.expression(
                    exp.MaskingPolicyColumnConstraint,
                    this=policy.to_dot() if isinstance(policy, exp.Column) else policy,
                    expressions=self._match(TokenType.USING)
                    and self._parse_wrapped_csv(self._parse_id_var),
                )
            if self._match_text_seq("PROJECTION", "POLICY"):
                policy = self._parse_column()
                return self.expression(
                    exp.ProjectionPolicyColumnConstraint,
                    this=policy.to_dot() if isinstance(policy, exp.Column) else policy,
                )
            if self._match(TokenType.TAG):
                return self._parse_tag()

            return None

        def _parse_with_property(
            self,
        ) -> t.Optional[exp.Expression] | t.List[exp.Expression]:
            if self._match(TokenType.TAG):
                return self._parse_tag()

            return super()._parse_with_property()

        def _parse_create(self) -> exp.Create | exp.Command:
            expression = super()._parse_create()
            if isinstance(expression, exp.Create) and expression.kind in self.NON_TABLE_CREATABLES:
                # Replace the Table node with the enclosed Identifier
                expression.this.replace(expression.this.this)

            return expression

        # https://docs.snowflake.com/en/sql-reference/functions/date_part.html
        # https://docs.snowflake.com/en/sql-reference/functions-date-time.html#label-supported-date-time-parts
        def _parse_date_part(self: Snowflake.Parser) -> t.Optional[exp.Expression]:
            this = self._parse_var() or self._parse_type()

            if not this:
                return None

            self._match(TokenType.COMMA)
            expression = self._parse_bitwise()
            this = map_date_part(this)
            name = this.name.upper()

            if name.startswith("EPOCH"):
                if name == "EPOCH_MILLISECOND":
                    scale = 10**3
                elif name == "EPOCH_MICROSECOND":
                    scale = 10**6
                elif name == "EPOCH_NANOSECOND":
                    scale = 10**9
                else:
                    scale = None

                ts = self.expression(exp.Cast, this=expression, to=exp.DataType.build("TIMESTAMP"))
                to_unix: exp.Expression = self.expression(exp.TimeToUnix, this=ts)

                if scale:
                    to_unix = exp.Mul(this=to_unix, expression=exp.Literal.number(scale))

                return to_unix

            return self.expression(exp.Extract, this=this, expression=expression)

        def _parse_bracket_key_value(self, is_map: bool = False) -> t.Optional[exp.Expression]:
            if is_map:
                # Keys are strings in Snowflake's objects, see also:
                # - https://docs.snowflake.com/en/sql-reference/data-types-semistructured
                # - https://docs.snowflake.com/en/sql-reference/functions/object_construct
                return self._parse_slice(self._parse_string())

            return self._parse_slice(self._parse_alias(self._parse_assignment(), explicit=True))

        def _parse_lateral(self) -> t.Optional[exp.Lateral]:
            lateral = super()._parse_lateral()
            if not lateral:
                return lateral

            if isinstance(lateral.this, exp.Explode):
                table_alias = lateral.args.get("alias")
                columns = [exp.to_identifier(col) for col in self.FLATTEN_COLUMNS]
                if table_alias and not table_alias.args.get("columns"):
                    table_alias.set("columns", columns)
                elif not table_alias:
                    exp.alias_(lateral, "_flattened", table=columns, copy=False)

            return lateral

        def _parse_table_parts(
            self,
            schema: bool = False,
            is_db_reference: bool = False,
            wildcard: bool = False,
        ) -> exp.Table:
            # https://docs.snowflake.com/en/user-guide/querying-stage
            if self._match(TokenType.STRING, advance=False):
                table = self._parse_string()
            elif self._match_text_seq("@", advance=False):
                table = self._parse_location_path()
            else:
                table = None

            if table:
                file_format = None
                pattern = None

                wrapped = self._match(TokenType.L_PAREN)
                while self._curr and wrapped and not self._match(TokenType.R_PAREN):
                    if self._match_text_seq("FILE_FORMAT", "=>"):
                        file_format = self._parse_string() or super()._parse_table_parts(
                            is_db_reference=is_db_reference
                        )
                    elif self._match_text_seq("PATTERN", "=>"):
                        pattern = self._parse_string()
                    else:
                        break

                    self._match(TokenType.COMMA)

                table = self.expression(exp.Table, this=table, format=file_format, pattern=pattern)
            else:
                table = super()._parse_table_parts(schema=schema, is_db_reference=is_db_reference)

            return table

        def _parse_table(
            self,
            schema: bool = False,
            joins: bool = False,
            alias_tokens: t.Optional[t.Collection[TokenType]] = None,
            parse_bracket: bool = False,
            is_db_reference: bool = False,
            parse_partition: bool = False,
            consume_pipe: bool = False,
        ) -> t.Optional[exp.Expression]:
            table = super()._parse_table(
                schema=schema,
                joins=joins,
                alias_tokens=alias_tokens,
                parse_bracket=parse_bracket,
                is_db_reference=is_db_reference,
                parse_partition=parse_partition,
            )
            if isinstance(table, exp.Table) and isinstance(table.this, exp.TableFromRows):
                table_from_rows = table.this
                for arg in exp.TableFromRows.arg_types:
                    if arg != "this":
                        table_from_rows.set(arg, table.args.get(arg))

                table = table_from_rows

            return table

        def _parse_id_var(
            self,
            any_token: bool = True,
            tokens: t.Optional[t.Collection[TokenType]] = None,
        ) -> t.Optional[exp.Expression]:
            if self._match_text_seq("IDENTIFIER", "("):
                identifier = (
                    super()._parse_id_var(any_token=any_token, tokens=tokens)
                    or self._parse_string()
                )
                self._match_r_paren()
                return self.expression(exp.Anonymous, this="IDENTIFIER", expressions=[identifier])

            return super()._parse_id_var(any_token=any_token, tokens=tokens)

        def _parse_show_snowflake(self, this: str) -> exp.Show:
            scope = None
            scope_kind = None

            # will identity SHOW TERSE SCHEMAS but not SHOW TERSE PRIMARY KEYS
            # which is syntactically valid but has no effect on the output
            terse = self._tokens[self._index - 2].text.upper() == "TERSE"

            history = self._match_text_seq("HISTORY")

            like = self._parse_string() if self._match(TokenType.LIKE) else None

            if self._match(TokenType.IN):
                if self._match_text_seq("ACCOUNT"):
                    scope_kind = "ACCOUNT"
                elif self._match_text_seq("CLASS"):
                    scope_kind = "CLASS"
                    scope = self._parse_table_parts()
                elif self._match_text_seq("APPLICATION"):
                    scope_kind = "APPLICATION"
                    if self._match_text_seq("PACKAGE"):
                        scope_kind += " PACKAGE"
                    scope = self._parse_table_parts()
                elif self._match_set(self.DB_CREATABLES):
                    scope_kind = self._prev.text.upper()
                    if self._curr:
                        scope = self._parse_table_parts()
                elif self._curr:
                    scope_kind = "SCHEMA" if this in self.SCHEMA_KINDS else "TABLE"
                    scope = self._parse_table_parts()

            return self.expression(
                exp.Show,
                **{
                    "terse": terse,
                    "this": this,
                    "history": history,
                    "like": like,
                    "scope": scope,
                    "scope_kind": scope_kind,
                    "starts_with": self._match_text_seq("STARTS", "WITH") and self._parse_string(),
                    "limit": self._parse_limit(),
                    "from": self._parse_string() if self._match(TokenType.FROM) else None,
                    "privileges": self._match_text_seq("WITH", "PRIVILEGES")
                    and self._parse_csv(lambda: self._parse_var(any_token=True, upper=True)),
                },
            )

        def _parse_put(self) -> exp.Put | exp.Command:
            if self._curr.token_type != TokenType.STRING:
                return self._parse_as_command(self._prev)

            return self.expression(
                exp.Put,
                this=self._parse_string(),
                target=self._parse_location_path(),
                properties=self._parse_properties(),
            )

        def _parse_get(self) -> t.Optional[exp.Expression]:
            start = self._prev

            # If we detect GET( then we need to parse a function, not a statement
            if self._match(TokenType.L_PAREN):
                self._retreat(self._index - 2)
                return self._parse_expression()

            target = self._parse_location_path()

            # Parse as command if unquoted file path
            if self._curr.token_type == TokenType.URI_START:
                return self._parse_as_command(start)

            return self.expression(
                exp.Get,
                this=self._parse_string(),
                target=target,
                properties=self._parse_properties(),
            )

        def _parse_location_property(self) -> exp.LocationProperty:
            self._match(TokenType.EQ)
            return self.expression(exp.LocationProperty, this=self._parse_location_path())

        def _parse_file_location(self) -> t.Optional[exp.Expression]:
            # Parse either a subquery or a staged file
            return (
                self._parse_select(table=True, parse_subquery_alias=False)
                if self._match(TokenType.L_PAREN, advance=False)
                else self._parse_table_parts()
            )

        def _parse_location_path(self) -> exp.Var:
            start = self._curr
            self._advance_any(ignore_reserved=True)

            # We avoid consuming a comma token because external tables like @foo and @bar
            # can be joined in a query with a comma separator, as well as closing paren
            # in case of subqueries
            while self._is_connected() and not self._match_set(
                (TokenType.COMMA, TokenType.L_PAREN, TokenType.R_PAREN), advance=False
            ):
                self._advance_any(ignore_reserved=True)

            return exp.var(self._find_sql(start, self._prev))

        def _parse_lambda_arg(self) -> t.Optional[exp.Expression]:
            this = super()._parse_lambda_arg()

            if not this:
                return this

            typ = self._parse_types()

            if typ:
                return self.expression(exp.Cast, this=this, to=typ)

            return this

        def _parse_foreign_key(self) -> exp.ForeignKey:
            # inlineFK, the REFERENCES columns are implied
            if self._match(TokenType.REFERENCES, advance=False):
                return self.expression(exp.ForeignKey)

            # outoflineFK, explicitly names the columns
            return super()._parse_foreign_key()

        def _parse_file_format_property(self) -> exp.FileFormatProperty:
            self._match(TokenType.EQ)
            if self._match(TokenType.L_PAREN, advance=False):
                expressions = self._parse_wrapped_options()
            else:
                expressions = [self._parse_format_name()]

            return self.expression(
                exp.FileFormatProperty,
                expressions=expressions,
            )

        def _parse_credentials_property(self) -> exp.CredentialsProperty:
            return self.expression(
                exp.CredentialsProperty,
                expressions=self._parse_wrapped_options(),
            )

        def _parse_semantic_view(self) -> exp.SemanticView:
            kwargs: t.Dict[str, t.Any] = {"this": self._parse_table_parts()}

            while self._curr and not self._match(TokenType.R_PAREN, advance=False):
                if self._match_text_seq("DIMENSIONS"):
                    kwargs["dimensions"] = self._parse_csv(self._parse_disjunction)
                if self._match_text_seq("METRICS"):
                    kwargs["metrics"] = self._parse_csv(self._parse_disjunction)
                if self._match_text_seq("WHERE"):
                    kwargs["where"] = self._parse_expression()

            return self.expression(exp.SemanticView, **kwargs)

    class Tokenizer(tokens.Tokenizer):
        STRING_ESCAPES = ["\\", "'"]
        HEX_STRINGS = [("x'", "'"), ("X'", "'")]
        RAW_STRINGS = ["$$"]
        COMMENTS = ["--", "//", ("/*", "*/")]
        NESTED_COMMENTS = False

        KEYWORDS = {
            **tokens.Tokenizer.KEYWORDS,
            "FILE://": TokenType.URI_START,
            "BYTEINT": TokenType.INT,
            "EXCLUDE": TokenType.EXCEPT,
            "FILE FORMAT": TokenType.FILE_FORMAT,
            "GET": TokenType.GET,
            "MATCH_CONDITION": TokenType.MATCH_CONDITION,
            "MATCH_RECOGNIZE": TokenType.MATCH_RECOGNIZE,
            "MINUS": TokenType.EXCEPT,
            "NCHAR VARYING": TokenType.VARCHAR,
            "PUT": TokenType.PUT,
            "REMOVE": TokenType.COMMAND,
            "RM": TokenType.COMMAND,
            "SAMPLE": TokenType.TABLE_SAMPLE,
            "SEMANTIC VIEW": TokenType.SEMANTIC_VIEW,
            "SQL_DOUBLE": TokenType.DOUBLE,
            "SQL_VARCHAR": TokenType.VARCHAR,
            "STORAGE INTEGRATION": TokenType.STORAGE_INTEGRATION,
            "TAG": TokenType.TAG,
            "TIMESTAMP_TZ": TokenType.TIMESTAMPTZ,
            "TOP": TokenType.TOP,
            "WAREHOUSE": TokenType.WAREHOUSE,
            "STAGE": TokenType.STAGE,
            "STREAMLIT": TokenType.STREAMLIT,
        }
        KEYWORDS.pop("/*+")

        SINGLE_TOKENS = {
            **tokens.Tokenizer.SINGLE_TOKENS,
            "$": TokenType.PARAMETER,
        }

        VAR_SINGLE_TOKENS = {"$"}

        COMMANDS = tokens.Tokenizer.COMMANDS - {TokenType.SHOW}

    class Generator(generator.Generator):
        PARAMETER_TOKEN = "$"
        MATCHED_BY_SOURCE = False
        SINGLE_STRING_INTERVAL = True
        JOIN_HINTS = False
        TABLE_HINTS = False
        QUERY_HINTS = False
        AGGREGATE_FILTER_SUPPORTED = False
        SUPPORTS_TABLE_COPY = False
        COLLATE_IS_FUNC = True
        LIMIT_ONLY_LITERALS = True
        JSON_KEY_VALUE_PAIR_SEP = ","
        INSERT_OVERWRITE = " OVERWRITE INTO"
        STRUCT_DELIMITER = ("(", ")")
        COPY_PARAMS_ARE_WRAPPED = False
        COPY_PARAMS_EQ_REQUIRED = True
        STAR_EXCEPT = "EXCLUDE"
        SUPPORTS_EXPLODING_PROJECTIONS = False
        ARRAY_CONCAT_IS_VAR_LEN = False
        SUPPORTS_CONVERT_TIMEZONE = True
        EXCEPT_INTERSECT_SUPPORT_ALL_CLAUSE = False
        SUPPORTS_MEDIAN = True
        ARRAY_SIZE_NAME = "ARRAY_SIZE"
        SUPPORTS_DECODE_CASE = True
        IS_BOOL_ALLOWED = False

        def coalesce_sql(self, expression: exp.Coalesce) -> str:
            func_name = "NVL" if expression.args.get("is_nvl") else "COALESCE"
            return rename_func(func_name)(self, expression)

        TRANSFORMS = {
            **generator.Generator.TRANSFORMS,
            exp.ApproxDistinct: rename_func("APPROX_COUNT_DISTINCT"),
            exp.ArgMax: rename_func("MAX_BY"),
            exp.ArgMin: rename_func("MIN_BY"),
            exp.ArrayConcat: lambda self, e: self.arrayconcat_sql(e, name="ARRAY_CAT"),
            exp.ArrayContains: lambda self, e: self.func("ARRAY_CONTAINS", e.expression, e.this),
<<<<<<< HEAD
            exp.ArrayFilter: rename_func("FILTER"),
            exp.ArrayPosition: lambda self, e: self.func("ARRAY_POSITION", e.expression, e.this),
            exp.ArraySlice: rename_func("ARRAY_SLICE"),
            exp.ArrayToString: rename_func("ARRAY_TO_STRING"),
            exp.ArrayUniqueAgg: rename_func("ARRAY_UNIQUE_AGG"),
=======
            exp.ArrayIntersect: rename_func("ARRAY_INTERSECTION"),
>>>>>>> 6ab6cf3e
            exp.AtTimeZone: lambda self, e: self.func(
                "CONVERT_TIMEZONE", e.args.get("zone"), e.this
            ),
            exp.BitwiseNot: lambda self, e: self.func("BITNOT", e.this),
            exp.BitwiseAnd: rename_func("BITAND"),
            exp.BitwiseOr: rename_func("BITOR"),
            exp.BitwiseXor: rename_func("BITXOR"),
            exp.BitwiseLeftShift: rename_func("BITSHIFTLEFT"),
            exp.BitwiseRightShift: rename_func("BITSHIFTRIGHT"),
            exp.Create: transforms.preprocess([_flatten_structured_types_unless_iceberg]),
            exp.Coalesce: coalesce_sql,
            exp.Contains: rename_func("CONTAINS"),
            exp.CurrentTimestamp: rename_func("CURRENT_TIMESTAMP"),
            exp.DateAdd: date_delta_sql("DATEADD"),
            exp.DateDiff: date_delta_sql("DATEDIFF"),
            exp.DatetimeAdd: date_delta_sql("TIMESTAMPADD"),
            exp.DatetimeDiff: timestampdiff_sql,
            exp.DateStrToDate: datestrtodate_sql,
            exp.DayOfMonth: rename_func("DAYOFMONTH"),
            exp.DayOfWeek: rename_func("DAYOFWEEK"),
            exp.DayOfWeekIso: rename_func("DAYOFWEEKISO"),
            exp.DayOfYear: rename_func("DAYOFYEAR"),
            exp.Explode: rename_func("FLATTEN"),
            exp.Extract: lambda self, e: self.func(
                "DATE_PART", map_date_part(e.this, self.dialect), e.expression
            ),
            exp.FileFormatProperty: lambda self,
            e: f"FILE_FORMAT=({self.expressions(e, 'expressions', sep=' ')})",
            exp.FromTimeZone: lambda self, e: self.func(
                "CONVERT_TIMEZONE", e.args.get("zone"), "'UTC'", e.this
            ),
            exp.GenerateSeries: lambda self, e: self.func(
                "ARRAY_GENERATE_RANGE",
                e.args["start"],
                e.args["end"] + 1,
                e.args.get("step"),
            ),
            exp.GroupConcat: lambda self, e: groupconcat_sql(self, e, sep=""),
            exp.If: if_sql(name="IFF", false_value="NULL"),
            exp.JSONExtractArray: _json_extract_value_array_sql,
            exp.JSONExtractScalar: lambda self, e: self.func(
                "JSON_EXTRACT_PATH_TEXT", e.this, e.expression
            ),
            exp.JSONObject: lambda self, e: self.func("OBJECT_CONSTRUCT_KEEP_NULL", *e.expressions),
            exp.JSONPathRoot: lambda *_: "",
            exp.JSONValueArray: _json_extract_value_array_sql,
            exp.Levenshtein: unsupported_args("ins_cost", "del_cost", "sub_cost")(
                rename_func("EDITDISTANCE")
            ),
            exp.LocationProperty: lambda self, e: f"LOCATION={self.sql(e, 'this')}",
            exp.LogicalAnd: rename_func("BOOLAND_AGG"),
            exp.LogicalOr: rename_func("BOOLOR_AGG"),
            exp.Map: lambda self, e: var_map_sql(self, e, "OBJECT_CONSTRUCT"),
            exp.MD5Digest: rename_func("MD5"),
            exp.MakeInterval: no_make_interval_sql,
            exp.Max: max_or_greatest,
            exp.Min: min_or_least,
            exp.ParseJSON: lambda self, e: self.func(
                "TRY_PARSE_JSON" if e.args.get("safe") else "PARSE_JSON", e.this
            ),
            exp.PartitionedByProperty: lambda self, e: f"PARTITION BY {self.sql(e, 'this')}",
            exp.PercentileCont: transforms.preprocess(
                [transforms.add_within_group_for_percentiles]
            ),
            exp.PercentileDisc: transforms.preprocess(
                [transforms.add_within_group_for_percentiles]
            ),
            exp.Pivot: transforms.preprocess([_unqualify_pivot_columns]),
            exp.Pow: rename_func("POWER"),
            exp.RegexpExtract: _regexpextract_sql,
            exp.RegexpExtractAll: _regexpextract_sql,
            exp.RegexpILike: _regexpilike_sql,
            exp.RegexpLike: rename_func("REGEXP_LIKE"),
            exp.Rand: rename_func("RANDOM"),
            exp.Select: transforms.preprocess(
                [
                    transforms.eliminate_window_clause,
                    transforms.eliminate_distinct_on,
                    transforms.explode_projection_to_unnest(),
                    transforms.eliminate_semi_and_anti_joins,
                    _transform_generate_date_array,
                    _qualify_unnested_columns,
                    _eliminate_dot_variant_lookup,
                ]
            ),
            exp.SHA: rename_func("SHA1"),
            exp.SHA2: rename_func("SHA2"),
            exp.SplitPart: rename_func("SPLIT_PART"),
            exp.StarMap: rename_func("OBJECT_CONSTRUCT"),
            exp.StartsWith: rename_func("STARTSWITH"),
            exp.EndsWith: rename_func("ENDSWITH"),
            exp.StrPosition: lambda self, e: strposition_sql(
                self, e, func_name="CHARINDEX", supports_position=True
            ),
            exp.StrToDate: lambda self, e: self.func("DATE", e.this, self.format_time(e)),
            exp.StringToArray: rename_func("STRTOK_TO_ARRAY"),
            exp.Stuff: rename_func("INSERT"),
            exp.StPoint: rename_func("ST_MAKEPOINT"),
            exp.TimeAdd: date_delta_sql("TIMEADD"),
            exp.TimeFromParts: rename_func("TIME_FROM_PARTS"),
            exp.Timestamp: no_timestamp_sql,
            exp.TimestampAdd: date_delta_sql("TIMESTAMPADD"),
            exp.TimestampDiff: lambda self, e: self.func(
                "TIMESTAMPDIFF", e.unit, e.expression, e.this
            ),
            exp.TimestampTrunc: timestamptrunc_sql(),
            exp.TimeStrToTime: timestrtotime_sql,
            exp.TimeToUnix: lambda self, e: f"EXTRACT(epoch_second FROM {self.sql(e, 'this')})",
            exp.ToArray: rename_func("TO_ARRAY"),
            exp.ToChar: lambda self, e: self.function_fallback_sql(e),
            exp.ToDouble: rename_func("TO_DOUBLE"),
            exp.TsOrDsAdd: date_delta_sql("DATEADD", cast=True),
            exp.TsOrDsDiff: date_delta_sql("DATEDIFF"),
            exp.TsOrDsToDate: lambda self, e: self.func(
                "TRY_TO_DATE" if e.args.get("safe") else "TO_DATE",
                e.this,
                self.format_time(e),
            ),
            exp.TsOrDsToTime: lambda self, e: self.func(
                "TRY_TO_TIME" if e.args.get("safe") else "TO_TIME", e.this, self.format_time(e)
            ),
            exp.Unhex: rename_func("HEX_DECODE_BINARY"),
            exp.UnixToTime: rename_func("TO_TIMESTAMP"),
            exp.Uuid: rename_func("UUID_STRING"),
            exp.VarMap: lambda self, e: var_map_sql(self, e, "OBJECT_CONSTRUCT"),
            exp.WeekOfYear: rename_func("WEEKOFYEAR"),
            exp.Xor: rename_func("BOOLXOR"),
        }

        SUPPORTED_JSON_PATH_PARTS = {
            exp.JSONPathKey,
            exp.JSONPathRoot,
            exp.JSONPathSubscript,
        }

        TYPE_MAPPING = {
            **generator.Generator.TYPE_MAPPING,
            exp.DataType.Type.NESTED: "OBJECT",
            exp.DataType.Type.STRUCT: "OBJECT",
            exp.DataType.Type.BIGDECIMAL: "DOUBLE",
        }

        TOKEN_MAPPING = {
            TokenType.AUTO_INCREMENT: "AUTOINCREMENT",
        }

        PROPERTIES_LOCATION = {
            **generator.Generator.PROPERTIES_LOCATION,
            exp.CredentialsProperty: exp.Properties.Location.POST_WITH,
            exp.LocationProperty: exp.Properties.Location.POST_WITH,
            exp.PartitionedByProperty: exp.Properties.Location.POST_SCHEMA,
            exp.SetProperty: exp.Properties.Location.UNSUPPORTED,
            exp.VolatileProperty: exp.Properties.Location.UNSUPPORTED,
        }

        UNSUPPORTED_VALUES_EXPRESSIONS = {
            exp.Map,
            exp.StarMap,
            exp.Struct,
            exp.VarMap,
        }

        RESPECT_IGNORE_NULLS_UNSUPPORTED_EXPRESSIONS = (exp.ArrayAgg,)

        def with_properties(self, properties: exp.Properties) -> str:
            return self.properties(properties, wrapped=False, prefix=self.sep(""), sep=" ")

        def values_sql(self, expression: exp.Values, values_as_table: bool = True) -> str:
            if expression.find(*self.UNSUPPORTED_VALUES_EXPRESSIONS):
                values_as_table = False

            return super().values_sql(expression, values_as_table=values_as_table)

        def datatype_sql(self, expression: exp.DataType) -> str:
            expressions = expression.expressions
            if (
                expressions
                and expression.is_type(*exp.DataType.STRUCT_TYPES)
                and any(isinstance(field_type, exp.DataType) for field_type in expressions)
            ):
                # The correct syntax is OBJECT [ (<key> <value_type [NOT NULL] [, ...]) ]
                return "OBJECT"

            return super().datatype_sql(expression)

        def tonumber_sql(self, expression: exp.ToNumber) -> str:
            return self.func(
                "TO_NUMBER",
                expression.this,
                expression.args.get("format"),
                expression.args.get("precision"),
                expression.args.get("scale"),
            )

        def timestampfromparts_sql(self, expression: exp.TimestampFromParts) -> str:
            milli = expression.args.get("milli")
            if milli is not None:
                milli_to_nano = milli.pop() * exp.Literal.number(1000000)
                expression.set("nano", milli_to_nano)

            return rename_func("TIMESTAMP_FROM_PARTS")(self, expression)

        def cast_sql(self, expression: exp.Cast, safe_prefix: t.Optional[str] = None) -> str:
            if expression.is_type(exp.DataType.Type.GEOGRAPHY):
                return self.func("TO_GEOGRAPHY", expression.this)
            if expression.is_type(exp.DataType.Type.GEOMETRY):
                return self.func("TO_GEOMETRY", expression.this)

            return super().cast_sql(expression, safe_prefix=safe_prefix)

        def trycast_sql(self, expression: exp.TryCast) -> str:
            value = expression.this

            if value.type is None:
                from sqlglot.optimizer.annotate_types import annotate_types

                value = annotate_types(value, dialect=self.dialect)

            # Snowflake requires that TRY_CAST's value be a string
            # If TRY_CAST is being roundtripped (since Snowflake is the only dialect that sets "requires_string") or
            # if we can deduce that the value is a string, then we can generate TRY_CAST
            if expression.args.get("requires_string") or value.is_type(*exp.DataType.TEXT_TYPES):
                return super().trycast_sql(expression)

            return self.cast_sql(expression)

        def log_sql(self, expression: exp.Log) -> str:
            if not expression.expression:
                return self.func("LN", expression.this)

            return super().log_sql(expression)

        def unnest_sql(self, expression: exp.Unnest) -> str:
            unnest_alias = expression.args.get("alias")
            offset = expression.args.get("offset")

            unnest_alias_columns = unnest_alias.columns if unnest_alias else []
            value = seq_get(unnest_alias_columns, 0) or exp.to_identifier("value")

            columns = [
                exp.to_identifier("seq"),
                exp.to_identifier("key"),
                exp.to_identifier("path"),
                offset.pop() if isinstance(offset, exp.Expression) else exp.to_identifier("index"),
                value,
                exp.to_identifier("this"),
            ]

            if unnest_alias:
                unnest_alias.set("columns", columns)
            else:
                unnest_alias = exp.TableAlias(this="_u", columns=columns)

            table_input = self.sql(expression.expressions[0])
            if not table_input.startswith("INPUT =>"):
                table_input = f"INPUT => {table_input}"

            expression_parent = expression.parent

            explode = (
                f"FLATTEN({table_input})"
                if isinstance(expression_parent, exp.Lateral)
                else f"TABLE(FLATTEN({table_input}))"
            )
            alias = self.sql(unnest_alias)
            alias = f" AS {alias}" if alias else ""
            value = (
                ""
                if isinstance(expression_parent, (exp.From, exp.Join, exp.Lateral))
                else f"{value} FROM "
            )

            return f"{value}{explode}{alias}"

        def show_sql(self, expression: exp.Show) -> str:
            terse = "TERSE " if expression.args.get("terse") else ""
            history = " HISTORY" if expression.args.get("history") else ""
            like = self.sql(expression, "like")
            like = f" LIKE {like}" if like else ""

            scope = self.sql(expression, "scope")
            scope = f" {scope}" if scope else ""

            scope_kind = self.sql(expression, "scope_kind")
            if scope_kind:
                scope_kind = f" IN {scope_kind}"

            starts_with = self.sql(expression, "starts_with")
            if starts_with:
                starts_with = f" STARTS WITH {starts_with}"

            limit = self.sql(expression, "limit")

            from_ = self.sql(expression, "from")
            if from_:
                from_ = f" FROM {from_}"

            privileges = self.expressions(expression, key="privileges", flat=True)
            privileges = f" WITH PRIVILEGES {privileges}" if privileges else ""

            return f"SHOW {terse}{expression.name}{history}{like}{scope_kind}{scope}{starts_with}{limit}{from_}{privileges}"

        def describe_sql(self, expression: exp.Describe) -> str:
            # Default to table if kind is unknown
            kind_value = expression.args.get("kind") or "TABLE"
            kind = f" {kind_value}" if kind_value else ""
            this = f" {self.sql(expression, 'this')}"
            expressions = self.expressions(expression, flat=True)
            expressions = f" {expressions}" if expressions else ""
            return f"DESCRIBE{kind}{this}{expressions}"

        def generatedasidentitycolumnconstraint_sql(
            self, expression: exp.GeneratedAsIdentityColumnConstraint
        ) -> str:
            start = expression.args.get("start")
            start = f" START {start}" if start else ""
            increment = expression.args.get("increment")
            increment = f" INCREMENT {increment}" if increment else ""

            order = expression.args.get("order")
            if order is not None:
                order_clause = " ORDER" if order else " NOORDER"
            else:
                order_clause = ""

            return f"AUTOINCREMENT{start}{increment}{order_clause}"

        def cluster_sql(self, expression: exp.Cluster) -> str:
            return f"CLUSTER BY ({self.expressions(expression, flat=True)})"

        def struct_sql(self, expression: exp.Struct) -> str:
            keys = []
            values = []

            for i, e in enumerate(expression.expressions):
                if isinstance(e, exp.PropertyEQ):
                    keys.append(
                        exp.Literal.string(e.name) if isinstance(e.this, exp.Identifier) else e.this
                    )
                    values.append(e.expression)
                else:
                    keys.append(exp.Literal.string(f"_{i}"))
                    values.append(e)

            return self.func("OBJECT_CONSTRUCT", *flatten(zip(keys, values)))

        @unsupported_args("weight", "accuracy")
        def approxquantile_sql(self, expression: exp.ApproxQuantile) -> str:
            return self.func("APPROX_PERCENTILE", expression.this, expression.args.get("quantile"))

        def alterset_sql(self, expression: exp.AlterSet) -> str:
            exprs = self.expressions(expression, flat=True)
            exprs = f" {exprs}" if exprs else ""
            file_format = self.expressions(expression, key="file_format", flat=True, sep=" ")
            file_format = f" STAGE_FILE_FORMAT = ({file_format})" if file_format else ""
            copy_options = self.expressions(expression, key="copy_options", flat=True, sep=" ")
            copy_options = f" STAGE_COPY_OPTIONS = ({copy_options})" if copy_options else ""
            tag = self.expressions(expression, key="tag", flat=True)
            tag = f" TAG {tag}" if tag else ""

            return f"SET{exprs}{file_format}{copy_options}{tag}"

        def strtotime_sql(self, expression: exp.StrToTime):
            safe_prefix = "TRY_" if expression.args.get("safe") else ""
            return self.func(
                f"{safe_prefix}TO_TIMESTAMP",
                expression.this,
                self.format_time(expression),
            )

        def timestampsub_sql(self, expression: exp.TimestampSub):
            return self.sql(
                exp.TimestampAdd(
                    this=expression.this,
                    expression=expression.expression * -1,
                    unit=expression.unit,
                )
            )

        def jsonextract_sql(self, expression: exp.JSONExtract):
            this = expression.this

            # JSON strings are valid coming from other dialects such as BQ so
            # for these cases we PARSE_JSON preemptively
            if not isinstance(this, (exp.ParseJSON, exp.JSONExtract)) and not expression.args.get(
                "requires_json"
            ):
                this = exp.ParseJSON(this=this)

            return self.func(
                "GET_PATH",
                this,
                expression.expression,
            )

        def timetostr_sql(self, expression: exp.TimeToStr) -> str:
            this = expression.this
            if this.is_string:
                this = exp.cast(this, exp.DataType.Type.TIMESTAMP)

            return self.func("TO_CHAR", this, self.format_time(expression))

        def datesub_sql(self, expression: exp.DateSub) -> str:
            value = expression.expression
            if value:
                value.replace(value * (-1))
            else:
                self.unsupported("DateSub cannot be transpiled if the subtracted count is unknown")

            return date_delta_sql("DATEADD")(self, expression)

        def select_sql(self, expression: exp.Select) -> str:
            limit = expression.args.get("limit")
            offset = expression.args.get("offset")
            if offset and not limit:
                expression.limit(exp.Null(), copy=False)
            return super().select_sql(expression)

        def createable_sql(self, expression: exp.Create, locations: t.DefaultDict) -> str:
            is_materialized = expression.find(exp.MaterializedProperty)
            copy_grants_property = expression.find(exp.CopyGrantsProperty)

            if expression.kind == "VIEW" and is_materialized and copy_grants_property:
                # For materialized views, COPY GRANTS is located *before* the columns list
                # This is in contrast to normal views where COPY GRANTS is located *after* the columns list
                # We default CopyGrantsProperty to POST_SCHEMA which means we need to output it POST_NAME if a materialized view is detected
                # ref: https://docs.snowflake.com/en/sql-reference/sql/create-materialized-view#syntax
                # ref: https://docs.snowflake.com/en/sql-reference/sql/create-view#syntax
                post_schema_properties = locations[exp.Properties.Location.POST_SCHEMA]
                post_schema_properties.pop(post_schema_properties.index(copy_grants_property))

                this_name = self.sql(expression.this, "this")
                copy_grants = self.sql(copy_grants_property)
                this_schema = self.schema_columns_sql(expression.this)
                this_schema = f"{self.sep()}{this_schema}" if this_schema else ""

                return f"{this_name}{self.sep()}{copy_grants}{this_schema}"

            return super().createable_sql(expression, locations)

        def arrayagg_sql(self, expression: exp.ArrayAgg) -> str:
            this = expression.this

            # If an ORDER BY clause is present, we need to remove it from ARRAY_AGG
            # and add it later as part of the WITHIN GROUP clause
            order = this if isinstance(this, exp.Order) else None
            if order:
                expression.set("this", order.this.pop())

            expr_sql = super().arrayagg_sql(expression)

            if order:
                expr_sql = self.sql(exp.WithinGroup(this=expr_sql, expression=order))

            return expr_sql

        def array_sql(self, expression: exp.Array) -> str:
            expressions = expression.expressions

            first_expr = seq_get(expressions, 0)
            if isinstance(first_expr, exp.Select):
                # SELECT AS STRUCT foo AS alias_foo -> ARRAY_AGG(OBJECT_CONSTRUCT('alias_foo', foo))
                if first_expr.text("kind").upper() == "STRUCT":
                    object_construct_args = []
                    for expr in first_expr.expressions:
                        # Alias case: SELECT AS STRUCT foo AS alias_foo -> OBJECT_CONSTRUCT('alias_foo', foo)
                        # Column case: SELECT AS STRUCT foo -> OBJECT_CONSTRUCT('foo', foo)
                        name = expr.this if isinstance(expr, exp.Alias) else expr

                        object_construct_args.extend([exp.Literal.string(expr.alias_or_name), name])

                    array_agg = exp.ArrayAgg(
                        this=_build_object_construct(args=object_construct_args)
                    )

                    first_expr.set("kind", None)
                    first_expr.set("expressions", [array_agg])

                    return self.sql(first_expr.subquery())

            return inline_array_sql(self, expression)

        def currentdate_sql(self, expression: exp.CurrentDate) -> str:
            zone = self.sql(expression, "this")
            if not zone:
                return super().currentdate_sql(expression)

            expr = exp.Cast(
                this=exp.ConvertTimezone(target_tz=zone, timestamp=exp.CurrentTimestamp()),
                to=exp.DataType(this=exp.DataType.Type.DATE),
            )
            return self.sql(expr)

        def dot_sql(self, expression: exp.Dot) -> str:
            this = expression.this

            if not this.type:
                from sqlglot.optimizer.annotate_types import annotate_types

                this = annotate_types(this, dialect=self.dialect)

            if not isinstance(this, exp.Dot) and this.is_type(exp.DataType.Type.STRUCT):
                # Generate colon notation for the top level STRUCT
                return f"{self.sql(this)}:{self.sql(expression, 'expression')}"

            return super().dot_sql(expression)<|MERGE_RESOLUTION|>--- conflicted
+++ resolved
@@ -499,12 +499,9 @@
     TABLESAMPLE_SIZE_IS_PERCENT = True
     COPY_PARAMS_ARE_CSV = False
     ARRAY_AGG_INCLUDES_NULLS = None
-<<<<<<< HEAD
-    PRESERVE_ORIGINAL_NAMES = True
-=======
     ALTER_TABLE_ADD_REQUIRED_FOR_EACH_COLUMN = False
     TRY_CAST_REQUIRES_STRING = True
->>>>>>> 6ab6cf3e
+    PRESERVE_ORIGINAL_NAMES = True
 
     TIME_MAPPING = {
         "YYYY": "%Y",
@@ -684,11 +681,8 @@
             "DATE_PART": lambda self: self._parse_date_part(),
             "OBJECT_CONSTRUCT_KEEP_NULL": lambda self: self._parse_json_object(),
             "LISTAGG": lambda self: self._parse_string_agg(),
-<<<<<<< HEAD
+            "SEMANTIC_VIEW": lambda self: self._parse_semantic_view(),
             # "OBJECT_CONSTRUCT": lambda self: self._parse_json_object(),
-=======
-            "SEMANTIC_VIEW": lambda self: self._parse_semantic_view(),
->>>>>>> 6ab6cf3e
         }
         FUNCTION_PARSERS.pop("TRIM")
 
@@ -1245,15 +1239,12 @@
             exp.ArgMin: rename_func("MIN_BY"),
             exp.ArrayConcat: lambda self, e: self.arrayconcat_sql(e, name="ARRAY_CAT"),
             exp.ArrayContains: lambda self, e: self.func("ARRAY_CONTAINS", e.expression, e.this),
-<<<<<<< HEAD
+            exp.ArrayIntersect: rename_func("ARRAY_INTERSECTION"),
             exp.ArrayFilter: rename_func("FILTER"),
             exp.ArrayPosition: lambda self, e: self.func("ARRAY_POSITION", e.expression, e.this),
             exp.ArraySlice: rename_func("ARRAY_SLICE"),
             exp.ArrayToString: rename_func("ARRAY_TO_STRING"),
             exp.ArrayUniqueAgg: rename_func("ARRAY_UNIQUE_AGG"),
-=======
-            exp.ArrayIntersect: rename_func("ARRAY_INTERSECTION"),
->>>>>>> 6ab6cf3e
             exp.AtTimeZone: lambda self, e: self.func(
                 "CONVERT_TIMEZONE", e.args.get("zone"), e.this
             ),
