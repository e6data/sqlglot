from __future__ import annotations

import typing as t

from sqlglot import exp, generator, parser, tokens, transforms
from sqlglot.dialects.dialect import (
    Dialect,
    NormalizationStrategy,
    binary_from_function,
    build_default_decimal_type,
    build_timestamp_from_parts,
    date_delta_sql,
    date_trunc_to_time,
    datestrtodate_sql,
    build_formatted_time,
    if_sql,
    inline_array_sql,
    max_or_greatest,
    min_or_least,
    rename_func,
    timestamptrunc_sql,
    timestrtotime_sql,
    var_map_sql,
    map_date_part,
    no_safe_divide_sql,
    no_timestamp_sql,
    timestampdiff_sql,
)
<<<<<<< HEAD
from sqlglot.helper import flatten, is_float, is_int, seq_get, apply_index_offset
=======
from sqlglot.generator import unsupported_args
from sqlglot.helper import flatten, is_float, is_int, seq_get
>>>>>>> ca5dd10a
from sqlglot.tokens import TokenType

if t.TYPE_CHECKING:
    from sqlglot._typing import E


# from https://docs.snowflake.com/en/sql-reference/functions/to_timestamp.html
def _build_datetime(
    name: str, kind: exp.DataType.Type, safe: bool = False
) -> t.Callable[[t.List], exp.Func]:
    def _builder(args: t.List) -> exp.Func:
        value = seq_get(args, 0)
        int_value = value is not None and is_int(value.name)

        if isinstance(value, exp.Literal):
            # Converts calls like `TO_TIME('01:02:03')` into casts
            if len(args) == 1 and value.is_string and not int_value:
                return (
                    exp.TryCast(this=value, to=exp.DataType.build(kind))
                    if safe
                    else exp.cast(value, kind)
                )

            # Handles `TO_TIMESTAMP(str, fmt)` and `TO_TIMESTAMP(num, scale)` as special
            # cases so we can transpile them, since they're relatively common
            if kind == exp.DataType.Type.TIMESTAMP:
                if int_value and not safe:
                    # TRY_TO_TIMESTAMP('integer') is not parsed into exp.UnixToTime as
                    # it's not easily transpilable
                    return exp.UnixToTime(this=value, scale=seq_get(args, 1))
                if not is_float(value.this):
                    expr = build_formatted_time(exp.StrToTime, "snowflake")(args)
                    expr.set("safe", safe)
                    return expr

        if kind == exp.DataType.Type.DATE and not int_value:
            formatted_exp = build_formatted_time(exp.TsOrDsToDate, "snowflake")(args)
            formatted_exp.set("safe", safe)
            return formatted_exp

        return exp.Anonymous(this=name, expressions=args)

    return _builder


def _build_object_construct(args: t.List) -> t.Union[exp.StarMap, exp.Struct]:
    expression = parser.build_var_map(args)

    if isinstance(expression, exp.StarMap):
        return expression

    return exp.Struct(
        expressions=[
            exp.PropertyEQ(this=k, expression=v) for k, v in zip(expression.keys, expression.values)
        ]
    )


def _build_datediff(args: t.List) -> exp.DateDiff:
    return exp.DateDiff(
        this=seq_get(args, 2), expression=seq_get(args, 1), unit=map_date_part(seq_get(args, 0))
    )


def _build_date_time_add(expr_type: t.Type[E]) -> t.Callable[[t.List], E]:
    def _builder(args: t.List) -> E:
        return expr_type(
            this=seq_get(args, 2),
            expression=seq_get(args, 1),
            unit=map_date_part(seq_get(args, 0)),
        )

    return _builder


# https://docs.snowflake.com/en/sql-reference/functions/div0
def _build_if_from_div0(args: t.List) -> exp.If:
    cond = exp.EQ(this=seq_get(args, 1), expression=exp.Literal.number(0)).and_(
        exp.Is(this=seq_get(args, 0), expression=exp.null()).not_()
    )
    true = exp.Literal.number(0)
    false = exp.Div(this=seq_get(args, 0), expression=seq_get(args, 1))
    return exp.If(this=cond, true=true, false=false)


# https://docs.snowflake.com/en/sql-reference/functions/zeroifnull
def _build_if_from_zeroifnull(args: t.List) -> exp.If:
    cond = exp.Is(this=seq_get(args, 0), expression=exp.Null())
    return exp.If(this=cond, true=exp.Literal.number(0), false=seq_get(args, 0))


# https://docs.snowflake.com/en/sql-reference/functions/zeroifnull
def _build_if_from_nullifzero(args: t.List) -> exp.If:
    cond = exp.EQ(this=seq_get(args, 0), expression=exp.Literal.number(0))
    return exp.If(this=cond, true=exp.Null(), false=seq_get(args, 0))


def _regexpilike_sql(self: Snowflake.Generator, expression: exp.RegexpILike) -> str:
    flag = expression.text("flag")

    if "i" not in flag:
        flag += "i"

    return self.func(
        "REGEXP_LIKE", expression.this, expression.expression, exp.Literal.string(flag)
    )


def _build_regexp_replace(args: t.List) -> exp.RegexpReplace:
    regexp_replace = exp.RegexpReplace.from_arg_list(args)

    if not regexp_replace.args.get("replacement"):
        regexp_replace.set("replacement", exp.Literal.string(""))

    return regexp_replace


def _show_parser(*args: t.Any, **kwargs: t.Any) -> t.Callable[[Snowflake.Parser], exp.Show]:
    def _parse(self: Snowflake.Parser) -> exp.Show:
        return self._parse_show_snowflake(*args, **kwargs)

    return _parse


def _date_trunc_to_time(args: t.List) -> exp.DateTrunc | exp.TimestampTrunc:
    trunc = date_trunc_to_time(args)
    trunc.set("unit", map_date_part(trunc.args["unit"]))
    return trunc


def _unqualify_unpivot_columns(expression: exp.Expression) -> exp.Expression:
    """
    Snowflake doesn't allow columns referenced in UNPIVOT to be qualified,
    so we need to unqualify them.

    Example:
        >>> from sqlglot import parse_one
        >>> expr = parse_one("SELECT * FROM m_sales UNPIVOT(sales FOR month IN (m_sales.jan, feb, mar, april))")
        >>> print(_unqualify_unpivot_columns(expr).sql(dialect="snowflake"))
        SELECT * FROM m_sales UNPIVOT(sales FOR month IN (jan, feb, mar, april))
    """
    if isinstance(expression, exp.Pivot) and expression.unpivot:
        expression = transforms.unqualify_columns(expression)

    return expression


def _flatten_structured_types_unless_iceberg(expression: exp.Expression) -> exp.Expression:
    assert isinstance(expression, exp.Create)

    def _flatten_structured_type(expression: exp.DataType) -> exp.DataType:
        if expression.this in exp.DataType.NESTED_TYPES:
            expression.set("expressions", None)
        return expression

    props = expression.args.get("properties")
    if isinstance(expression.this, exp.Schema) and not (props and props.find(exp.IcebergProperty)):
        for schema_expression in expression.this.expressions:
            if isinstance(schema_expression, exp.ColumnDef):
                column_type = schema_expression.kind
                if isinstance(column_type, exp.DataType):
                    column_type.transform(_flatten_structured_type, copy=False)

    return expression


def _unnest_generate_date_array(expression: exp.Expression) -> exp.Expression:
    if isinstance(expression, exp.Select):
        for unnest in expression.find_all(exp.Unnest):
            if (
                isinstance(unnest.parent, (exp.From, exp.Join))
                and len(unnest.expressions) == 1
                and isinstance(unnest.expressions[0], exp.GenerateDateArray)
            ):
                generate_date_array = unnest.expressions[0]
                start = generate_date_array.args.get("start")
                end = generate_date_array.args.get("end")
                step = generate_date_array.args.get("step")

                if not start or not end or not isinstance(step, exp.Interval) or step.name != "1":
                    continue

                unit = step.args.get("unit")

                unnest_alias = unnest.args.get("alias")
                if unnest_alias:
                    unnest_alias = unnest_alias.copy()
                    sequence_value_name = seq_get(unnest_alias.columns, 0) or "value"
                else:
                    sequence_value_name = "value"

                # We'll add the next sequence value to the starting date and project the result
                date_add = _build_date_time_add(exp.DateAdd)(
                    [unit, exp.cast(sequence_value_name, "int"), exp.cast(start, "date")]
                ).as_(sequence_value_name)

                # We use DATEDIFF to compute the number of sequence values needed
                number_sequence = Snowflake.Parser.FUNCTIONS["ARRAY_GENERATE_RANGE"](
                    [exp.Literal.number(0), _build_datediff([unit, start, end]) + 1]
                )

                unnest.set("expressions", [number_sequence])
                unnest.replace(exp.select(date_add).from_(unnest.copy()).subquery(unnest_alias))

    return expression


class Snowflake(Dialect):
    # https://docs.snowflake.com/en/sql-reference/identifiers-syntax
    NORMALIZATION_STRATEGY = NormalizationStrategy.UPPERCASE
    INDEX_OFFSET = 0
    NULL_ORDERING = "nulls_are_large"
    TIME_FORMAT = "'YYYY-MM-DD HH24:MI:SS'"
    SUPPORTS_USER_DEFINED_TYPES = False
    SUPPORTS_SEMI_ANTI_JOIN = False
    PREFER_CTE_ALIAS_COLUMN = True
    TABLESAMPLE_SIZE_IS_PERCENT = True
    COPY_PARAMS_ARE_CSV = False
    ARRAY_AGG_INCLUDES_NULLS = None

    TIME_MAPPING = {
        "YYYY": "%Y",
        "yyyy": "%Y",
        "YY": "%y",
        "yy": "%y",
        "MMMM": "%B",
        "mmmm": "%B",
        "MON": "%b",
        "mon": "%b",
        "MM": "%m",
        "mm": "%m",
        "DD": "%d",
        "dd": "%-d",
        "DY": "%a",
        "dy": "%w",
        "HH24": "%H",
        "hh24": "%H",
        "HH12": "%I",
        "hh12": "%I",
        "MI": "%M",
        "mi": "%M",
        "SS": "%S",
        "ss": "%S",
        "FF": "%f",
        "ff": "%f",
        "FF6": "%f",
        "ff6": "%f",
    }

    def quote_identifier(self, expression: E, identify: bool = True) -> E:
        # This disables quoting DUAL in SELECT ... FROM DUAL, because Snowflake treats an
        # unquoted DUAL keyword in a special way and does not map it to a user-defined table
        if (
            isinstance(expression, exp.Identifier)
            and isinstance(expression.parent, exp.Table)
            and expression.name.lower() == "dual"
        ):
            return expression  # type: ignore

        return super().quote_identifier(expression, identify=identify)

    class Parser(parser.Parser):
        IDENTIFY_PIVOT_STRINGS = True
        DEFAULT_SAMPLING_METHOD = "BERNOULLI"
        COLON_IS_VARIANT_EXTRACT = True

        ID_VAR_TOKENS = {
            *parser.Parser.ID_VAR_TOKENS,
            TokenType.MATCH_CONDITION,
        }

        TABLE_ALIAS_TOKENS = parser.Parser.TABLE_ALIAS_TOKENS | {TokenType.WINDOW}
        TABLE_ALIAS_TOKENS.discard(TokenType.MATCH_CONDITION)

        FUNCTIONS = {
            **parser.Parser.FUNCTIONS,
            "APPROX_PERCENTILE": exp.ApproxQuantile.from_arg_list,
            "ARRAY_CONSTRUCT": lambda args: exp.Array(expressions=args),
            "ARRAY_CONTAINS": lambda args: exp.ArrayContains(
                this=seq_get(args, 1), expression=seq_get(args, 0)
            ),
            "ARRAY_GENERATE_RANGE": lambda args: exp.GenerateSeries(
                # ARRAY_GENERATE_RANGE has an exlusive end; we normalize it to be inclusive
                start=seq_get(args, 0),
                end=exp.Sub(this=seq_get(args, 1), expression=exp.Literal.number(1)),
                step=seq_get(args, 2),
            ),
            "BITXOR": binary_from_function(exp.BitwiseXor),
            "BIT_XOR": binary_from_function(exp.BitwiseXor),
            "BOOLXOR": binary_from_function(exp.Xor),
            "DATE": _build_datetime("DATE", exp.DataType.Type.DATE),
            "DATE_TRUNC": _date_trunc_to_time,
            "DATEADD": _build_date_time_add(exp.DateAdd),
            "DATEDIFF": _build_datediff,
            "DIV0": _build_if_from_div0,
            "FLATTEN": exp.Explode.from_arg_list,
            "GET": lambda args: exp.Bracket(
                this=seq_get(args, 0), expressions=[seq_get(args, 1)], offset=0, safe=True
            ),
            "GET_PATH": lambda args, dialect: exp.JSONExtract(
                this=seq_get(args, 0), expression=dialect.to_json_path(seq_get(args, 1))
            ),
            "IFF": exp.If.from_arg_list,
            "LAST_DAY": lambda args: exp.LastDay(
                this=seq_get(args, 0), unit=map_date_part(seq_get(args, 1))
            ),
            "LEN": lambda args: exp.Length(this=seq_get(args, 0), binary=True),
            "LENGTH": lambda args: exp.Length(this=seq_get(args, 0), binary=True),
            "LISTAGG": exp.GroupConcat.from_arg_list,
            "NULLIFZERO": _build_if_from_nullifzero,
            "OBJECT_CONSTRUCT": _build_object_construct,
            "REGEXP_REPLACE": _build_regexp_replace,
            "REGEXP_SUBSTR": lambda args: exp.RegexpExtract(
                this=seq_get(args, 0),
                expression=seq_get(args, 1),
                position=seq_get(args, 2),
                occurrence=seq_get(args, 3),
                parameters=seq_get(args, 4),
                group=seq_get(args, 5) or exp.Literal.number(0),
            ),
            "RLIKE": exp.RegexpLike.from_arg_list,
            "SQUARE": lambda args: exp.Pow(this=seq_get(args, 0), expression=exp.Literal.number(2)),
            "SPLIT_PART": exp.SplitPart.from_arg_list,
            "TIMEADD": _build_date_time_add(exp.TimeAdd),
            "TIMEDIFF": _build_datediff,
            "TIMESTAMPADD": _build_date_time_add(exp.DateAdd),
            "TIMESTAMPDIFF": _build_datediff,
            "TIMESTAMPFROMPARTS": build_timestamp_from_parts,
            "TIMESTAMP_FROM_PARTS": build_timestamp_from_parts,
            "TIMESTAMPNTZFROMPARTS": build_timestamp_from_parts,
            "TIMESTAMP_NTZ_FROM_PARTS": build_timestamp_from_parts,
            "TRY_PARSE_JSON": lambda args: exp.ParseJSON(this=seq_get(args, 0), safe=True),
            "TRY_TO_DATE": _build_datetime("TRY_TO_DATE", exp.DataType.Type.DATE, safe=True),
            "TRY_TO_TIMESTAMP": _build_datetime(
                "TRY_TO_TIMESTAMP", exp.DataType.Type.TIMESTAMP, safe=True
            ),
            "TO_DATE": _build_datetime("TO_DATE", exp.DataType.Type.DATE),
            "TO_NUMBER": lambda args: exp.ToNumber(
                this=seq_get(args, 0),
                format=seq_get(args, 1),
                precision=seq_get(args, 2),
                scale=seq_get(args, 3),
            ),
            "TO_TIME": _build_datetime("TO_TIME", exp.DataType.Type.TIME),
            "TO_TIMESTAMP": _build_datetime("TO_TIMESTAMP", exp.DataType.Type.TIMESTAMP),
            "TO_TIMESTAMP_LTZ": _build_datetime("TO_TIMESTAMP_LTZ", exp.DataType.Type.TIMESTAMPLTZ),
            "TO_TIMESTAMP_NTZ": _build_datetime("TO_TIMESTAMP_NTZ", exp.DataType.Type.TIMESTAMP),
            "TO_TIMESTAMP_TZ": _build_datetime("TO_TIMESTAMP_TZ", exp.DataType.Type.TIMESTAMPTZ),
            "TO_VARCHAR": exp.ToChar.from_arg_list,
            "ZEROIFNULL": _build_if_from_zeroifnull,
        }

        FUNCTION_PARSERS = {
            **parser.Parser.FUNCTION_PARSERS,
            "DATE_PART": lambda self: self._parse_date_part(),
            "OBJECT_CONSTRUCT_KEEP_NULL": lambda self: self._parse_json_object(),
        }
        FUNCTION_PARSERS.pop("TRIM")

        TIMESTAMPS = parser.Parser.TIMESTAMPS - {TokenType.TIME}

        RANGE_PARSERS = {
            **parser.Parser.RANGE_PARSERS,
            TokenType.LIKE_ANY: parser.binary_range_parser(exp.LikeAny),
            TokenType.ILIKE_ANY: parser.binary_range_parser(exp.ILikeAny),
        }

        ALTER_PARSERS = {
            **parser.Parser.ALTER_PARSERS,
            "UNSET": lambda self: self.expression(
                exp.Set,
                tag=self._match_text_seq("TAG"),
                expressions=self._parse_csv(self._parse_id_var),
                unset=True,
            ),
        }

        STATEMENT_PARSERS = {
            **parser.Parser.STATEMENT_PARSERS,
            TokenType.SHOW: lambda self: self._parse_show(),
        }

        PROPERTY_PARSERS = {
            **parser.Parser.PROPERTY_PARSERS,
            "LOCATION": lambda self: self._parse_location_property(),
        }

        TYPE_CONVERTERS = {
            # https://docs.snowflake.com/en/sql-reference/data-types-numeric#number
            exp.DataType.Type.DECIMAL: build_default_decimal_type(precision=38, scale=0),
        }

        SHOW_PARSERS = {
            "SCHEMAS": _show_parser("SCHEMAS"),
            "TERSE SCHEMAS": _show_parser("SCHEMAS"),
            "OBJECTS": _show_parser("OBJECTS"),
            "TERSE OBJECTS": _show_parser("OBJECTS"),
            "TABLES": _show_parser("TABLES"),
            "TERSE TABLES": _show_parser("TABLES"),
            "VIEWS": _show_parser("VIEWS"),
            "TERSE VIEWS": _show_parser("VIEWS"),
            "PRIMARY KEYS": _show_parser("PRIMARY KEYS"),
            "TERSE PRIMARY KEYS": _show_parser("PRIMARY KEYS"),
            "IMPORTED KEYS": _show_parser("IMPORTED KEYS"),
            "TERSE IMPORTED KEYS": _show_parser("IMPORTED KEYS"),
            "UNIQUE KEYS": _show_parser("UNIQUE KEYS"),
            "TERSE UNIQUE KEYS": _show_parser("UNIQUE KEYS"),
            "SEQUENCES": _show_parser("SEQUENCES"),
            "TERSE SEQUENCES": _show_parser("SEQUENCES"),
            "COLUMNS": _show_parser("COLUMNS"),
            "USERS": _show_parser("USERS"),
            "TERSE USERS": _show_parser("USERS"),
        }

        CONSTRAINT_PARSERS = {
            **parser.Parser.CONSTRAINT_PARSERS,
            "WITH": lambda self: self._parse_with_constraint(),
            "MASKING": lambda self: self._parse_with_constraint(),
            "PROJECTION": lambda self: self._parse_with_constraint(),
            "TAG": lambda self: self._parse_with_constraint(),
        }

        STAGED_FILE_SINGLE_TOKENS = {
            TokenType.DOT,
            TokenType.MOD,
            TokenType.SLASH,
        }

        FLATTEN_COLUMNS = ["SEQ", "KEY", "PATH", "INDEX", "VALUE", "THIS"]

        SCHEMA_KINDS = {"OBJECTS", "TABLES", "VIEWS", "SEQUENCES", "UNIQUE KEYS", "IMPORTED KEYS"}

        NON_TABLE_CREATABLES = {"STORAGE INTEGRATION", "TAG", "WAREHOUSE", "STREAMLIT"}

        LAMBDAS = {
            **parser.Parser.LAMBDAS,
            TokenType.ARROW: lambda self, expressions: self.expression(
                exp.Lambda,
                this=self._replace_lambda(
                    self._parse_assignment(),
                    expressions,
                ),
                expressions=[e.this if isinstance(e, exp.Cast) else e for e in expressions],
            ),
        }

        def _negate_range(
            self, this: t.Optional[exp.Expression] = None
        ) -> t.Optional[exp.Expression]:
            if not this:
                return this

            query = this.args.get("query")
            if isinstance(this, exp.In) and isinstance(query, exp.Query):
                # Snowflake treats `value NOT IN (subquery)` as `VALUE <> ALL (subquery)`, so
                # we do this conversion here to avoid parsing it into `NOT value IN (subquery)`
                # which can produce different results (most likely a SnowFlake bug).
                #
                # https://docs.snowflake.com/en/sql-reference/functions/in
                # Context: https://github.com/tobymao/sqlglot/issues/3890
                return self.expression(
                    exp.NEQ, this=this.this, expression=exp.All(this=query.unnest())
                )

            return self.expression(exp.Not, this=this)

        def _parse_with_constraint(self) -> t.Optional[exp.Expression]:
            if self._prev.token_type != TokenType.WITH:
                self._retreat(self._index - 1)

            if self._match_text_seq("MASKING", "POLICY"):
                policy = self._parse_column()
                return self.expression(
                    exp.MaskingPolicyColumnConstraint,
                    this=policy.to_dot() if isinstance(policy, exp.Column) else policy,
                    expressions=self._match(TokenType.USING)
                    and self._parse_wrapped_csv(self._parse_id_var),
                )
            if self._match_text_seq("PROJECTION", "POLICY"):
                policy = self._parse_column()
                return self.expression(
                    exp.ProjectionPolicyColumnConstraint,
                    this=policy.to_dot() if isinstance(policy, exp.Column) else policy,
                )
            if self._match(TokenType.TAG):
                return self.expression(
                    exp.TagColumnConstraint,
                    expressions=self._parse_wrapped_csv(self._parse_property),
                )

            return None

        def _parse_create(self) -> exp.Create | exp.Command:
            expression = super()._parse_create()
            if isinstance(expression, exp.Create) and expression.kind in self.NON_TABLE_CREATABLES:
                # Replace the Table node with the enclosed Identifier
                expression.this.replace(expression.this.this)

            return expression

        # https://docs.snowflake.com/en/sql-reference/functions/date_part.html
        # https://docs.snowflake.com/en/sql-reference/functions-date-time.html#label-supported-date-time-parts
        def _parse_date_part(self: Snowflake.Parser) -> t.Optional[exp.Expression]:
            this = self._parse_var() or self._parse_type()

            if not this:
                return None

            self._match(TokenType.COMMA)
            expression = self._parse_bitwise()
            this = map_date_part(this)
            name = this.name.upper()

            if name.startswith("EPOCH"):
                if name == "EPOCH_MILLISECOND":
                    scale = 10**3
                elif name == "EPOCH_MICROSECOND":
                    scale = 10**6
                elif name == "EPOCH_NANOSECOND":
                    scale = 10**9
                else:
                    scale = None

                ts = self.expression(exp.Cast, this=expression, to=exp.DataType.build("TIMESTAMP"))
                to_unix: exp.Expression = self.expression(exp.TimeToUnix, this=ts)

                if scale:
                    to_unix = exp.Mul(this=to_unix, expression=exp.Literal.number(scale))

                return to_unix

            return self.expression(exp.Extract, this=this, expression=expression)

        def _parse_bracket_key_value(self, is_map: bool = False) -> t.Optional[exp.Expression]:
            if is_map:
                # Keys are strings in Snowflake's objects, see also:
                # - https://docs.snowflake.com/en/sql-reference/data-types-semistructured
                # - https://docs.snowflake.com/en/sql-reference/functions/object_construct
                return self._parse_slice(self._parse_string())

            return self._parse_slice(self._parse_alias(self._parse_assignment(), explicit=True))

        def _parse_lateral(self) -> t.Optional[exp.Lateral]:
            lateral = super()._parse_lateral()
            if not lateral:
                return lateral

            if isinstance(lateral.this, exp.Explode):
                table_alias = lateral.args.get("alias")
                columns = [exp.to_identifier(col) for col in self.FLATTEN_COLUMNS]
                if table_alias and not table_alias.args.get("columns"):
                    table_alias.set("columns", columns)
                elif not table_alias:
                    exp.alias_(lateral, "_flattened", table=columns, copy=False)

            return lateral

        def _parse_table_parts(
            self, schema: bool = False, is_db_reference: bool = False, wildcard: bool = False
        ) -> exp.Table:
            # https://docs.snowflake.com/en/user-guide/querying-stage
            if self._match(TokenType.STRING, advance=False):
                table = self._parse_string()
            elif self._match_text_seq("@", advance=False):
                table = self._parse_location_path()
            else:
                table = None

            if table:
                file_format = None
                pattern = None

                wrapped = self._match(TokenType.L_PAREN)
                while self._curr and wrapped and not self._match(TokenType.R_PAREN):
                    if self._match_text_seq("FILE_FORMAT", "=>"):
                        file_format = self._parse_string() or super()._parse_table_parts(
                            is_db_reference=is_db_reference
                        )
                    elif self._match_text_seq("PATTERN", "=>"):
                        pattern = self._parse_string()
                    else:
                        break

                    self._match(TokenType.COMMA)

                table = self.expression(exp.Table, this=table, format=file_format, pattern=pattern)
            else:
                table = super()._parse_table_parts(schema=schema, is_db_reference=is_db_reference)

            return table

        def _parse_id_var(
            self,
            any_token: bool = True,
            tokens: t.Optional[t.Collection[TokenType]] = None,
        ) -> t.Optional[exp.Expression]:
            if self._match_text_seq("IDENTIFIER", "("):
                identifier = (
                    super()._parse_id_var(any_token=any_token, tokens=tokens)
                    or self._parse_string()
                )
                self._match_r_paren()
                return self.expression(exp.Anonymous, this="IDENTIFIER", expressions=[identifier])

            return super()._parse_id_var(any_token=any_token, tokens=tokens)

        def _parse_show_snowflake(self, this: str) -> exp.Show:
            scope = None
            scope_kind = None

            # will identity SHOW TERSE SCHEMAS but not SHOW TERSE PRIMARY KEYS
            # which is syntactically valid but has no effect on the output
            terse = self._tokens[self._index - 2].text.upper() == "TERSE"

            history = self._match_text_seq("HISTORY")

            like = self._parse_string() if self._match(TokenType.LIKE) else None

            if self._match(TokenType.IN):
                if self._match_text_seq("ACCOUNT"):
                    scope_kind = "ACCOUNT"
                elif self._match_set(self.DB_CREATABLES):
                    scope_kind = self._prev.text.upper()
                    if self._curr:
                        scope = self._parse_table_parts()
                elif self._curr:
                    scope_kind = "SCHEMA" if this in self.SCHEMA_KINDS else "TABLE"
                    scope = self._parse_table_parts()

            return self.expression(
                exp.Show,
                **{
                    "terse": terse,
                    "this": this,
                    "history": history,
                    "like": like,
                    "scope": scope,
                    "scope_kind": scope_kind,
                    "starts_with": self._match_text_seq("STARTS", "WITH") and self._parse_string(),
                    "limit": self._parse_limit(),
                    "from": self._parse_string() if self._match(TokenType.FROM) else None,
                },
            )

        def _parse_location_property(self) -> exp.LocationProperty:
            self._match(TokenType.EQ)
            return self.expression(exp.LocationProperty, this=self._parse_location_path())

        def _parse_file_location(self) -> t.Optional[exp.Expression]:
            # Parse either a subquery or a staged file
            return (
                self._parse_select(table=True, parse_subquery_alias=False)
                if self._match(TokenType.L_PAREN, advance=False)
                else self._parse_table_parts()
            )

        def _parse_location_path(self) -> exp.Var:
            parts = [self._advance_any(ignore_reserved=True)]

            # We avoid consuming a comma token because external tables like @foo and @bar
            # can be joined in a query with a comma separator, as well as closing paren
            # in case of subqueries
            while self._is_connected() and not self._match_set(
                (TokenType.COMMA, TokenType.L_PAREN, TokenType.R_PAREN), advance=False
            ):
                parts.append(self._advance_any(ignore_reserved=True))

            return exp.var("".join(part.text for part in parts if part))

        def _parse_lambda_arg(self) -> t.Optional[exp.Expression]:
            this = super()._parse_lambda_arg()

            if not this:
                return this

            typ = self._parse_types()

            if typ:
                return self.expression(exp.Cast, this=this, to=typ)

            return this

    class Tokenizer(tokens.Tokenizer):
        STRING_ESCAPES = ["\\", "'"]
        HEX_STRINGS = [("x'", "'"), ("X'", "'")]
        RAW_STRINGS = ["$$"]
        COMMENTS = ["--", "//", ("/*", "*/")]
        NESTED_COMMENTS = False

        KEYWORDS = {
            **tokens.Tokenizer.KEYWORDS,
            "BYTEINT": TokenType.INT,
            "CHAR VARYING": TokenType.VARCHAR,
            "CHARACTER VARYING": TokenType.VARCHAR,
            "EXCLUDE": TokenType.EXCEPT,
            "ILIKE ANY": TokenType.ILIKE_ANY,
            "LIKE ANY": TokenType.LIKE_ANY,
            "MATCH_CONDITION": TokenType.MATCH_CONDITION,
            "MATCH_RECOGNIZE": TokenType.MATCH_RECOGNIZE,
            "MINUS": TokenType.EXCEPT,
            "NCHAR VARYING": TokenType.VARCHAR,
            "PUT": TokenType.COMMAND,
            "REMOVE": TokenType.COMMAND,
            "RM": TokenType.COMMAND,
            "SAMPLE": TokenType.TABLE_SAMPLE,
            "SQL_DOUBLE": TokenType.DOUBLE,
            "SQL_VARCHAR": TokenType.VARCHAR,
            "STORAGE INTEGRATION": TokenType.STORAGE_INTEGRATION,
            "TAG": TokenType.TAG,
            "TIMESTAMP_TZ": TokenType.TIMESTAMPTZ,
            "TOP": TokenType.TOP,
            "WAREHOUSE": TokenType.WAREHOUSE,
            "STREAMLIT": TokenType.STREAMLIT,
        }
        KEYWORDS.pop("/*+")

        SINGLE_TOKENS = {
            **tokens.Tokenizer.SINGLE_TOKENS,
            "$": TokenType.PARAMETER,
        }

        VAR_SINGLE_TOKENS = {"$"}

        COMMANDS = tokens.Tokenizer.COMMANDS - {TokenType.SHOW}

    class Generator(generator.Generator):
        PARAMETER_TOKEN = "$"
        MATCHED_BY_SOURCE = False
        SINGLE_STRING_INTERVAL = True
        JOIN_HINTS = False
        TABLE_HINTS = False
        QUERY_HINTS = False
        AGGREGATE_FILTER_SUPPORTED = False
        SUPPORTS_TABLE_COPY = False
        COLLATE_IS_FUNC = True
        LIMIT_ONLY_LITERALS = True
        JSON_KEY_VALUE_PAIR_SEP = ","
        INSERT_OVERWRITE = " OVERWRITE INTO"
        STRUCT_DELIMITER = ("(", ")")
        COPY_PARAMS_ARE_WRAPPED = False
        COPY_PARAMS_EQ_REQUIRED = True
        STAR_EXCEPT = "EXCLUDE"
        SUPPORTS_EXPLODING_PROJECTIONS = False
        ARRAY_CONCAT_IS_VAR_LEN = False
        SUPPORTS_CONVERT_TIMEZONE = True
        EXCEPT_INTERSECT_SUPPORT_ALL_CLAUSE = False
        SUPPORTS_MEDIAN = True

        TRANSFORMS = {
            **generator.Generator.TRANSFORMS,
            exp.ApproxDistinct: rename_func("APPROX_COUNT_DISTINCT"),
            exp.ArgMax: rename_func("MAX_BY"),
            exp.ArgMin: rename_func("MIN_BY"),
            exp.Array: inline_array_sql,
            exp.ArrayConcat: lambda self, e: self.arrayconcat_sql(e, name="ARRAY_CAT"),
            exp.ArrayContains: lambda self, e: self.func("ARRAY_CONTAINS", e.expression, e.this),
            exp.AtTimeZone: lambda self, e: self.func(
                "CONVERT_TIMEZONE", e.args.get("zone"), e.this
            ),
            exp.BitwiseXor: rename_func("BITXOR"),
            exp.Create: transforms.preprocess([_flatten_structured_types_unless_iceberg]),
            exp.DateAdd: date_delta_sql("DATEADD"),
            exp.DateDiff: date_delta_sql("DATEDIFF"),
            exp.DatetimeDiff: timestampdiff_sql,
            exp.DateStrToDate: datestrtodate_sql,
            exp.DayOfMonth: rename_func("DAYOFMONTH"),
            exp.DayOfWeek: rename_func("DAYOFWEEK"),
            exp.DayOfYear: rename_func("DAYOFYEAR"),
            exp.Explode: rename_func("FLATTEN"),
            exp.Extract: rename_func("DATE_PART"),
            exp.FromTimeZone: lambda self, e: self.func(
                "CONVERT_TIMEZONE", e.args.get("zone"), "'UTC'", e.this
            ),
            exp.GenerateSeries: lambda self, e: self.func(
                "ARRAY_GENERATE_RANGE", e.args["start"], e.args["end"] + 1, e.args.get("step")
            ),
            exp.GroupConcat: rename_func("LISTAGG"),
            exp.If: if_sql(name="IFF", false_value="NULL"),
<<<<<<< HEAD
            exp.JSONExtract: lambda self, e: self.func("JSON_EXTRACT_PATH_TEXT", e.this, e.expression),
=======
>>>>>>> ca5dd10a
            exp.JSONExtractScalar: lambda self, e: self.func(
                "JSON_EXTRACT_PATH_TEXT", e.this, e.expression
            ),
            exp.JSONObject: lambda self, e: self.func("OBJECT_CONSTRUCT_KEEP_NULL", *e.expressions),
            exp.JSONPathRoot: lambda *_: "",
            exp.LogicalAnd: rename_func("BOOLAND_AGG"),
            exp.LogicalOr: rename_func("BOOLOR_AGG"),
            exp.Map: lambda self, e: var_map_sql(self, e, "OBJECT_CONSTRUCT"),
            exp.Max: max_or_greatest,
            exp.Min: min_or_least,
            exp.ParseJSON: lambda self, e: self.func(
                "TRY_PARSE_JSON" if e.args.get("safe") else "PARSE_JSON", e.this
            ),
            exp.PartitionedByProperty: lambda self, e: f"PARTITION BY {self.sql(e, 'this')}",
            exp.PercentileCont: transforms.preprocess(
                [transforms.add_within_group_for_percentiles]
            ),
            exp.PercentileDisc: transforms.preprocess(
                [transforms.add_within_group_for_percentiles]
            ),
            exp.Pivot: transforms.preprocess([_unqualify_unpivot_columns]),
            exp.RegexpILike: _regexpilike_sql,
            exp.Rand: rename_func("RANDOM"),
            exp.Select: transforms.preprocess(
                [
                    transforms.eliminate_distinct_on,
                    transforms.explode_to_unnest(),
                    transforms.eliminate_semi_and_anti_joins,
                    _unnest_generate_date_array,
                ]
            ),
            exp.SafeDivide: lambda self, e: no_safe_divide_sql(self, e, "IFF"),
            exp.SHA: rename_func("SHA1"),
            exp.SplitPart: rename_func("SPLIT_PART"),
            exp.StarMap: rename_func("OBJECT_CONSTRUCT"),
            exp.StartsWith: rename_func("STARTSWITH"),
            exp.StrPosition: lambda self, e: self.func(
                "POSITION", e.args.get("substr"), e.this, e.args.get("position")
            ),
            exp.Stuff: rename_func("INSERT"),
            exp.TimeAdd: date_delta_sql("TIMEADD"),
<<<<<<< HEAD
=======
            exp.Timestamp: no_timestamp_sql,
>>>>>>> ca5dd10a
            exp.TimestampAdd: date_delta_sql("TIMESTAMPADD"),
            exp.TimestampDiff: lambda self, e: self.func(
                "TIMESTAMPDIFF", e.unit, e.expression, e.this
            ),
            exp.TimestampTrunc: timestamptrunc_sql(),
            exp.TimeStrToTime: timestrtotime_sql,
            exp.TimeToStr: lambda self, e: self.func(
                "TO_CHAR", exp.cast(e.this, exp.DataType.Type.TIMESTAMP), self.format_time(e)
            ),
            exp.TimeToUnix: lambda self, e: f"EXTRACT(epoch_second FROM {self.sql(e, 'this')})",
            exp.ToArray: rename_func("TO_ARRAY"),
            exp.ToChar: lambda self, e: self.function_fallback_sql(e),
            exp.ToDouble: rename_func("TO_DOUBLE"),
            exp.TsOrDsAdd: date_delta_sql("DATEADD", cast=True),
            exp.TsOrDsDiff: date_delta_sql("DATEDIFF"),
            exp.TsOrDsToDate: lambda self, e: self.func(
                "TRY_TO_DATE" if e.args.get("safe") else "TO_DATE", e.this, self.format_time(e)
            ),
            exp.UnixToTime: rename_func("TO_TIMESTAMP"),
            exp.Uuid: rename_func("UUID_STRING"),
            exp.VarMap: lambda self, e: var_map_sql(self, e, "OBJECT_CONSTRUCT"),
            exp.WeekOfYear: rename_func("WEEKOFYEAR"),
            exp.Xor: rename_func("BOOLXOR"),
        }

        SUPPORTED_JSON_PATH_PARTS = {
            exp.JSONPathKey,
            exp.JSONPathRoot,
            exp.JSONPathSubscript,
        }

        TYPE_MAPPING = {
            **generator.Generator.TYPE_MAPPING,
            exp.DataType.Type.NESTED: "OBJECT",
            exp.DataType.Type.STRUCT: "OBJECT",
        }

        PROPERTIES_LOCATION = {
            **generator.Generator.PROPERTIES_LOCATION,
            exp.SetProperty: exp.Properties.Location.UNSUPPORTED,
            exp.VolatileProperty: exp.Properties.Location.UNSUPPORTED,
        }

        UNSUPPORTED_VALUES_EXPRESSIONS = {
            exp.Map,
            exp.StarMap,
            exp.Struct,
            exp.VarMap,
        }

        def with_properties(self, properties: exp.Properties) -> str:
            return self.properties(properties, wrapped=False, prefix=self.sep(""), sep=" ")

        def values_sql(self, expression: exp.Values, values_as_table: bool = True) -> str:
            if expression.find(*self.UNSUPPORTED_VALUES_EXPRESSIONS):
                values_as_table = False

            return super().values_sql(expression, values_as_table=values_as_table)

        def datatype_sql(self, expression: exp.DataType) -> str:
            expressions = expression.expressions
            if (
                expressions
                and expression.is_type(*exp.DataType.STRUCT_TYPES)
                and any(isinstance(field_type, exp.DataType) for field_type in expressions)
            ):
                # The correct syntax is OBJECT [ (<key> <value_type [NOT NULL] [, ...]) ]
                return "OBJECT"

            return super().datatype_sql(expression)

        def tonumber_sql(self, expression: exp.ToNumber) -> str:
            return self.func(
                "TO_NUMBER",
                expression.this,
                expression.args.get("format"),
                expression.args.get("precision"),
                expression.args.get("scale"),
            )

        def timestampfromparts_sql(self, expression: exp.TimestampFromParts) -> str:
            milli = expression.args.get("milli")
            if milli is not None:
                milli_to_nano = milli.pop() * exp.Literal.number(1000000)
                expression.set("nano", milli_to_nano)

            return rename_func("TIMESTAMP_FROM_PARTS")(self, expression)

        def cast_sql(self, expression: exp.Cast, safe_prefix: t.Optional[str] = None) -> str:
            if expression.is_type(exp.DataType.Type.GEOGRAPHY):
                return self.func("TO_GEOGRAPHY", expression.this)
            if expression.is_type(exp.DataType.Type.GEOMETRY):
                return self.func("TO_GEOMETRY", expression.this)

            return super().cast_sql(expression, safe_prefix=safe_prefix)

        def trycast_sql(self, expression: exp.TryCast) -> str:
            value = expression.this

            if value.type is None:
                from sqlglot.optimizer.annotate_types import annotate_types

                value = annotate_types(value)

            if value.is_type(*exp.DataType.TEXT_TYPES, exp.DataType.Type.UNKNOWN):
                return super().trycast_sql(expression)

            # TRY_CAST only works for string values in Snowflake
            return self.cast_sql(expression)

        def log_sql(self, expression: exp.Log) -> str:
            if not expression.expression:
                return self.func("LN", expression.this)

            return super().log_sql(expression)

        def unnest_sql(self, expression: exp.Unnest) -> str:
            unnest_alias = expression.args.get("alias")
            offset = expression.args.get("offset")

            columns = [
                exp.to_identifier("seq"),
                exp.to_identifier("key"),
                exp.to_identifier("path"),
                offset.pop() if isinstance(offset, exp.Expression) else exp.to_identifier("index"),
                seq_get(unnest_alias.columns if unnest_alias else [], 0)
                or exp.to_identifier("value"),
                exp.to_identifier("this"),
            ]

            if unnest_alias:
                unnest_alias.set("columns", columns)
            else:
                unnest_alias = exp.TableAlias(this="_u", columns=columns)

            explode = f"TABLE(FLATTEN(INPUT => {self.sql(expression.expressions[0])}))"
            alias = self.sql(unnest_alias)
            alias = f" AS {alias}" if alias else ""
            return f"{explode}{alias}"

        def show_sql(self, expression: exp.Show) -> str:
            terse = "TERSE " if expression.args.get("terse") else ""
            history = " HISTORY" if expression.args.get("history") else ""
            like = self.sql(expression, "like")
            like = f" LIKE {like}" if like else ""

            scope = self.sql(expression, "scope")
            scope = f" {scope}" if scope else ""

            scope_kind = self.sql(expression, "scope_kind")
            if scope_kind:
                scope_kind = f" IN {scope_kind}"

            starts_with = self.sql(expression, "starts_with")
            if starts_with:
                starts_with = f" STARTS WITH {starts_with}"

            limit = self.sql(expression, "limit")

            from_ = self.sql(expression, "from")
            if from_:
                from_ = f" FROM {from_}"

            return f"SHOW {terse}{expression.name}{history}{like}{scope_kind}{scope}{starts_with}{limit}{from_}"

        def regexpextract_sql(self, expression: exp.RegexpExtract) -> str:
            # Other dialects don't support all of the following parameters, so we need to
            # generate default values as necessary to ensure the transpilation is correct
            group = expression.args.get("group")

            # To avoid generating all these default values, we set group to None if
            # it's 0 (also default value) which doesn't trigger the following chain
            if group and group.name == "0":
                group = None

            parameters = expression.args.get("parameters") or (group and exp.Literal.string("c"))
            occurrence = expression.args.get("occurrence") or (parameters and exp.Literal.number(1))
            position = expression.args.get("position") or (occurrence and exp.Literal.number(1))

            return self.func(
                "REGEXP_SUBSTR",
                expression.this,
                expression.expression,
                position,
                occurrence,
                parameters,
                group,
            )

        def describe_sql(self, expression: exp.Describe) -> str:
            # Default to table if kind is unknown
            kind_value = expression.args.get("kind") or "TABLE"
            kind = f" {kind_value}" if kind_value else ""
            this = f" {self.sql(expression, 'this')}"
            expressions = self.expressions(expression, flat=True)
            expressions = f" {expressions}" if expressions else ""
            return f"DESCRIBE{kind}{this}{expressions}"

        def generatedasidentitycolumnconstraint_sql(
            self, expression: exp.GeneratedAsIdentityColumnConstraint
        ) -> str:
            start = expression.args.get("start")
            start = f" START {start}" if start else ""
            increment = expression.args.get("increment")
            increment = f" INCREMENT {increment}" if increment else ""
            return f"AUTOINCREMENT{start}{increment}"

        def cluster_sql(self, expression: exp.Cluster) -> str:
            return f"CLUSTER BY ({self.expressions(expression, flat=True)})"

        def struct_sql(self, expression: exp.Struct) -> str:
            keys = []
            values = []

            for i, e in enumerate(expression.expressions):
                if isinstance(e, exp.PropertyEQ):
                    keys.append(
                        exp.Literal.string(e.name) if isinstance(e.this, exp.Identifier) else e.this
                    )
                    values.append(e.expression)
                else:
                    keys.append(exp.Literal.string(f"_{i}"))
                    values.append(e)

            return self.func("OBJECT_CONSTRUCT", *flatten(zip(keys, values)))

        @unsupported_args("weight", "accuracy")
        def approxquantile_sql(self, expression: exp.ApproxQuantile) -> str:
            return self.func("APPROX_PERCENTILE", expression.this, expression.args.get("quantile"))

        def alterset_sql(self, expression: exp.AlterSet) -> str:
            exprs = self.expressions(expression, flat=True)
            exprs = f" {exprs}" if exprs else ""
            file_format = self.expressions(expression, key="file_format", flat=True, sep=" ")
            file_format = f" STAGE_FILE_FORMAT = ({file_format})" if file_format else ""
            copy_options = self.expressions(expression, key="copy_options", flat=True, sep=" ")
            copy_options = f" STAGE_COPY_OPTIONS = ({copy_options})" if copy_options else ""
            tag = self.expressions(expression, key="tag", flat=True)
            tag = f" TAG {tag}" if tag else ""

            return f"SET{exprs}{file_format}{copy_options}{tag}"

        def strtotime_sql(self, expression: exp.StrToTime):
            safe_prefix = "TRY_" if expression.args.get("safe") else ""
            return self.func(
                f"{safe_prefix}TO_TIMESTAMP", expression.this, self.format_time(expression)
            )

        def timestampsub_sql(self, expression: exp.TimestampSub):
            return self.sql(
                exp.TimestampAdd(
                    this=expression.this,
                    expression=expression.expression * -1,
                    unit=expression.unit,
                )
            )

        def jsonextract_sql(self, expression: exp.JSONExtract):
            this = expression.this

            # JSON strings are valid coming from other dialects such as BQ
            return self.func(
                "GET_PATH",
                exp.ParseJSON(this=this) if this.is_string else this,
                expression.expression,
            )<|MERGE_RESOLUTION|>--- conflicted
+++ resolved
@@ -26,12 +26,8 @@
     no_timestamp_sql,
     timestampdiff_sql,
 )
-<<<<<<< HEAD
+from sqlglot.generator import unsupported_args
 from sqlglot.helper import flatten, is_float, is_int, seq_get, apply_index_offset
-=======
-from sqlglot.generator import unsupported_args
-from sqlglot.helper import flatten, is_float, is_int, seq_get
->>>>>>> ca5dd10a
 from sqlglot.tokens import TokenType
 
 if t.TYPE_CHECKING:
@@ -810,10 +806,6 @@
             ),
             exp.GroupConcat: rename_func("LISTAGG"),
             exp.If: if_sql(name="IFF", false_value="NULL"),
-<<<<<<< HEAD
-            exp.JSONExtract: lambda self, e: self.func("JSON_EXTRACT_PATH_TEXT", e.this, e.expression),
-=======
->>>>>>> ca5dd10a
             exp.JSONExtractScalar: lambda self, e: self.func(
                 "JSON_EXTRACT_PATH_TEXT", e.this, e.expression
             ),
@@ -855,10 +847,7 @@
             ),
             exp.Stuff: rename_func("INSERT"),
             exp.TimeAdd: date_delta_sql("TIMEADD"),
-<<<<<<< HEAD
-=======
             exp.Timestamp: no_timestamp_sql,
->>>>>>> ca5dd10a
             exp.TimestampAdd: date_delta_sql("TIMESTAMPADD"),
             exp.TimestampDiff: lambda self, e: self.func(
                 "TIMESTAMPDIFF", e.unit, e.expression, e.this
