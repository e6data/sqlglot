--- conflicted
+++ resolved
@@ -463,11 +463,7 @@
             ),
             "LEN": lambda args: exp.Length(this=seq_get(args, 0), binary=True),
             "LENGTH": lambda args: exp.Length(this=seq_get(args, 0), binary=True),
-<<<<<<< HEAD
             "MD5_HEX": exp.MD5Digest.from_arg_list,
-            "LISTAGG": exp.GroupConcat.from_arg_list,
-=======
->>>>>>> 1d6218e3
             "NULLIFZERO": _build_if_from_nullifzero,
             # object_construct is mapped to starmap/varmap but should be mapped to JsonObject
             "OBJECT_CONSTRUCT": _build_object_construct,
@@ -478,11 +474,8 @@
             "RLIKE": exp.RegexpLike.from_arg_list,
             "ARRAY_SLICE": exp.ArraySlice.from_arg_list,
             "SQUARE": lambda args: exp.Pow(this=seq_get(args, 0), expression=exp.Literal.number(2)),
-<<<<<<< HEAD
+            "TABLE": lambda args: exp.TableFromRows(this=seq_get(args, 0)),
             "SPLIT_PART": exp.SplitPart.from_arg_list,
-=======
-            "TABLE": lambda args: exp.TableFromRows(this=seq_get(args, 0)),
->>>>>>> 1d6218e3
             "TIMEADD": _build_date_time_add(exp.TimeAdd),
             "TIMEDIFF": _build_datediff,
             "TIMESTAMPADD": _build_date_time_add(exp.DateAdd),
@@ -519,11 +512,8 @@
             **parser.Parser.FUNCTION_PARSERS,
             "DATE_PART": lambda self: self._parse_date_part(),
             "OBJECT_CONSTRUCT_KEEP_NULL": lambda self: self._parse_json_object(),
-<<<<<<< HEAD
+            "LISTAGG": lambda self: self._parse_string_agg(),
             # "OBJECT_CONSTRUCT": lambda self: self._parse_json_object(),
-=======
-            "LISTAGG": lambda self: self._parse_string_agg(),
->>>>>>> 1d6218e3
         }
         FUNCTION_PARSERS.pop("TRIM")
 
