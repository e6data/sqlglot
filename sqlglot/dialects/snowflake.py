from __future__ import annotations

import typing as t

from sqlglot import exp, generator, jsonpath, parser, tokens, transforms
from sqlglot.dialects.dialect import (
    Dialect,
    NormalizationStrategy,
    annotate_with_type_lambda,
    build_timetostr_or_tochar,
    binary_from_function,
    build_default_decimal_type,
    build_replace_with_optional_replacement,
    build_timestamp_from_parts,
    date_delta_sql,
    date_trunc_to_time,
    datestrtodate_sql,
    build_formatted_time,
    if_sql,
    inline_array_sql,
    max_or_greatest,
    min_or_least,
    rename_func,
    timestamptrunc_sql,
    timestrtotime_sql,
    var_map_sql,
    map_date_part,
    no_timestamp_sql,
    strposition_sql,
    timestampdiff_sql,
    no_make_interval_sql,
    groupconcat_sql,
)
from sqlglot.generator import unsupported_args
from sqlglot.helper import find_new_name, flatten, is_float, is_int, seq_get
from sqlglot.optimizer.annotate_types import TypeAnnotator
from sqlglot.optimizer.scope import build_scope, find_all_in_scope
from sqlglot.tokens import TokenType

if t.TYPE_CHECKING:
    from sqlglot._typing import E, B


def _build_strtok(args: t.List) -> exp.SplitPart:
    # Add default delimiter (space) if missing - per Snowflake docs
    if len(args) == 1:
        args.append(exp.Literal.string(" "))

    # Add default part_index (1) if missing
    if len(args) == 2:
        args.append(exp.Literal.number(1))

    return exp.SplitPart.from_arg_list(args)


def _build_datetime(
    name: str, kind: exp.DataType.Type, safe: bool = False
) -> t.Callable[[t.List], exp.Func]:
    def _builder(args: t.List) -> exp.Func:
        value = seq_get(args, 0)
        scale_or_fmt = seq_get(args, 1)

        int_value = value is not None and is_int(value.name)
        int_scale_or_fmt = scale_or_fmt is not None and scale_or_fmt.is_int

        if isinstance(value, exp.Literal) or (value and scale_or_fmt):
            # Converts calls like `TO_TIME('01:02:03')` into casts
            if len(args) == 1 and value.is_string and not int_value:
                return (
                    exp.TryCast(this=value, to=exp.DataType.build(kind), requires_string=True)
                    if safe
                    else exp.cast(value, kind)
                )

            # Handles `TO_TIMESTAMP(str, fmt)` and `TO_TIMESTAMP(num, scale)` as special
            # cases so we can transpile them, since they're relatively common
            if kind == exp.DataType.Type.TIMESTAMP:
                if not safe and (int_value or int_scale_or_fmt):
                    # TRY_TO_TIMESTAMP('integer') is not parsed into exp.UnixToTime as
                    # it's not easily transpilable
                    return exp.UnixToTime(this=value, scale=scale_or_fmt)
                if not int_scale_or_fmt and not is_float(value.name):
                    expr = build_formatted_time(exp.StrToTime, "snowflake")(args)
                    expr.set("safe", safe)
                    return expr

        if kind in (exp.DataType.Type.DATE, exp.DataType.Type.TIME) and not int_value:
            klass = exp.TsOrDsToDate if kind == exp.DataType.Type.DATE else exp.TsOrDsToTime
            formatted_exp = build_formatted_time(klass, "snowflake")(args)
            formatted_exp.set("safe", safe)
            return formatted_exp

        return exp.Anonymous(this=name, expressions=args)

    return _builder


def _build_object_construct(args: t.List) -> t.Union[exp.StarMap, exp.Struct]:
    expression = parser.build_var_map(args)

    if isinstance(expression, exp.StarMap):
        return expression

    return exp.Struct(
        expressions=[
            exp.PropertyEQ(this=k, expression=v) for k, v in zip(expression.keys, expression.values)
        ]
    )


def _build_datediff(args: t.List) -> exp.DateDiff:
    return exp.DateDiff(
        this=seq_get(args, 2), expression=seq_get(args, 1), unit=map_date_part(seq_get(args, 0))
    )


def _build_date_time_add(expr_type: t.Type[E]) -> t.Callable[[t.List], E]:
    def _builder(args: t.List) -> E:
        return expr_type(
            this=seq_get(args, 2),
            expression=seq_get(args, 1),
            unit=map_date_part(seq_get(args, 0)),
        )

    return _builder


def _build_bitwise(expr_type: t.Type[B], name: str) -> t.Callable[[t.List], B | exp.Anonymous]:
    def _builder(args: t.List) -> B | exp.Anonymous:
        if len(args) == 3:
            return exp.Anonymous(this=name, expressions=args)

        return binary_from_function(expr_type)(args)

    return _builder


# https://docs.snowflake.com/en/sql-reference/functions/div0
def _build_if_from_div0(args: t.List) -> exp.If:
    lhs = exp._wrap(seq_get(args, 0), exp.Binary)
    rhs = exp._wrap(seq_get(args, 1), exp.Binary)

    cond = exp.EQ(this=rhs, expression=exp.Literal.number(0)).and_(
        exp.Is(this=lhs, expression=exp.null()).not_()
    )
    true = exp.Literal.number(0)
    false = exp.Div(this=lhs, expression=rhs)
    return exp.If(this=cond, true=true, false=false)


# https://docs.snowflake.com/en/sql-reference/functions/zeroifnull
def _build_if_from_zeroifnull(args: t.List) -> exp.If:
    cond = exp.Is(this=seq_get(args, 0), expression=exp.Null())
    return exp.If(this=cond, true=exp.Literal.number(0), false=seq_get(args, 0))


# https://docs.snowflake.com/en/sql-reference/functions/zeroifnull
def _build_if_from_nullifzero(args: t.List) -> exp.If:
    cond = exp.EQ(this=seq_get(args, 0), expression=exp.Literal.number(0))
    return exp.If(this=cond, true=exp.Null(), false=seq_get(args, 0))


def _regexpilike_sql(self: Snowflake.Generator, expression: exp.RegexpILike) -> str:
    flag = expression.text("flag")

    if "i" not in flag:
        flag += "i"

    return self.func(
        "REGEXP_LIKE", expression.this, expression.expression, exp.Literal.string(flag)
    )


def _build_regexp_replace(args: t.List) -> exp.RegexpReplace:
    regexp_replace = exp.RegexpReplace.from_arg_list(args)

    if not regexp_replace.args.get("replacement"):
        regexp_replace.set("replacement", exp.Literal.string(""))

    return regexp_replace


def _show_parser(*args: t.Any, **kwargs: t.Any) -> t.Callable[[Snowflake.Parser], exp.Show]:
    def _parse(self: Snowflake.Parser) -> exp.Show:
        return self._parse_show_snowflake(*args, **kwargs)

    return _parse


def _date_trunc_to_time(args: t.List) -> exp.DateTrunc | exp.TimestampTrunc:
    trunc = date_trunc_to_time(args)
    trunc.set("unit", map_date_part(trunc.args["unit"]))
    return trunc


def _unqualify_pivot_columns(expression: exp.Expression) -> exp.Expression:
    """
    Snowflake doesn't allow columns referenced in UNPIVOT to be qualified,
    so we need to unqualify them. Same goes for ANY ORDER BY <column>.

    Example:
        >>> from sqlglot import parse_one
        >>> expr = parse_one("SELECT * FROM m_sales UNPIVOT(sales FOR month IN (m_sales.jan, feb, mar, april))")
        >>> print(_unqualify_pivot_columns(expr).sql(dialect="snowflake"))
        SELECT * FROM m_sales UNPIVOT(sales FOR month IN (jan, feb, mar, april))
    """
    if isinstance(expression, exp.Pivot):
        if expression.unpivot:
            expression = transforms.unqualify_columns(expression)
        else:
            for field in expression.fields:
                field_expr = seq_get(field.expressions if field else [], 0)

                if isinstance(field_expr, exp.PivotAny):
                    unqualified_field_expr = transforms.unqualify_columns(field_expr)
                    t.cast(exp.Expression, field).set("expressions", unqualified_field_expr, 0)

    return expression


def _flatten_structured_types_unless_iceberg(expression: exp.Expression) -> exp.Expression:
    assert isinstance(expression, exp.Create)

    def _flatten_structured_type(expression: exp.DataType) -> exp.DataType:
        if expression.this in exp.DataType.NESTED_TYPES:
            expression.set("expressions", None)
        return expression

    props = expression.args.get("properties")
    if isinstance(expression.this, exp.Schema) and not (props and props.find(exp.IcebergProperty)):
        for schema_expression in expression.this.expressions:
            if isinstance(schema_expression, exp.ColumnDef):
                column_type = schema_expression.kind
                if isinstance(column_type, exp.DataType):
                    column_type.transform(_flatten_structured_type, copy=False)

    return expression


def _unnest_generate_date_array(unnest: exp.Unnest) -> None:
    generate_date_array = unnest.expressions[0]
    start = generate_date_array.args.get("start")
    end = generate_date_array.args.get("end")
    step = generate_date_array.args.get("step")

    if not start or not end or not isinstance(step, exp.Interval) or step.name != "1":
        return

    unit = step.args.get("unit")

    unnest_alias = unnest.args.get("alias")
    if unnest_alias:
        unnest_alias = unnest_alias.copy()
        sequence_value_name = seq_get(unnest_alias.columns, 0) or "value"
    else:
        sequence_value_name = "value"

    # We'll add the next sequence value to the starting date and project the result
    date_add = _build_date_time_add(exp.DateAdd)(
        [unit, exp.cast(sequence_value_name, "int"), exp.cast(start, "date")]
    )

    # We use DATEDIFF to compute the number of sequence values needed
    number_sequence = Snowflake.Parser.FUNCTIONS["ARRAY_GENERATE_RANGE"](
        [exp.Literal.number(0), _build_datediff([unit, start, end]) + 1]
    )

    unnest.set("expressions", [number_sequence])

    unnest_parent = unnest.parent
    if isinstance(unnest_parent, exp.Join):
        select = unnest_parent.parent
        if isinstance(select, exp.Select):
            replace_column_name = (
                sequence_value_name
                if isinstance(sequence_value_name, str)
                else sequence_value_name.name
            )

            scope = build_scope(select)
            if scope:
                for column in scope.columns:
                    if column.name.lower() == replace_column_name.lower():
                        column.replace(
                            date_add.as_(replace_column_name)
                            if isinstance(column.parent, exp.Select)
                            else date_add
                        )

            lateral = exp.Lateral(this=unnest_parent.this.pop())
            unnest_parent.replace(exp.Join(this=lateral))
    else:
        unnest.replace(
            exp.select(date_add.as_(sequence_value_name))
            .from_(unnest.copy())
            .subquery(unnest_alias)
        )


def _transform_generate_date_array(expression: exp.Expression) -> exp.Expression:
    if isinstance(expression, exp.Select):
        for generate_date_array in expression.find_all(exp.GenerateDateArray):
            parent = generate_date_array.parent

            # If GENERATE_DATE_ARRAY is used directly as an array (e.g passed into ARRAY_LENGTH), the transformed Snowflake
            # query is the following (it'll be unnested properly on the next iteration due to copy):
            # SELECT ref(GENERATE_DATE_ARRAY(...)) -> SELECT ref((SELECT ARRAY_AGG(*) FROM UNNEST(GENERATE_DATE_ARRAY(...))))
            if not isinstance(parent, exp.Unnest):
                unnest = exp.Unnest(expressions=[generate_date_array.copy()])
                generate_date_array.replace(
                    exp.select(exp.ArrayAgg(this=exp.Star())).from_(unnest).subquery()
                )

            if (
                isinstance(parent, exp.Unnest)
                and isinstance(parent.parent, (exp.From, exp.Join))
                and len(parent.expressions) == 1
            ):
                _unnest_generate_date_array(parent)

    return expression


def _build_regexp_extract(expr_type: t.Type[E]) -> t.Callable[[t.List], E]:
    def _builder(args: t.List) -> E:
        return expr_type(
            this=seq_get(args, 0),
            expression=seq_get(args, 1),
            position=seq_get(args, 2),
            occurrence=seq_get(args, 3),
            parameters=seq_get(args, 4),
            group=seq_get(args, 5) or exp.Literal.number(0),
        )

    return _builder


def _build_like(expr_type: t.Type[E]) -> t.Callable[[t.List], E | exp.Escape]:
    def _builder(args: t.List) -> E | exp.Escape:
        like_expr = expr_type(this=args[0], expression=args[1])
        escape = seq_get(args, 2)
        return exp.Escape(this=like_expr, expression=escape) if escape else like_expr

    return _builder


def _regexpextract_sql(self, expression: exp.RegexpExtract | exp.RegexpExtractAll) -> str:
    # Other dialects don't support all of the following parameters, so we need to
    # generate default values as necessary to ensure the transpilation is correct
    group = expression.args.get("group")

    # To avoid generating all these default values, we set group to None if
    # it's 0 (also default value) which doesn't trigger the following chain
    if group and group.name == "0":
        group = None

    parameters = expression.args.get("parameters") or (group and exp.Literal.string("c"))
    occurrence = expression.args.get("occurrence") or (parameters and exp.Literal.number(1))
    position = expression.args.get("position") or (occurrence and exp.Literal.number(1))

    return self.func(
        "REGEXP_SUBSTR" if isinstance(expression, exp.RegexpExtract) else "REGEXP_EXTRACT_ALL",
        expression.this,
        expression.expression,
        position,
        occurrence,
        parameters,
        group,
    )


def _json_extract_value_array_sql(
    self: Snowflake.Generator, expression: exp.JSONValueArray | exp.JSONExtractArray
) -> str:
    json_extract = exp.JSONExtract(this=expression.this, expression=expression.expression)
    ident = exp.to_identifier("x")

    if isinstance(expression, exp.JSONValueArray):
        this: exp.Expression = exp.cast(ident, to=exp.DataType.Type.VARCHAR)
    else:
        this = exp.ParseJSON(this=f"TO_JSON({ident})")

    transform_lambda = exp.Lambda(expressions=[ident], this=this)

    return self.func("TRANSFORM", json_extract, transform_lambda)


def _qualify_unnested_columns(expression: exp.Expression) -> exp.Expression:
    if isinstance(expression, exp.Select):
        scope = build_scope(expression)
        if not scope:
            return expression

        unnests = list(scope.find_all(exp.Unnest))

        if not unnests:
            return expression

        taken_source_names = set(scope.sources)
        column_source: t.Dict[str, exp.Identifier] = {}
        unnest_to_identifier: t.Dict[exp.Unnest, exp.Identifier] = {}

        unnest_identifier: t.Optional[exp.Identifier] = None
        orig_expression = expression.copy()

        for unnest in unnests:
            if not isinstance(unnest.parent, (exp.From, exp.Join)):
                continue

            # Try to infer column names produced by an unnest operator. This is only possible
            # when we can peek into the (statically known) contents of the unnested value.
            unnest_columns: t.Set[str] = set()
            for unnest_expr in unnest.expressions:
                if not isinstance(unnest_expr, exp.Array):
                    continue

                for array_expr in unnest_expr.expressions:
                    if not (
                        isinstance(array_expr, exp.Struct)
                        and array_expr.expressions
                        and all(
                            isinstance(struct_expr, exp.PropertyEQ)
                            for struct_expr in array_expr.expressions
                        )
                    ):
                        continue

                    unnest_columns.update(
                        struct_expr.this.name.lower() for struct_expr in array_expr.expressions
                    )
                    break

                if unnest_columns:
                    break

            unnest_alias = unnest.args.get("alias")
            if not unnest_alias:
                alias_name = find_new_name(taken_source_names, "value")
                taken_source_names.add(alias_name)

                # Produce a `TableAlias` AST similar to what is produced for BigQuery. This
                # will be corrected later, when we generate SQL for the `Unnest` AST node.
                aliased_unnest = exp.alias_(unnest, None, table=[alias_name])
                scope.replace(unnest, aliased_unnest)

                unnest_identifier = aliased_unnest.args["alias"].columns[0]
            else:
                alias_columns = getattr(unnest_alias, "columns", [])
                unnest_identifier = unnest_alias.this or seq_get(alias_columns, 0)

            if not isinstance(unnest_identifier, exp.Identifier):
                return orig_expression

            unnest_to_identifier[unnest] = unnest_identifier
            column_source.update({c.lower(): unnest_identifier for c in unnest_columns})

        for column in scope.columns:
            if column.table:
                continue

            table = column_source.get(column.name.lower())
            if (
                unnest_identifier
                and not table
                and len(scope.sources) == 1
                and column.name.lower() != unnest_identifier.name.lower()
            ):
                unnest_ancestor = column.find_ancestor(exp.Unnest, exp.Select)
                ancestor_identifier = unnest_to_identifier.get(unnest_ancestor)
                if (
                    isinstance(unnest_ancestor, exp.Unnest)
                    and ancestor_identifier
                    and ancestor_identifier.name.lower() == unnest_identifier.name.lower()
                ):
                    continue

                table = unnest_identifier

            column.set("table", table and table.copy())

    return expression


def _eliminate_dot_variant_lookup(expression: exp.Expression) -> exp.Expression:
    if isinstance(expression, exp.Select):
        # This transformation is used to facilitate transpilation of BigQuery `UNNEST` operations
        # to Snowflake. It should not affect roundtrip because `Unnest` nodes cannot be produced
        # by Snowflake's parser.
        #
        # Additionally, at the time of writing this, BigQuery is the only dialect that produces a
        # `TableAlias` node that only fills `columns` and not `this`, due to `UNNEST_COLUMN_ONLY`.
        unnest_aliases = set()
        for unnest in find_all_in_scope(expression, exp.Unnest):
            unnest_alias = unnest.args.get("alias")
            if (
                isinstance(unnest_alias, exp.TableAlias)
                and not unnest_alias.this
                and len(unnest_alias.columns) == 1
            ):
                unnest_aliases.add(unnest_alias.columns[0].name)

        if unnest_aliases:
            for c in find_all_in_scope(expression, exp.Column):
                if c.table in unnest_aliases:
                    bracket_lhs = c.args["table"]
                    bracket_rhs = exp.Literal.string(c.name)
                    bracket = exp.Bracket(this=bracket_lhs, expressions=[bracket_rhs])

                    if c.parent is expression:
                        # Retain column projection names by using aliases
                        c.replace(exp.alias_(bracket, c.this.copy()))
                    else:
                        c.replace(bracket)

    return expression


def _annotate_reverse(self: TypeAnnotator, expression: exp.Reverse) -> exp.Reverse:
    expression = self._annotate_by_args(expression, "this")
    if expression.is_type(exp.DataType.Type.NULL):
        # Snowflake treats REVERSE(NULL) as a VARCHAR
        self._set_type(expression, exp.DataType.Type.VARCHAR)

    return expression


class Snowflake(Dialect):
    # https://docs.snowflake.com/en/sql-reference/identifiers-syntax
    NORMALIZATION_STRATEGY = NormalizationStrategy.UPPERCASE
    INDEX_OFFSET = 0
    NULL_ORDERING = "nulls_are_large"
    TIME_FORMAT = "'YYYY-MM-DD HH24:MI:SS'"
    SUPPORTS_USER_DEFINED_TYPES = False
    SUPPORTS_SEMI_ANTI_JOIN = False
    PREFER_CTE_ALIAS_COLUMN = True
    TABLESAMPLE_SIZE_IS_PERCENT = True
    COPY_PARAMS_ARE_CSV = False
    ARRAY_AGG_INCLUDES_NULLS = None
    ALTER_TABLE_ADD_REQUIRED_FOR_EACH_COLUMN = False
    TRY_CAST_REQUIRES_STRING = True
    # PRESERVE_ORIGINAL_NAMES = True

    TYPE_TO_EXPRESSIONS = {
        **Dialect.TYPE_TO_EXPRESSIONS,
        exp.DataType.Type.INT: {
            *Dialect.TYPE_TO_EXPRESSIONS[exp.DataType.Type.INT],
            exp.Ascii,
            exp.ByteLength,
            exp.Length,
            exp.RtrimmedLength,
            exp.BitLength,
            exp.Levenshtein,
            exp.JarowinklerSimilarity,
            exp.StrPosition,
<<<<<<< HEAD
=======
            exp.Unicode,
>>>>>>> 23fd7b91
        },
        exp.DataType.Type.VARCHAR: {
            *Dialect.TYPE_TO_EXPRESSIONS[exp.DataType.Type.VARCHAR],
            exp.Base64DecodeString,
            exp.TryBase64DecodeString,
            exp.Base64Encode,
            exp.DecompressString,
            exp.MD5,
            exp.AIAgg,
            exp.AIClassify,
            exp.AISummarizeAgg,
            exp.Chr,
            exp.Collate,
            exp.Collation,
            exp.HexDecodeString,
            exp.TryHexDecodeString,
            exp.HexEncode,
            exp.Initcap,
            exp.RegexpExtract,
            exp.RegexpReplace,
            exp.Repeat,
            exp.Replace,
            exp.SHA,
            exp.SHA2,
            exp.Soundex,
            exp.SoundexP123,
            exp.Space,
            exp.SplitPart,
            exp.Translate,
            exp.Uuid,
        },
        exp.DataType.Type.BINARY: {
            *Dialect.TYPE_TO_EXPRESSIONS[exp.DataType.Type.BINARY],
            exp.Base64DecodeBinary,
            exp.TryBase64DecodeBinary,
            exp.TryHexDecodeBinary,
            exp.Compress,
            exp.DecompressBinary,
            exp.MD5Digest,
            exp.SHA1Digest,
            exp.SHA2Digest,
            exp.Unhex,
        },
        exp.DataType.Type.BIGINT: {
            *Dialect.TYPE_TO_EXPRESSIONS[exp.DataType.Type.BIGINT],
            exp.MD5NumberLower64,
            exp.MD5NumberUpper64,
        },
        exp.DataType.Type.ARRAY: {
            exp.Split,
            exp.RegexpExtractAll,
            exp.StringToArray,
        },
        exp.DataType.Type.OBJECT: {
            exp.ParseUrl,
            exp.ParseIp,
<<<<<<< HEAD
        },
        exp.DataType.Type.DECIMAL: {
            exp.RegexpCount,
=======
>>>>>>> 23fd7b91
        },
    }

    ANNOTATORS = {
        **Dialect.ANNOTATORS,
        **{
            expr_type: annotate_with_type_lambda(data_type)
            for data_type, expressions in TYPE_TO_EXPRESSIONS.items()
            for expr_type in expressions
        },
        **{
            expr_type: lambda self, e: self._annotate_by_args(e, "this")
            for expr_type in (
                exp.Left,
                exp.Pad,
                exp.Right,
                exp.Stuff,
                exp.Substring,
            )
        },
        **{
            expr_type: lambda self, e: self._annotate_with_type(
                e, exp.DataType.build("NUMBER", dialect="snowflake")
            )
            for expr_type in (
                exp.RegexpCount,
                exp.RegexpInstr,
            )
        },
        exp.ConcatWs: lambda self, e: self._annotate_by_args(e, "expressions"),
        exp.Reverse: _annotate_reverse,
        exp.RegexpCount: lambda self, e: self._annotate_with_type(
            e, exp.DataType.build("NUMBER", dialect="snowflake")
        ),
    }

    TIME_MAPPING = {
        "YYYY": "%Y",
        "yyyy": "%Y",
        "YY": "%y",
        "yy": "%y",
        "MMMM": "%B",
        "mmmm": "%B",
        "MON": "%b",
        "mon": "%b",
        "MM": "%m",
        "mm": "%m",
        "DD": "%d",
        "dd": "%-d",
        "DY": "%a",
        "dy": "%w",
        "HH24": "%H",
        "hh24": "%H",
        "HH12": "%I",
        "hh12": "%I",
        "MI": "%M",
        "mi": "%M",
        "SS": "%S",
        "ss": "%S",
        "FF6": "%f",
        "ff6": "%f",
    }

    DATE_PART_MAPPING = {
        **Dialect.DATE_PART_MAPPING,
        "ISOWEEK": "WEEKISO",
    }

    def quote_identifier(self, expression: E, identify: bool = True) -> E:
        # This disables quoting DUAL in SELECT ... FROM DUAL, because Snowflake treats an
        # unquoted DUAL keyword in a special way and does not map it to a user-defined table
        if (
            isinstance(expression, exp.Identifier)
            and isinstance(expression.parent, exp.Table)
            and expression.name.lower() == "dual"
        ):
            return expression  # type: ignore

        return super().quote_identifier(expression, identify=identify)

    class JSONPathTokenizer(jsonpath.JSONPathTokenizer):
        SINGLE_TOKENS = jsonpath.JSONPathTokenizer.SINGLE_TOKENS.copy()
        SINGLE_TOKENS.pop("$")

    class Parser(parser.Parser):
        IDENTIFY_PIVOT_STRINGS = True
        DEFAULT_SAMPLING_METHOD = "BERNOULLI"
        COLON_IS_VARIANT_EXTRACT = True
        JSON_EXTRACT_REQUIRES_JSON_EXPRESSION = True

        ID_VAR_TOKENS = {
            *parser.Parser.ID_VAR_TOKENS,
            TokenType.EXCEPT,
            TokenType.MATCH_CONDITION,
        }

        TABLE_ALIAS_TOKENS = parser.Parser.TABLE_ALIAS_TOKENS | {TokenType.WINDOW}
        TABLE_ALIAS_TOKENS.discard(TokenType.MATCH_CONDITION)

        COLON_PLACEHOLDER_TOKENS = ID_VAR_TOKENS | {TokenType.NUMBER}

        FUNCTIONS = {
            **parser.Parser.FUNCTIONS,
            "APPROX_PERCENTILE": exp.ApproxQuantile.from_arg_list,
            "ARRAY_CONSTRUCT": lambda args: exp.Array(expressions=args),
            "ARRAY_CONTAINS": lambda args: exp.ArrayContains(
                this=seq_get(args, 1), expression=seq_get(args, 0)
            ),
            "ARRAY_GENERATE_RANGE": lambda args: exp.GenerateSeries(
                # ARRAY_GENERATE_RANGE has an exlusive end; we normalize it to be inclusive
                start=seq_get(args, 0),
                end=exp.Sub(this=seq_get(args, 1), expression=exp.Literal.number(1)),
                step=seq_get(args, 2),
            ),
            "ARRAY_SORT": exp.SortArray.from_arg_list,
            "ARRAY_POSITION": lambda args: exp.ArrayPosition(
                this=seq_get(args, 1), expression=seq_get(args, 0)
            ),
            "AS_VARCHAR": lambda args: exp.Cast(
                this=seq_get(args, 0), to=exp.DataType.build(exp.DataType.Type.VARCHAR)
            ),
            "BITNOT": lambda args: exp.BitwiseNot(this=seq_get(args, 0)),
            "BIT_NOT": lambda args: exp.BitwiseNot(this=seq_get(args, 0)),
            "BITAND": _build_bitwise(exp.BitwiseAnd, "BITAND"),
            "BIT_AND": _build_bitwise(exp.BitwiseAnd, "BITAND"),
            "BITXOR": _build_bitwise(exp.BitwiseXor, "BITXOR"),
            "BIT_XOR": _build_bitwise(exp.BitwiseXor, "BITXOR"),
            "BITOR": _build_bitwise(exp.BitwiseOr, "BITOR"),
            "BIT_OR": _build_bitwise(exp.BitwiseOr, "BITOR"),
            "BITSHIFTLEFT": _build_bitwise(exp.BitwiseLeftShift, "BITSHIFTLEFT"),
            "BIT_SHIFTLEFT": _build_bitwise(exp.BitwiseLeftShift, "BIT_SHIFTLEFT"),
            "BITSHIFTRIGHT": _build_bitwise(exp.BitwiseRightShift, "BITSHIFTRIGHT"),
            "BIT_SHIFTRIGHT": _build_bitwise(exp.BitwiseRightShift, "BIT_SHIFTRIGHT"),
            "BITANDAGG": exp.BitwiseAndAgg.from_arg_list,
            "BITAND_AGG": exp.BitwiseAndAgg.from_arg_list,
            "BIT_AND_AGG": exp.BitwiseAndAgg.from_arg_list,
            "BIT_ANDAGG": exp.BitwiseAndAgg.from_arg_list,
            "BITORAGG": exp.BitwiseOrAgg.from_arg_list,
            "BITOR_AGG": exp.BitwiseOrAgg.from_arg_list,
            "BIT_OR_AGG": exp.BitwiseOrAgg.from_arg_list,
            "BIT_ORAGG": exp.BitwiseOrAgg.from_arg_list,
            "BITXORAGG": exp.BitwiseXorAgg.from_arg_list,
            "BITXOR_AGG": exp.BitwiseXorAgg.from_arg_list,
            "BIT_XOR_AGG": exp.BitwiseXorAgg.from_arg_list,
            "BIT_XORAGG": exp.BitwiseXorAgg.from_arg_list,
            "BOOLXOR": _build_bitwise(exp.Xor, "BOOLXOR"),
            "DATE": _build_datetime("DATE", exp.DataType.Type.DATE),
            "DATE_TRUNC": _date_trunc_to_time,
            "DATEADD": _build_date_time_add(exp.DateAdd),
            "DATEDIFF": _build_datediff,
            "DAYOFWEEKISO": exp.DayOfWeekIso.from_arg_list,
            "DIV0": _build_if_from_div0,
            "EDITDISTANCE": lambda args: exp.Levenshtein(
                this=seq_get(args, 0), expression=seq_get(args, 1), max_dist=seq_get(args, 2)
            ),
            "FLATTEN": exp.Explode.from_arg_list,
            "GET": exp.GetExtract.from_arg_list,
            "GET_PATH": lambda args, dialect: exp.JSONExtract(
                this=seq_get(args, 0),
                expression=dialect.to_json_path(seq_get(args, 1)),
                requires_json=True,
            ),
            "HEX_DECODE_BINARY": exp.Unhex.from_arg_list,
            "IFF": exp.If.from_arg_list,
            "MD5_HEX": exp.MD5.from_arg_list,
            "MD5_BINARY": exp.MD5Digest.from_arg_list,
            "MD5_NUMBER_LOWER64": exp.MD5NumberLower64.from_arg_list,
            "MD5_NUMBER_UPPER64": exp.MD5NumberUpper64.from_arg_list,
            "LAST_DAY": lambda args: exp.LastDay(
                this=seq_get(args, 0), unit=map_date_part(seq_get(args, 1))
            ),
            "LEN": lambda args: exp.Length(this=seq_get(args, 0), binary=True),
            "LENGTH": lambda args: exp.Length(this=seq_get(args, 0), binary=True),
            "NULLIFZERO": _build_if_from_nullifzero,
            "OBJECT_CONSTRUCT": _build_object_construct,
            "OCTET_LENGTH": exp.ByteLength.from_arg_list,
            "PARSE_URL": lambda args: exp.ParseUrl(
                this=seq_get(args, 0), permissive=seq_get(args, 1)
            ),
            "REGEXP_EXTRACT_ALL": _build_regexp_extract(exp.RegexpExtractAll),
            "REGEXP_REPLACE": _build_regexp_replace,
            "REGEXP_SUBSTR": _build_regexp_extract(exp.RegexpExtract),
            "REGEXP_SUBSTR_ALL": _build_regexp_extract(exp.RegexpExtractAll),
            "REPLACE": build_replace_with_optional_replacement,
            "RLIKE": exp.RegexpLike.from_arg_list,
            "ARRAY_SLICE": exp.ArraySlice.from_arg_list,
            "SHA1_BINARY": exp.SHA1Digest.from_arg_list,
            "SHA1_HEX": exp.SHA.from_arg_list,
            "SHA2_BINARY": exp.SHA2Digest.from_arg_list,
            "SHA2_HEX": exp.SHA2.from_arg_list,
            "SQUARE": lambda args: exp.Pow(this=seq_get(args, 0), expression=exp.Literal.number(2)),
            "STRTOK": _build_strtok,
            "TABLE": lambda args: exp.TableFromRows(this=seq_get(args, 0)),
            "SPLIT_PART": exp.SplitPart.from_arg_list,
            "TIMEADD": _build_date_time_add(exp.TimeAdd),
            "TIMEDIFF": _build_datediff,
            "TIMESTAMPADD": _build_date_time_add(exp.DateAdd),
            "TIMESTAMPDIFF": _build_datediff,
            "TIMESTAMPFROMPARTS": build_timestamp_from_parts,
            "TIMESTAMP_FROM_PARTS": build_timestamp_from_parts,
            "TIMESTAMPNTZFROMPARTS": build_timestamp_from_parts,
            "TIMESTAMP_NTZ_FROM_PARTS": build_timestamp_from_parts,
            "TRY_PARSE_JSON": lambda args: exp.ParseJSON(this=seq_get(args, 0), safe=True),
            "TRY_TO_DATE": _build_datetime("TRY_TO_DATE", exp.DataType.Type.DATE, safe=True),
            "TRY_TO_TIME": _build_datetime("TRY_TO_TIME", exp.DataType.Type.TIME, safe=True),
            "TRY_TO_TIMESTAMP": _build_datetime(
                "TRY_TO_TIMESTAMP", exp.DataType.Type.TIMESTAMP, safe=True
            ),
            "TO_CHAR": build_timetostr_or_tochar,
            "TO_DATE": _build_datetime("TO_DATE", exp.DataType.Type.DATE),
            "TO_NUMBER": lambda args: exp.ToNumber(
                this=seq_get(args, 0),
                format=seq_get(args, 1),
                precision=seq_get(args, 2),
                scale=seq_get(args, 3),
            ),
            "TO_TIME": _build_datetime("TO_TIME", exp.DataType.Type.TIME),
            "TO_TIMESTAMP": _build_datetime("TO_TIMESTAMP", exp.DataType.Type.TIMESTAMP),
            "TO_TIMESTAMP_LTZ": _build_datetime("TO_TIMESTAMP_LTZ", exp.DataType.Type.TIMESTAMPLTZ),
            "TO_TIMESTAMP_NTZ": _build_datetime("TO_TIMESTAMP_NTZ", exp.DataType.Type.TIMESTAMP),
            "TO_TIMESTAMP_TZ": _build_datetime("TO_TIMESTAMP_TZ", exp.DataType.Type.TIMESTAMPTZ),
            "TO_VARCHAR": build_timetostr_or_tochar,
            "TO_JSON": exp.JSONFormat.from_arg_list,
            "VARIANCE_SAMP": exp.VarianceSamp.from_arg_list,
            "VAR_SAMP": exp.VarSamp.from_arg_list,
            "VECTOR_L2_DISTANCE": exp.EuclideanDistance.from_arg_list,
            "ZEROIFNULL": _build_if_from_zeroifnull,
            "LIKE": _build_like(exp.Like),
            "ILIKE": _build_like(exp.ILike),
        }
        FUNCTIONS.pop("PREDICT")

        FUNCTION_PARSERS = {
            **parser.Parser.FUNCTION_PARSERS,
            "DATE_PART": lambda self: self._parse_date_part(),
            "DIRECTORY": lambda self: self._parse_directory(),
            "OBJECT_CONSTRUCT_KEEP_NULL": lambda self: self._parse_json_object(),
            "LISTAGG": lambda self: self._parse_string_agg(),
            "SEMANTIC_VIEW": lambda self: self._parse_semantic_view(),
        }
        FUNCTION_PARSERS.pop("TRIM")

        TIMESTAMPS = parser.Parser.TIMESTAMPS - {TokenType.TIME}

        ALTER_PARSERS = {
            **parser.Parser.ALTER_PARSERS,
            "SESSION": lambda self: self._parse_alter_session(),
            "UNSET": lambda self: self.expression(
                exp.Set,
                tag=self._match_text_seq("TAG"),
                expressions=self._parse_csv(self._parse_id_var),
                unset=True,
            ),
        }

        STATEMENT_PARSERS = {
            **parser.Parser.STATEMENT_PARSERS,
            TokenType.GET: lambda self: self._parse_get(),
            TokenType.PUT: lambda self: self._parse_put(),
            TokenType.SHOW: lambda self: self._parse_show(),
        }

        PROPERTY_PARSERS = {
            **parser.Parser.PROPERTY_PARSERS,
            "CREDENTIALS": lambda self: self._parse_credentials_property(),
            "FILE_FORMAT": lambda self: self._parse_file_format_property(),
            "LOCATION": lambda self: self._parse_location_property(),
            "TAG": lambda self: self._parse_tag(),
            "USING": lambda self: self._match_text_seq("TEMPLATE")
            and self.expression(exp.UsingTemplateProperty, this=self._parse_statement()),
        }

        TYPE_CONVERTERS = {
            # https://docs.snowflake.com/en/sql-reference/data-types-numeric#number
            exp.DataType.Type.DECIMAL: build_default_decimal_type(precision=38, scale=0),
        }

        SHOW_PARSERS = {
            "DATABASES": _show_parser("DATABASES"),
            "TERSE DATABASES": _show_parser("DATABASES"),
            "SCHEMAS": _show_parser("SCHEMAS"),
            "TERSE SCHEMAS": _show_parser("SCHEMAS"),
            "OBJECTS": _show_parser("OBJECTS"),
            "TERSE OBJECTS": _show_parser("OBJECTS"),
            "TABLES": _show_parser("TABLES"),
            "TERSE TABLES": _show_parser("TABLES"),
            "VIEWS": _show_parser("VIEWS"),
            "TERSE VIEWS": _show_parser("VIEWS"),
            "PRIMARY KEYS": _show_parser("PRIMARY KEYS"),
            "TERSE PRIMARY KEYS": _show_parser("PRIMARY KEYS"),
            "IMPORTED KEYS": _show_parser("IMPORTED KEYS"),
            "TERSE IMPORTED KEYS": _show_parser("IMPORTED KEYS"),
            "UNIQUE KEYS": _show_parser("UNIQUE KEYS"),
            "TERSE UNIQUE KEYS": _show_parser("UNIQUE KEYS"),
            "SEQUENCES": _show_parser("SEQUENCES"),
            "TERSE SEQUENCES": _show_parser("SEQUENCES"),
            "STAGES": _show_parser("STAGES"),
            "COLUMNS": _show_parser("COLUMNS"),
            "USERS": _show_parser("USERS"),
            "TERSE USERS": _show_parser("USERS"),
            "FILE FORMATS": _show_parser("FILE FORMATS"),
            "FUNCTIONS": _show_parser("FUNCTIONS"),
            "PROCEDURES": _show_parser("PROCEDURES"),
            "WAREHOUSES": _show_parser("WAREHOUSES"),
        }

        CONSTRAINT_PARSERS = {
            **parser.Parser.CONSTRAINT_PARSERS,
            "WITH": lambda self: self._parse_with_constraint(),
            "MASKING": lambda self: self._parse_with_constraint(),
            "PROJECTION": lambda self: self._parse_with_constraint(),
            "TAG": lambda self: self._parse_with_constraint(),
        }

        STAGED_FILE_SINGLE_TOKENS = {
            TokenType.DOT,
            TokenType.MOD,
            TokenType.SLASH,
        }

        FLATTEN_COLUMNS = ["SEQ", "KEY", "PATH", "INDEX", "VALUE", "THIS"]

        SCHEMA_KINDS = {"OBJECTS", "TABLES", "VIEWS", "SEQUENCES", "UNIQUE KEYS", "IMPORTED KEYS"}

        NON_TABLE_CREATABLES = {"STORAGE INTEGRATION", "TAG", "WAREHOUSE", "STREAMLIT"}

        LAMBDAS = {
            **parser.Parser.LAMBDAS,
            TokenType.ARROW: lambda self, expressions: self.expression(
                exp.Lambda,
                this=self._replace_lambda(
                    self._parse_assignment(),
                    expressions,
                ),
                expressions=[e.this if isinstance(e, exp.Cast) else e for e in expressions],
            ),
        }

        COLUMN_OPERATORS = {
            **parser.Parser.COLUMN_OPERATORS,
            TokenType.EXCLAMATION: lambda self, this, attr: self.expression(
                exp.ModelAttribute, this=this, expression=attr
            ),
        }

        def _parse_directory(self) -> exp.DirectoryStage:
            table = self._parse_table_parts()

            if isinstance(table, exp.Table):
                table = table.this

            return self.expression(exp.DirectoryStage, this=table)

        def _parse_use(self) -> exp.Use:
            if self._match_text_seq("SECONDARY", "ROLES"):
                this = self._match_texts(("ALL", "NONE")) and exp.var(self._prev.text.upper())
                roles = None if this else self._parse_csv(lambda: self._parse_table(schema=False))
                return self.expression(
                    exp.Use, kind="SECONDARY ROLES", this=this, expressions=roles
                )

            return super()._parse_use()

        def _negate_range(
            self, this: t.Optional[exp.Expression] = None
        ) -> t.Optional[exp.Expression]:
            if not this:
                return this

            query = this.args.get("query")
            if isinstance(this, exp.In) and isinstance(query, exp.Query):
                # Snowflake treats `value NOT IN (subquery)` as `VALUE <> ALL (subquery)`, so
                # we do this conversion here to avoid parsing it into `NOT value IN (subquery)`
                # which can produce different results (most likely a SnowFlake bug).
                #
                # https://docs.snowflake.com/en/sql-reference/functions/in
                # Context: https://github.com/tobymao/sqlglot/issues/3890
                return self.expression(
                    exp.NEQ, this=this.this, expression=exp.All(this=query.unnest())
                )

            return self.expression(exp.Not, this=this)

        def _parse_tag(self) -> exp.Tags:
            return self.expression(
                exp.Tags,
                expressions=self._parse_wrapped_csv(self._parse_property),
            )

        def _parse_with_constraint(self) -> t.Optional[exp.Expression]:
            if self._prev.token_type != TokenType.WITH:
                self._retreat(self._index - 1)

            if self._match_text_seq("MASKING", "POLICY"):
                policy = self._parse_column()
                return self.expression(
                    exp.MaskingPolicyColumnConstraint,
                    this=policy.to_dot() if isinstance(policy, exp.Column) else policy,
                    expressions=self._match(TokenType.USING)
                    and self._parse_wrapped_csv(self._parse_id_var),
                )
            if self._match_text_seq("PROJECTION", "POLICY"):
                policy = self._parse_column()
                return self.expression(
                    exp.ProjectionPolicyColumnConstraint,
                    this=policy.to_dot() if isinstance(policy, exp.Column) else policy,
                )
            if self._match(TokenType.TAG):
                return self._parse_tag()

            return None

        def _parse_with_property(self) -> t.Optional[exp.Expression] | t.List[exp.Expression]:
            if self._match(TokenType.TAG):
                return self._parse_tag()

            return super()._parse_with_property()

        def _parse_create(self) -> exp.Create | exp.Command:
            expression = super()._parse_create()
            if isinstance(expression, exp.Create) and expression.kind in self.NON_TABLE_CREATABLES:
                # Replace the Table node with the enclosed Identifier
                expression.this.replace(expression.this.this)

            return expression

        # https://docs.snowflake.com/en/sql-reference/functions/date_part.html
        # https://docs.snowflake.com/en/sql-reference/functions-date-time.html#label-supported-date-time-parts
        def _parse_date_part(self: Snowflake.Parser) -> t.Optional[exp.Expression]:
            this = self._parse_var() or self._parse_type()

            if not this:
                return None

            self._match(TokenType.COMMA)
            expression = self._parse_bitwise()
            this = map_date_part(this)
            name = this.name.upper()

            if name.startswith("EPOCH"):
                if name == "EPOCH_MILLISECOND":
                    scale = 10**3
                elif name == "EPOCH_MICROSECOND":
                    scale = 10**6
                elif name == "EPOCH_NANOSECOND":
                    scale = 10**9
                else:
                    scale = None

                ts = self.expression(exp.Cast, this=expression, to=exp.DataType.build("TIMESTAMP"))
                to_unix: exp.Expression = self.expression(exp.TimeToUnix, this=ts)

                if scale:
                    to_unix = exp.Mul(this=to_unix, expression=exp.Literal.number(scale))

                return to_unix

            return self.expression(exp.Extract, this=this, expression=expression)

        def _parse_bracket_key_value(self, is_map: bool = False) -> t.Optional[exp.Expression]:
            if is_map:
                # Keys are strings in Snowflake's objects, see also:
                # - https://docs.snowflake.com/en/sql-reference/data-types-semistructured
                # - https://docs.snowflake.com/en/sql-reference/functions/object_construct
                return self._parse_slice(self._parse_string()) or self._parse_assignment()

            return self._parse_slice(self._parse_alias(self._parse_assignment(), explicit=True))

        def _parse_lateral(self) -> t.Optional[exp.Lateral]:
            lateral = super()._parse_lateral()
            if not lateral:
                return lateral

            if isinstance(lateral.this, exp.Explode):
                table_alias = lateral.args.get("alias")
                columns = [exp.to_identifier(col) for col in self.FLATTEN_COLUMNS]
                if table_alias and not table_alias.args.get("columns"):
                    table_alias.set("columns", columns)
                elif not table_alias:
                    exp.alias_(lateral, "_flattened", table=columns, copy=False)

            return lateral

        def _parse_table_parts(
            self, schema: bool = False, is_db_reference: bool = False, wildcard: bool = False
        ) -> exp.Table:
            # https://docs.snowflake.com/en/user-guide/querying-stage
            if self._match(TokenType.STRING, advance=False):
                table = self._parse_string()
            elif self._match_text_seq("@", advance=False):
                table = self._parse_location_path()
            else:
                table = None

            if table:
                file_format = None
                pattern = None

                wrapped = self._match(TokenType.L_PAREN)
                while self._curr and wrapped and not self._match(TokenType.R_PAREN):
                    if self._match_text_seq("FILE_FORMAT", "=>"):
                        file_format = self._parse_string() or super()._parse_table_parts(
                            is_db_reference=is_db_reference
                        )
                    elif self._match_text_seq("PATTERN", "=>"):
                        pattern = self._parse_string()
                    else:
                        break

                    self._match(TokenType.COMMA)

                table = self.expression(exp.Table, this=table, format=file_format, pattern=pattern)
            else:
                table = super()._parse_table_parts(schema=schema, is_db_reference=is_db_reference)

            return table

        def _parse_table(
            self,
            schema: bool = False,
            joins: bool = False,
            alias_tokens: t.Optional[t.Collection[TokenType]] = None,
            parse_bracket: bool = False,
            is_db_reference: bool = False,
            parse_partition: bool = False,
            consume_pipe: bool = False,
        ) -> t.Optional[exp.Expression]:
            table = super()._parse_table(
                schema=schema,
                joins=joins,
                alias_tokens=alias_tokens,
                parse_bracket=parse_bracket,
                is_db_reference=is_db_reference,
                parse_partition=parse_partition,
            )
            if isinstance(table, exp.Table) and isinstance(table.this, exp.TableFromRows):
                table_from_rows = table.this
                for arg in exp.TableFromRows.arg_types:
                    if arg != "this":
                        table_from_rows.set(arg, table.args.get(arg))

                table = table_from_rows

            return table

        def _parse_id_var(
            self,
            any_token: bool = True,
            tokens: t.Optional[t.Collection[TokenType]] = None,
        ) -> t.Optional[exp.Expression]:
            if self._match_text_seq("IDENTIFIER", "("):
                identifier = (
                    super()._parse_id_var(any_token=any_token, tokens=tokens)
                    or self._parse_string()
                )
                self._match_r_paren()
                return self.expression(exp.Anonymous, this="IDENTIFIER", expressions=[identifier])

            return super()._parse_id_var(any_token=any_token, tokens=tokens)

        def _parse_show_snowflake(self, this: str) -> exp.Show:
            scope = None
            scope_kind = None

            # will identity SHOW TERSE SCHEMAS but not SHOW TERSE PRIMARY KEYS
            # which is syntactically valid but has no effect on the output
            terse = self._tokens[self._index - 2].text.upper() == "TERSE"

            history = self._match_text_seq("HISTORY")

            like = self._parse_string() if self._match(TokenType.LIKE) else None

            if self._match(TokenType.IN):
                if self._match_text_seq("ACCOUNT"):
                    scope_kind = "ACCOUNT"
                elif self._match_text_seq("CLASS"):
                    scope_kind = "CLASS"
                    scope = self._parse_table_parts()
                elif self._match_text_seq("APPLICATION"):
                    scope_kind = "APPLICATION"
                    if self._match_text_seq("PACKAGE"):
                        scope_kind += " PACKAGE"
                    scope = self._parse_table_parts()
                elif self._match_set(self.DB_CREATABLES):
                    scope_kind = self._prev.text.upper()
                    if self._curr:
                        scope = self._parse_table_parts()
                elif self._curr:
                    scope_kind = "SCHEMA" if this in self.SCHEMA_KINDS else "TABLE"
                    scope = self._parse_table_parts()

            return self.expression(
                exp.Show,
                **{
                    "terse": terse,
                    "this": this,
                    "history": history,
                    "like": like,
                    "scope": scope,
                    "scope_kind": scope_kind,
                    "starts_with": self._match_text_seq("STARTS", "WITH") and self._parse_string(),
                    "limit": self._parse_limit(),
                    "from": self._parse_string() if self._match(TokenType.FROM) else None,
                    "privileges": self._match_text_seq("WITH", "PRIVILEGES")
                    and self._parse_csv(lambda: self._parse_var(any_token=True, upper=True)),
                },
            )

        def _parse_put(self) -> exp.Put | exp.Command:
            if self._curr.token_type != TokenType.STRING:
                return self._parse_as_command(self._prev)

            return self.expression(
                exp.Put,
                this=self._parse_string(),
                target=self._parse_location_path(),
                properties=self._parse_properties(),
            )

        def _parse_get(self) -> t.Optional[exp.Expression]:
            start = self._prev

            # If we detect GET( then we need to parse a function, not a statement
            if self._match(TokenType.L_PAREN):
                self._retreat(self._index - 2)
                return self._parse_expression()

            target = self._parse_location_path()

            # Parse as command if unquoted file path
            if self._curr.token_type == TokenType.URI_START:
                return self._parse_as_command(start)

            return self.expression(
                exp.Get,
                this=self._parse_string(),
                target=target,
                properties=self._parse_properties(),
            )

        def _parse_location_property(self) -> exp.LocationProperty:
            self._match(TokenType.EQ)
            return self.expression(exp.LocationProperty, this=self._parse_location_path())

        def _parse_file_location(self) -> t.Optional[exp.Expression]:
            # Parse either a subquery or a staged file
            return (
                self._parse_select(table=True, parse_subquery_alias=False)
                if self._match(TokenType.L_PAREN, advance=False)
                else self._parse_table_parts()
            )

        def _parse_location_path(self) -> exp.Var:
            start = self._curr
            self._advance_any(ignore_reserved=True)

            # We avoid consuming a comma token because external tables like @foo and @bar
            # can be joined in a query with a comma separator, as well as closing paren
            # in case of subqueries
            while self._is_connected() and not self._match_set(
                (TokenType.COMMA, TokenType.L_PAREN, TokenType.R_PAREN), advance=False
            ):
                self._advance_any(ignore_reserved=True)

            return exp.var(self._find_sql(start, self._prev))

        def _parse_lambda_arg(self) -> t.Optional[exp.Expression]:
            this = super()._parse_lambda_arg()

            if not this:
                return this

            typ = self._parse_types()

            if typ:
                return self.expression(exp.Cast, this=this, to=typ)

            return this

        def _parse_foreign_key(self) -> exp.ForeignKey:
            # inlineFK, the REFERENCES columns are implied
            if self._match(TokenType.REFERENCES, advance=False):
                return self.expression(exp.ForeignKey)

            # outoflineFK, explicitly names the columns
            return super()._parse_foreign_key()

        def _parse_file_format_property(self) -> exp.FileFormatProperty:
            self._match(TokenType.EQ)
            if self._match(TokenType.L_PAREN, advance=False):
                expressions = self._parse_wrapped_options()
            else:
                expressions = [self._parse_format_name()]

            return self.expression(
                exp.FileFormatProperty,
                expressions=expressions,
            )

        def _parse_credentials_property(self) -> exp.CredentialsProperty:
            return self.expression(
                exp.CredentialsProperty,
                expressions=self._parse_wrapped_options(),
            )

        def _parse_semantic_view(self) -> exp.SemanticView:
            kwargs: t.Dict[str, t.Any] = {"this": self._parse_table_parts()}

            while self._curr and not self._match(TokenType.R_PAREN, advance=False):
                if self._match_text_seq("DIMENSIONS"):
                    kwargs["dimensions"] = self._parse_csv(self._parse_disjunction)
                if self._match_text_seq("METRICS"):
                    kwargs["metrics"] = self._parse_csv(self._parse_disjunction)
                if self._match_text_seq("WHERE"):
                    kwargs["where"] = self._parse_expression()

            return self.expression(exp.SemanticView, **kwargs)

    class Tokenizer(tokens.Tokenizer):
        STRING_ESCAPES = ["\\", "'"]
        HEX_STRINGS = [("x'", "'"), ("X'", "'")]
        RAW_STRINGS = ["$$"]
        COMMENTS = ["--", "//", ("/*", "*/")]
        NESTED_COMMENTS = False

        KEYWORDS = {
            **tokens.Tokenizer.KEYWORDS,
            "BYTEINT": TokenType.INT,
            "FILE://": TokenType.URI_START,
            "FILE FORMAT": TokenType.FILE_FORMAT,
            "GET": TokenType.GET,
            "MATCH_CONDITION": TokenType.MATCH_CONDITION,
            "MATCH_RECOGNIZE": TokenType.MATCH_RECOGNIZE,
            "MINUS": TokenType.EXCEPT,
            "NCHAR VARYING": TokenType.VARCHAR,
            "PUT": TokenType.PUT,
            "REMOVE": TokenType.COMMAND,
            "RM": TokenType.COMMAND,
            "SAMPLE": TokenType.TABLE_SAMPLE,
            "SEMANTIC VIEW": TokenType.SEMANTIC_VIEW,
            "SQL_DOUBLE": TokenType.DOUBLE,
            "SQL_VARCHAR": TokenType.VARCHAR,
            "STAGE": TokenType.STAGE,
            "STORAGE INTEGRATION": TokenType.STORAGE_INTEGRATION,
            "STREAMLIT": TokenType.STREAMLIT,
            "TAG": TokenType.TAG,
            "TIMESTAMP_TZ": TokenType.TIMESTAMPTZ,
            "TOP": TokenType.TOP,
            "WAREHOUSE": TokenType.WAREHOUSE,
        }
        KEYWORDS.pop("/*+")

        SINGLE_TOKENS = {
            **tokens.Tokenizer.SINGLE_TOKENS,
            "$": TokenType.PARAMETER,
            "!": TokenType.EXCLAMATION,
        }

        VAR_SINGLE_TOKENS = {"$"}

        COMMANDS = tokens.Tokenizer.COMMANDS - {TokenType.SHOW}

    class Generator(generator.Generator):
        PARAMETER_TOKEN = "$"
        MATCHED_BY_SOURCE = False
        SINGLE_STRING_INTERVAL = True
        JOIN_HINTS = False
        TABLE_HINTS = False
        QUERY_HINTS = False
        AGGREGATE_FILTER_SUPPORTED = False
        SUPPORTS_TABLE_COPY = False
        COLLATE_IS_FUNC = True
        LIMIT_ONLY_LITERALS = True
        JSON_KEY_VALUE_PAIR_SEP = ","
        INSERT_OVERWRITE = " OVERWRITE INTO"
        STRUCT_DELIMITER = ("(", ")")
        COPY_PARAMS_ARE_WRAPPED = False
        COPY_PARAMS_EQ_REQUIRED = True
        STAR_EXCEPT = "EXCLUDE"
        SUPPORTS_EXPLODING_PROJECTIONS = False
        ARRAY_CONCAT_IS_VAR_LEN = False
        SUPPORTS_CONVERT_TIMEZONE = True
        EXCEPT_INTERSECT_SUPPORT_ALL_CLAUSE = False
        SUPPORTS_MEDIAN = True
        ARRAY_SIZE_NAME = "ARRAY_SIZE"
        SUPPORTS_DECODE_CASE = True
        IS_BOOL_ALLOWED = False

        def coalesce_sql(self, expression: exp.Coalesce) -> str:
            func_name = "NVL" if expression.args.get("is_nvl") else "COALESCE"
            return rename_func(func_name)(self, expression)

        TRANSFORMS = {
            **generator.Generator.TRANSFORMS,
            exp.ApproxDistinct: rename_func("APPROX_COUNT_DISTINCT"),
            exp.ArgMax: rename_func("MAX_BY"),
            exp.ArgMin: rename_func("MIN_BY"),
            exp.ArrayConcat: lambda self, e: self.arrayconcat_sql(e, name="ARRAY_CAT"),
            exp.ArrayContains: lambda self, e: self.func("ARRAY_CONTAINS", e.expression, e.this),
            exp.ArrayIntersect: rename_func("ARRAY_INTERSECTION"),
            exp.ArrayFilter: rename_func("FILTER"),
            exp.ArrayPosition: lambda self, e: self.func("ARRAY_POSITION", e.expression, e.this),
            exp.ArraySlice: rename_func("ARRAY_SLICE"),
            exp.ArrayToString: rename_func("ARRAY_TO_STRING"),
            exp.ArrayUniqueAgg: rename_func("ARRAY_UNIQUE_AGG"),
            exp.AtTimeZone: lambda self, e: self.func(
                "CONVERT_TIMEZONE", e.args.get("zone"), e.this
            ),
            exp.BitwiseOr: rename_func("BITOR"),
            exp.BitwiseXor: rename_func("BITXOR"),
            exp.BitwiseAnd: rename_func("BITAND"),
            exp.BitwiseAndAgg: rename_func("BITANDAGG"),
            exp.BitwiseOrAgg: rename_func("BITORAGG"),
            exp.BitwiseXorAgg: rename_func("BITXORAGG"),
            exp.BitwiseNot: rename_func("BITNOT"),
            exp.BitwiseLeftShift: rename_func("BITSHIFTLEFT"),
            exp.BitwiseRightShift: rename_func("BITSHIFTRIGHT"),
            exp.Create: transforms.preprocess([_flatten_structured_types_unless_iceberg]),
            exp.Coalesce: coalesce_sql,
            exp.Contains: rename_func("CONTAINS"),
            exp.CurrentTimestamp: rename_func("CURRENT_TIMESTAMP"),
            exp.DateAdd: date_delta_sql("DATEADD"),
            exp.DateDiff: date_delta_sql("DATEDIFF"),
            exp.DatetimeAdd: date_delta_sql("TIMESTAMPADD"),
            exp.DatetimeDiff: timestampdiff_sql,
            exp.DateStrToDate: datestrtodate_sql,
            exp.DayOfMonth: rename_func("DAYOFMONTH"),
            exp.DayOfWeek: rename_func("DAYOFWEEK"),
            exp.DayOfWeekIso: rename_func("DAYOFWEEKISO"),
            exp.DayOfYear: rename_func("DAYOFYEAR"),
            exp.Explode: rename_func("FLATTEN"),
            exp.Extract: lambda self, e: self.func(
                "DATE_PART", map_date_part(e.this, self.dialect), e.expression
            ),
            exp.EuclideanDistance: rename_func("VECTOR_L2_DISTANCE"),
            exp.FileFormatProperty: lambda self,
            e: f"FILE_FORMAT=({self.expressions(e, 'expressions', sep=' ')})",
            exp.FromTimeZone: lambda self, e: self.func(
                "CONVERT_TIMEZONE", e.args.get("zone"), "'UTC'", e.this
            ),
            exp.GenerateSeries: lambda self, e: self.func(
                "ARRAY_GENERATE_RANGE", e.args["start"], e.args["end"] + 1, e.args.get("step")
            ),
            exp.GetExtract: rename_func("GET"),
            exp.GroupConcat: lambda self, e: groupconcat_sql(self, e, sep=""),
            exp.If: if_sql(name="IFF", false_value="NULL"),
            exp.JSONExtractArray: _json_extract_value_array_sql,
            exp.JSONExtractScalar: lambda self, e: self.func(
                "JSON_EXTRACT_PATH_TEXT", e.this, e.expression
            ),
            exp.JSONObject: lambda self, e: self.func("OBJECT_CONSTRUCT_KEEP_NULL", *e.expressions),
            exp.JSONPathRoot: lambda *_: "",
            exp.JSONValueArray: _json_extract_value_array_sql,
            exp.Levenshtein: unsupported_args("ins_cost", "del_cost", "sub_cost")(
                rename_func("EDITDISTANCE")
            ),
            exp.LocationProperty: lambda self, e: f"LOCATION={self.sql(e, 'this')}",
            exp.LogicalAnd: rename_func("BOOLAND_AGG"),
            exp.LogicalOr: rename_func("BOOLOR_AGG"),
            exp.Map: lambda self, e: var_map_sql(self, e, "OBJECT_CONSTRUCT"),
            exp.MakeInterval: no_make_interval_sql,
            exp.Max: max_or_greatest,
            exp.Min: min_or_least,
            exp.ParseJSON: lambda self, e: self.func(
                "TRY_PARSE_JSON" if e.args.get("safe") else "PARSE_JSON", e.this
            ),
            exp.JSONFormat: rename_func("TO_JSON"),
            exp.PartitionedByProperty: lambda self, e: f"PARTITION BY {self.sql(e, 'this')}",
            exp.PercentileCont: transforms.preprocess(
                [transforms.add_within_group_for_percentiles]
            ),
            exp.PercentileDisc: transforms.preprocess(
                [transforms.add_within_group_for_percentiles]
            ),
            exp.Pivot: transforms.preprocess([_unqualify_pivot_columns]),
            exp.Pow: rename_func("POWER"),
            exp.RegexpExtract: _regexpextract_sql,
            exp.RegexpExtractAll: _regexpextract_sql,
            exp.RegexpILike: _regexpilike_sql,
            exp.RegexpLike: rename_func("REGEXP_LIKE"),
            exp.Rand: rename_func("RANDOM"),
            exp.Select: transforms.preprocess(
                [
                    transforms.eliminate_window_clause,
                    transforms.eliminate_distinct_on,
                    transforms.explode_projection_to_unnest(),
                    transforms.eliminate_semi_and_anti_joins,
                    _transform_generate_date_array,
                    _qualify_unnested_columns,
                    _eliminate_dot_variant_lookup,
                ]
            ),
            exp.SHA: rename_func("SHA1"),
            exp.SHA2: rename_func("SHA2"),
            exp.SplitPart: rename_func("SPLIT_PART"),
            exp.MD5Digest: rename_func("MD5_BINARY"),
            exp.MD5NumberLower64: rename_func("MD5_NUMBER_LOWER64"),
            exp.MD5NumberUpper64: rename_func("MD5_NUMBER_UPPER64"),
            exp.LowerHex: rename_func("TO_CHAR"),
            exp.SortArray: rename_func("ARRAY_SORT"),
            exp.StarMap: rename_func("OBJECT_CONSTRUCT"),
            exp.StartsWith: rename_func("STARTSWITH"),
            exp.EndsWith: rename_func("ENDSWITH"),
            exp.StrPosition: lambda self, e: strposition_sql(
                self, e, func_name="CHARINDEX", supports_position=True
            ),
            exp.StrToDate: lambda self, e: self.func("DATE", e.this, self.format_time(e)),
            exp.StringToArray: rename_func("STRTOK_TO_ARRAY"),
            exp.Stuff: rename_func("INSERT"),
            exp.StPoint: rename_func("ST_MAKEPOINT"),
            exp.TimeAdd: date_delta_sql("TIMEADD"),
            exp.Timestamp: no_timestamp_sql,
            exp.TimestampAdd: date_delta_sql("TIMESTAMPADD"),
            exp.TimestampDiff: lambda self, e: self.func(
                "TIMESTAMPDIFF", e.unit, e.expression, e.this
            ),
            exp.TimestampTrunc: timestamptrunc_sql(),
            exp.TimeStrToTime: timestrtotime_sql,
            exp.TimeToUnix: lambda self, e: f"EXTRACT(epoch_second FROM {self.sql(e, 'this')})",
            exp.ToArray: rename_func("TO_ARRAY"),
            exp.ToChar: lambda self, e: self.function_fallback_sql(e),
            exp.ToDouble: rename_func("TO_DOUBLE"),
            exp.TsOrDsAdd: date_delta_sql("DATEADD", cast=True),
            exp.TsOrDsDiff: date_delta_sql("DATEDIFF"),
            exp.TsOrDsToDate: lambda self, e: self.func(
                "TRY_TO_DATE" if e.args.get("safe") else "TO_DATE", e.this, self.format_time(e)
            ),
            exp.TsOrDsToTime: lambda self, e: self.func(
                "TRY_TO_TIME" if e.args.get("safe") else "TO_TIME", e.this, self.format_time(e)
            ),
            exp.Unhex: rename_func("HEX_DECODE_BINARY"),
            exp.UnixToTime: rename_func("TO_TIMESTAMP"),
            exp.Uuid: rename_func("UUID_STRING"),
            exp.VarMap: lambda self, e: var_map_sql(self, e, "OBJECT_CONSTRUCT"),
            exp.WeekOfYear: rename_func("WEEKOFYEAR"),
            exp.Xor: rename_func("BOOLXOR"),
            exp.ByteLength: rename_func("OCTET_LENGTH"),
        }

        SUPPORTED_JSON_PATH_PARTS = {
            exp.JSONPathKey,
            exp.JSONPathRoot,
            exp.JSONPathSubscript,
        }

        TYPE_MAPPING = {
            **generator.Generator.TYPE_MAPPING,
            exp.DataType.Type.BIGDECIMAL: "DOUBLE",
            exp.DataType.Type.NESTED: "OBJECT",
            exp.DataType.Type.STRUCT: "OBJECT",
            exp.DataType.Type.TEXT: "VARCHAR",
        }

        TOKEN_MAPPING = {
            TokenType.AUTO_INCREMENT: "AUTOINCREMENT",
        }

        PROPERTIES_LOCATION = {
            **generator.Generator.PROPERTIES_LOCATION,
            exp.CredentialsProperty: exp.Properties.Location.POST_WITH,
            exp.LocationProperty: exp.Properties.Location.POST_WITH,
            exp.PartitionedByProperty: exp.Properties.Location.POST_SCHEMA,
            exp.SetProperty: exp.Properties.Location.UNSUPPORTED,
            exp.VolatileProperty: exp.Properties.Location.UNSUPPORTED,
        }

        UNSUPPORTED_VALUES_EXPRESSIONS = {
            exp.Map,
            exp.StarMap,
            exp.Struct,
            exp.VarMap,
        }

        RESPECT_IGNORE_NULLS_UNSUPPORTED_EXPRESSIONS = (exp.ArrayAgg,)

        def with_properties(self, properties: exp.Properties) -> str:
            return self.properties(properties, wrapped=False, prefix=self.sep(""), sep=" ")

        def values_sql(self, expression: exp.Values, values_as_table: bool = True) -> str:
            if expression.find(*self.UNSUPPORTED_VALUES_EXPRESSIONS):
                values_as_table = False

            return super().values_sql(expression, values_as_table=values_as_table)

        def datatype_sql(self, expression: exp.DataType) -> str:
            expressions = expression.expressions
            if expressions and expression.is_type(*exp.DataType.STRUCT_TYPES):
                for field_type in expressions:
                    # The correct syntax is OBJECT [ (<key> <value_type [NOT NULL] [, ...]) ]
                    if isinstance(field_type, exp.DataType):
                        return "OBJECT"
                    if (
                        isinstance(field_type, exp.ColumnDef)
                        and field_type.this
                        and field_type.this.is_string
                    ):
                        # Doing OBJECT('foo' VARCHAR) is invalid snowflake Syntax. Moreover, besides
                        # converting 'foo' into an identifier, we also need to quote it because these
                        # keys are case-sensitive. For example:
                        #
                        # WITH t AS (SELECT OBJECT_CONSTRUCT('x', 'y') AS c) SELECT c:x FROM t -- correct
                        # WITH t AS (SELECT OBJECT_CONSTRUCT('x', 'y') AS c) SELECT c:X FROM t -- incorrect, returns NULL
                        field_type.this.replace(exp.to_identifier(field_type.name, quoted=True))

            return super().datatype_sql(expression)

        def tonumber_sql(self, expression: exp.ToNumber) -> str:
            return self.func(
                "TO_NUMBER",
                expression.this,
                expression.args.get("format"),
                expression.args.get("precision"),
                expression.args.get("scale"),
            )

        def timestampfromparts_sql(self, expression: exp.TimestampFromParts) -> str:
            milli = expression.args.get("milli")
            if milli is not None:
                milli_to_nano = milli.pop() * exp.Literal.number(1000000)
                expression.set("nano", milli_to_nano)

            return rename_func("TIMESTAMP_FROM_PARTS")(self, expression)

        def cast_sql(self, expression: exp.Cast, safe_prefix: t.Optional[str] = None) -> str:
            if expression.is_type(exp.DataType.Type.GEOGRAPHY):
                return self.func("TO_GEOGRAPHY", expression.this)
            if expression.is_type(exp.DataType.Type.GEOMETRY):
                return self.func("TO_GEOMETRY", expression.this)

            return super().cast_sql(expression, safe_prefix=safe_prefix)

        def trycast_sql(self, expression: exp.TryCast) -> str:
            value = expression.this

            if value.type is None:
                from sqlglot.optimizer.annotate_types import annotate_types

                value = annotate_types(value, dialect=self.dialect)

            # Snowflake requires that TRY_CAST's value be a string
            # If TRY_CAST is being roundtripped (since Snowflake is the only dialect that sets "requires_string") or
            # if we can deduce that the value is a string, then we can generate TRY_CAST
            if expression.args.get("requires_string") or value.is_type(*exp.DataType.TEXT_TYPES):
                return super().trycast_sql(expression)

            return self.cast_sql(expression)

        def log_sql(self, expression: exp.Log) -> str:
            if not expression.expression:
                return self.func("LN", expression.this)

            return super().log_sql(expression)

        def unnest_sql(self, expression: exp.Unnest) -> str:
            unnest_alias = expression.args.get("alias")
            offset = expression.args.get("offset")

            unnest_alias_columns = unnest_alias.columns if unnest_alias else []
            value = seq_get(unnest_alias_columns, 0) or exp.to_identifier("value")

            columns = [
                exp.to_identifier("seq"),
                exp.to_identifier("key"),
                exp.to_identifier("path"),
                offset.pop() if isinstance(offset, exp.Expression) else exp.to_identifier("index"),
                value,
                exp.to_identifier("this"),
            ]

            if unnest_alias:
                unnest_alias.set("columns", columns)
            else:
                unnest_alias = exp.TableAlias(this="_u", columns=columns)

            table_input = self.sql(expression.expressions[0])
            if not table_input.startswith("INPUT =>"):
                table_input = f"INPUT => {table_input}"

            expression_parent = expression.parent

            explode = (
                f"FLATTEN({table_input})"
                if isinstance(expression_parent, exp.Lateral)
                else f"TABLE(FLATTEN({table_input}))"
            )
            alias = self.sql(unnest_alias)
            alias = f" AS {alias}" if alias else ""
            value = (
                ""
                if isinstance(expression_parent, (exp.From, exp.Join, exp.Lateral))
                else f"{value} FROM "
            )

            return f"{value}{explode}{alias}"

        def show_sql(self, expression: exp.Show) -> str:
            terse = "TERSE " if expression.args.get("terse") else ""
            history = " HISTORY" if expression.args.get("history") else ""
            like = self.sql(expression, "like")
            like = f" LIKE {like}" if like else ""

            scope = self.sql(expression, "scope")
            scope = f" {scope}" if scope else ""

            scope_kind = self.sql(expression, "scope_kind")
            if scope_kind:
                scope_kind = f" IN {scope_kind}"

            starts_with = self.sql(expression, "starts_with")
            if starts_with:
                starts_with = f" STARTS WITH {starts_with}"

            limit = self.sql(expression, "limit")

            from_ = self.sql(expression, "from")
            if from_:
                from_ = f" FROM {from_}"

            privileges = self.expressions(expression, key="privileges", flat=True)
            privileges = f" WITH PRIVILEGES {privileges}" if privileges else ""

            return f"SHOW {terse}{expression.name}{history}{like}{scope_kind}{scope}{starts_with}{limit}{from_}{privileges}"

        def describe_sql(self, expression: exp.Describe) -> str:
            # Default to table if kind is unknown
            kind_value = expression.args.get("kind") or "TABLE"
            kind = f" {kind_value}" if kind_value else ""
            this = f" {self.sql(expression, 'this')}"
            expressions = self.expressions(expression, flat=True)
            expressions = f" {expressions}" if expressions else ""
            return f"DESCRIBE{kind}{this}{expressions}"

        def generatedasidentitycolumnconstraint_sql(
            self, expression: exp.GeneratedAsIdentityColumnConstraint
        ) -> str:
            start = expression.args.get("start")
            start = f" START {start}" if start else ""
            increment = expression.args.get("increment")
            increment = f" INCREMENT {increment}" if increment else ""

            order = expression.args.get("order")
            if order is not None:
                order_clause = " ORDER" if order else " NOORDER"
            else:
                order_clause = ""

            return f"AUTOINCREMENT{start}{increment}{order_clause}"

        def cluster_sql(self, expression: exp.Cluster) -> str:
            return f"CLUSTER BY ({self.expressions(expression, flat=True)})"

        def struct_sql(self, expression: exp.Struct) -> str:
            if len(expression.expressions) == 1:
                arg = expression.expressions[0]
                if arg.is_star or (isinstance(arg, exp.ILike) and arg.left.is_star):
                    # Wildcard syntax: https://docs.snowflake.com/en/sql-reference/data-types-semistructured#object
                    return f"{{{self.sql(expression.expressions[0])}}}"

            keys = []
            values = []

            for i, e in enumerate(expression.expressions):
                if isinstance(e, exp.PropertyEQ):
                    keys.append(
                        exp.Literal.string(e.name) if isinstance(e.this, exp.Identifier) else e.this
                    )
                    values.append(e.expression)
                else:
                    keys.append(exp.Literal.string(f"_{i}"))
                    values.append(e)

            return self.func("OBJECT_CONSTRUCT", *flatten(zip(keys, values)))

        @unsupported_args("weight", "accuracy")
        def approxquantile_sql(self, expression: exp.ApproxQuantile) -> str:
            return self.func("APPROX_PERCENTILE", expression.this, expression.args.get("quantile"))

        def alterset_sql(self, expression: exp.AlterSet) -> str:
            exprs = self.expressions(expression, flat=True)
            exprs = f" {exprs}" if exprs else ""
            file_format = self.expressions(expression, key="file_format", flat=True, sep=" ")
            file_format = f" STAGE_FILE_FORMAT = ({file_format})" if file_format else ""
            copy_options = self.expressions(expression, key="copy_options", flat=True, sep=" ")
            copy_options = f" STAGE_COPY_OPTIONS = ({copy_options})" if copy_options else ""
            tag = self.expressions(expression, key="tag", flat=True)
            tag = f" TAG {tag}" if tag else ""

            return f"SET{exprs}{file_format}{copy_options}{tag}"

        def strtotime_sql(self, expression: exp.StrToTime):
            safe_prefix = "TRY_" if expression.args.get("safe") else ""
            return self.func(
                f"{safe_prefix}TO_TIMESTAMP", expression.this, self.format_time(expression)
            )

        def timestampsub_sql(self, expression: exp.TimestampSub):
            return self.sql(
                exp.TimestampAdd(
                    this=expression.this,
                    expression=expression.expression * -1,
                    unit=expression.unit,
                )
            )

        def jsonextract_sql(self, expression: exp.JSONExtract):
            this = expression.this

            # JSON strings are valid coming from other dialects such as BQ so
            # for these cases we PARSE_JSON preemptively
            if not isinstance(this, (exp.ParseJSON, exp.JSONExtract)) and not expression.args.get(
                "requires_json"
            ):
                this = exp.ParseJSON(this=this)

            return self.func(
                "GET_PATH",
                this,
                expression.expression,
            )

        def timetostr_sql(self, expression: exp.TimeToStr) -> str:
            this = expression.this
            if this.is_string:
                this = exp.cast(this, exp.DataType.Type.TIMESTAMP)

            return self.func("TO_CHAR", this, self.format_time(expression))

        def datesub_sql(self, expression: exp.DateSub) -> str:
            value = expression.expression
            if value:
                value.replace(value * (-1))
            else:
                self.unsupported("DateSub cannot be transpiled if the subtracted count is unknown")

            return date_delta_sql("DATEADD")(self, expression)

        def select_sql(self, expression: exp.Select) -> str:
            limit = expression.args.get("limit")
            offset = expression.args.get("offset")
            if offset and not limit:
                expression.limit(exp.Null(), copy=False)
            return super().select_sql(expression)

        def createable_sql(self, expression: exp.Create, locations: t.DefaultDict) -> str:
            is_materialized = expression.find(exp.MaterializedProperty)
            copy_grants_property = expression.find(exp.CopyGrantsProperty)

            if expression.kind == "VIEW" and is_materialized and copy_grants_property:
                # For materialized views, COPY GRANTS is located *before* the columns list
                # This is in contrast to normal views where COPY GRANTS is located *after* the columns list
                # We default CopyGrantsProperty to POST_SCHEMA which means we need to output it POST_NAME if a materialized view is detected
                # ref: https://docs.snowflake.com/en/sql-reference/sql/create-materialized-view#syntax
                # ref: https://docs.snowflake.com/en/sql-reference/sql/create-view#syntax
                post_schema_properties = locations[exp.Properties.Location.POST_SCHEMA]
                post_schema_properties.pop(post_schema_properties.index(copy_grants_property))

                this_name = self.sql(expression.this, "this")
                copy_grants = self.sql(copy_grants_property)
                this_schema = self.schema_columns_sql(expression.this)
                this_schema = f"{self.sep()}{this_schema}" if this_schema else ""

                return f"{this_name}{self.sep()}{copy_grants}{this_schema}"

            return super().createable_sql(expression, locations)

        def arrayagg_sql(self, expression: exp.ArrayAgg) -> str:
            this = expression.this

            # If an ORDER BY clause is present, we need to remove it from ARRAY_AGG
            # and add it later as part of the WITHIN GROUP clause
            order = this if isinstance(this, exp.Order) else None
            if order:
                expression.set("this", order.this.pop())

            expr_sql = super().arrayagg_sql(expression)

            if order:
                expr_sql = self.sql(exp.WithinGroup(this=expr_sql, expression=order))

            return expr_sql

        def array_sql(self, expression: exp.Array) -> str:
            expressions = expression.expressions

            first_expr = seq_get(expressions, 0)
            if isinstance(first_expr, exp.Select):
                # SELECT AS STRUCT foo AS alias_foo -> ARRAY_AGG(OBJECT_CONSTRUCT('alias_foo', foo))
                if first_expr.text("kind").upper() == "STRUCT":
                    object_construct_args = []
                    for expr in first_expr.expressions:
                        # Alias case: SELECT AS STRUCT foo AS alias_foo -> OBJECT_CONSTRUCT('alias_foo', foo)
                        # Column case: SELECT AS STRUCT foo -> OBJECT_CONSTRUCT('foo', foo)
                        name = expr.this if isinstance(expr, exp.Alias) else expr

                        object_construct_args.extend([exp.Literal.string(expr.alias_or_name), name])

                    array_agg = exp.ArrayAgg(
                        this=_build_object_construct(args=object_construct_args)
                    )

                    first_expr.set("kind", None)
                    first_expr.set("expressions", [array_agg])

                    return self.sql(first_expr.subquery())

            return inline_array_sql(self, expression)

        def currentdate_sql(self, expression: exp.CurrentDate) -> str:
            zone = self.sql(expression, "this")
            if not zone:
                return super().currentdate_sql(expression)

            expr = exp.Cast(
                this=exp.ConvertTimezone(target_tz=zone, timestamp=exp.CurrentTimestamp()),
                to=exp.DataType(this=exp.DataType.Type.DATE),
            )
            return self.sql(expr)

        def dot_sql(self, expression: exp.Dot) -> str:
            this = expression.this

            if not this.type:
                from sqlglot.optimizer.annotate_types import annotate_types

                this = annotate_types(this, dialect=self.dialect)

            if not isinstance(this, exp.Dot) and this.is_type(exp.DataType.Type.STRUCT):
                # Generate colon notation for the top level STRUCT
                return f"{self.sql(this)}:{self.sql(expression, 'expression')}"

            return super().dot_sql(expression)

        def modelattribute_sql(self, expression: exp.ModelAttribute) -> str:
            return f"{self.sql(expression, 'this')}!{self.sql(expression, 'expression')}"

        def format_sql(self, expression: exp.Format) -> str:
            if expression.name.lower() == "%s" and len(expression.expressions) == 1:
                return self.func("TO_CHAR", expression.expressions[0])

            return self.function_fallback_sql(expression)

        def splitpart_sql(self, expression: exp.SplitPart) -> str:
            # Set part_index to 1 if missing
            if not expression.args.get("delimiter"):
                expression.set("delimiter", exp.Literal.string(" "))

            if not expression.args.get("part_index"):
                expression.set("part_index", exp.Literal.number(1))

            return rename_func("SPLIT_PART")(self, expression)<|MERGE_RESOLUTION|>--- conflicted
+++ resolved
@@ -552,10 +552,7 @@
             exp.Levenshtein,
             exp.JarowinklerSimilarity,
             exp.StrPosition,
-<<<<<<< HEAD
-=======
             exp.Unicode,
->>>>>>> 23fd7b91
         },
         exp.DataType.Type.VARCHAR: {
             *Dialect.TYPE_TO_EXPRESSIONS[exp.DataType.Type.VARCHAR],
@@ -612,12 +609,6 @@
         exp.DataType.Type.OBJECT: {
             exp.ParseUrl,
             exp.ParseIp,
-<<<<<<< HEAD
-        },
-        exp.DataType.Type.DECIMAL: {
-            exp.RegexpCount,
-=======
->>>>>>> 23fd7b91
         },
     }
 
@@ -649,9 +640,6 @@
         },
         exp.ConcatWs: lambda self, e: self._annotate_by_args(e, "expressions"),
         exp.Reverse: _annotate_reverse,
-        exp.RegexpCount: lambda self, e: self._annotate_with_type(
-            e, exp.DataType.build("NUMBER", dialect="snowflake")
-        ),
     }
 
     TIME_MAPPING = {
