from __future__ import annotations

import importlib
import logging
import typing as t
import sys

from enum import Enum, auto
from functools import reduce

from sqlglot import exp
from sqlglot.dialects import DIALECT_MODULE_NAMES
from sqlglot.errors import ParseError
from sqlglot.generator import Generator, unsupported_args
from sqlglot.helper import (
    AutoName,
    flatten,
    is_int,
    seq_get,
    subclasses,
    suggest_closest_match_and_fail,
    to_bool,
)
from sqlglot.jsonpath import JSONPathTokenizer, parse as parse_json_path
from sqlglot.parser import Parser
from sqlglot.time import TIMEZONES, format_time, subsecond_precision
from sqlglot.tokens import Token, Tokenizer, TokenType
from sqlglot.trie import new_trie

DATE_ADD_OR_DIFF = t.Union[
    exp.DateAdd,
    exp.DateDiff,
    exp.DateSub,
    exp.TsOrDsAdd,
    exp.TsOrDsDiff,
]
DATE_ADD_OR_SUB = t.Union[exp.DateAdd, exp.TsOrDsAdd, exp.DateSub]
JSON_EXTRACT_TYPE = t.Union[
    exp.JSONExtract, exp.JSONExtractScalar, exp.JSONBExtract, exp.JSONBExtractScalar
]
DATETIME_DELTA = t.Union[
    exp.DateAdd,
    exp.DatetimeAdd,
    exp.DatetimeSub,
    exp.TimeAdd,
    exp.TimeSub,
    exp.TimestampSub,
    exp.TsOrDsAdd,
]

if t.TYPE_CHECKING:
    from sqlglot._typing import B, E, F

    from sqlglot.optimizer.annotate_types import TypeAnnotator

    AnnotatorsType = t.Dict[t.Type[E], t.Callable[[TypeAnnotator, E], E]]

logger = logging.getLogger("sqlglot")

UNESCAPED_SEQUENCES = {
    "\\a": "\a",
    "\\b": "\b",
    "\\f": "\f",
    "\\n": "\n",
    "\\r": "\r",
    "\\t": "\t",
    "\\v": "\v",
    "\\\\": "\\",
}


def annotate_with_type_lambda(data_type: exp.DataType.Type) -> t.Callable[[TypeAnnotator, E], E]:
    return lambda self, e: self._annotate_with_type(e, data_type)


class Dialects(str, Enum):
    """Dialects supported by SQLGLot."""

    DIALECT = ""

    ATHENA = "athena"
    BIGQUERY = "bigquery"
    CLICKHOUSE = "clickhouse"
    DATABRICKS = "databricks"
    DORIS = "doris"
    DREMIO = "dremio"
    DRILL = "drill"
    DRUID = "druid"
    DUCKDB = "duckdb"
    DUNE = "dune"
    FABRIC = "fabric"
    HIVE = "hive"
    MATERIALIZE = "materialize"
    MYSQL = "mysql"
    ORACLE = "oracle"
    POSTGRES = "postgres"
    PRESTO = "presto"
    PRQL = "prql"
    REDSHIFT = "redshift"
    RISINGWAVE = "risingwave"
    SNOWFLAKE = "snowflake"
    SOLR = "solr"
    SPARK = "spark"
    SPARK2 = "spark2"
    SQLITE = "sqlite"
    STARROCKS = "starrocks"
    TABLEAU = "tableau"
    TERADATA = "teradata"
    TRINO = "trino"
    TSQL = "tsql"
    EXASOL = "exasol"
    E6 = "e6"


class NormalizationStrategy(str, AutoName):
    """Specifies the strategy according to which identifiers should be normalized."""

    LOWERCASE = auto()
    """Unquoted identifiers are lowercased."""

    UPPERCASE = auto()
    """Unquoted identifiers are uppercased."""

    CASE_SENSITIVE = auto()
    """Always case-sensitive, regardless of quotes."""

    CASE_INSENSITIVE = auto()
    """Always case-insensitive (lowercase), regardless of quotes."""

    CASE_INSENSITIVE_UPPERCASE = auto()
    """Always case-insensitive (uppercase), regardless of quotes."""


class Version(int):
    def __new__(cls, version_str: t.Optional[str], *args, **kwargs):
        if version_str:
            parts = version_str.split(".")
            parts.extend(["0"] * (3 - len(parts)))
            v = int("".join([p.zfill(3) for p in parts]))
        else:
            # No version defined means we should support the latest engine semantics, so
            # the comparison to any specific version should yield that latest is greater
            v = sys.maxsize

        return super(Version, cls).__new__(cls, v)


class _Dialect(type):
    _classes: t.Dict[str, t.Type[Dialect]] = {}

    def __eq__(cls, other: t.Any) -> bool:
        if cls is other:
            return True
        if isinstance(other, str):
            return cls is cls.get(other)
        if isinstance(other, Dialect):
            return cls is type(other)

        return False

    def __hash__(cls) -> int:
        return hash(cls.__name__.lower())

    @property
    def classes(cls):
        if len(DIALECT_MODULE_NAMES) != len(cls._classes):
            for key in DIALECT_MODULE_NAMES:
                cls._try_load(key)

        return cls._classes

    @classmethod
    def _try_load(cls, key: str | Dialects) -> None:
        if isinstance(key, Dialects):
            key = key.value

        # This import will lead to a new dialect being loaded, and hence, registered.
        # We check that the key is an actual sqlglot module to avoid blindly importing
        # files. Custom user dialects need to be imported at the top-level package, in
        # order for them to be registered as soon as possible.
        if key in DIALECT_MODULE_NAMES:
            importlib.import_module(f"sqlglot.dialects.{key}")

    @classmethod
    def __getitem__(cls, key: str) -> t.Type[Dialect]:
        if key not in cls._classes:
            cls._try_load(key)

        return cls._classes[key]

    @classmethod
    def get(
        cls, key: str, default: t.Optional[t.Type[Dialect]] = None
    ) -> t.Optional[t.Type[Dialect]]:
        if key not in cls._classes:
            cls._try_load(key)

        return cls._classes.get(key, default)

    def __new__(cls, clsname, bases, attrs):
        klass = super().__new__(cls, clsname, bases, attrs)
        enum = Dialects.__members__.get(clsname.upper())
        cls._classes[enum.value if enum is not None else clsname.lower()] = klass

        klass.TIME_TRIE = new_trie(klass.TIME_MAPPING)
        klass.FORMAT_TRIE = (
            new_trie(klass.FORMAT_MAPPING) if klass.FORMAT_MAPPING else klass.TIME_TRIE
        )
        klass.INVERSE_TIME_MAPPING = {v: k for k, v in klass.TIME_MAPPING.items()}
        klass.INVERSE_TIME_TRIE = new_trie(klass.INVERSE_TIME_MAPPING)
        klass.INVERSE_FORMAT_MAPPING = {v: k for k, v in klass.FORMAT_MAPPING.items()}
        klass.INVERSE_FORMAT_TRIE = new_trie(klass.INVERSE_FORMAT_MAPPING)

        klass.INVERSE_CREATABLE_KIND_MAPPING = {
            v: k for k, v in klass.CREATABLE_KIND_MAPPING.items()
        }

        base = seq_get(bases, 0)
        base_tokenizer = (getattr(base, "tokenizer_class", Tokenizer),)
        base_jsonpath_tokenizer = (getattr(base, "jsonpath_tokenizer_class", JSONPathTokenizer),)
        base_parser = (getattr(base, "parser_class", Parser),)
        base_generator = (getattr(base, "generator_class", Generator),)

        klass.tokenizer_class = klass.__dict__.get(
            "Tokenizer", type("Tokenizer", base_tokenizer, {})
        )
        klass.jsonpath_tokenizer_class = klass.__dict__.get(
            "JSONPathTokenizer", type("JSONPathTokenizer", base_jsonpath_tokenizer, {})
        )
        klass.parser_class = klass.__dict__.get("Parser", type("Parser", base_parser, {}))
        klass.generator_class = klass.__dict__.get(
            "Generator", type("Generator", base_generator, {})
        )

        klass.QUOTE_START, klass.QUOTE_END = list(klass.tokenizer_class._QUOTES.items())[0]
        klass.IDENTIFIER_START, klass.IDENTIFIER_END = list(
            klass.tokenizer_class._IDENTIFIERS.items()
        )[0]

        def get_start_end(
            token_type: TokenType,
        ) -> t.Tuple[t.Optional[str], t.Optional[str]]:
            return next(
                (
                    (s, e)
                    for s, (e, t) in klass.tokenizer_class._FORMAT_STRINGS.items()
                    if t == token_type
                ),
                (None, None),
            )

        klass.BIT_START, klass.BIT_END = get_start_end(TokenType.BIT_STRING)
        klass.HEX_START, klass.HEX_END = get_start_end(TokenType.HEX_STRING)
        klass.BYTE_START, klass.BYTE_END = get_start_end(TokenType.BYTE_STRING)
        klass.UNICODE_START, klass.UNICODE_END = get_start_end(TokenType.UNICODE_STRING)

        if "\\" in klass.tokenizer_class.STRING_ESCAPES:
            klass.UNESCAPED_SEQUENCES = {
                **UNESCAPED_SEQUENCES,
                **klass.UNESCAPED_SEQUENCES,
            }

        klass.ESCAPED_SEQUENCES = {v: k for k, v in klass.UNESCAPED_SEQUENCES.items()}

        klass.SUPPORTS_COLUMN_JOIN_MARKS = "(+)" in klass.tokenizer_class.KEYWORDS

        if enum not in ("", "bigquery"):
            klass.generator_class.SELECT_KINDS = ()

        if enum not in ("", "athena", "presto", "trino", "duckdb"):
            klass.generator_class.TRY_SUPPORTED = False
            klass.generator_class.SUPPORTS_UESCAPE = False

        if enum not in ("", "databricks", "hive", "spark", "spark2"):
            modifier_transforms = klass.generator_class.AFTER_HAVING_MODIFIER_TRANSFORMS.copy()
            for modifier in ("cluster", "distribute", "sort"):
                modifier_transforms.pop(modifier, None)

            klass.generator_class.AFTER_HAVING_MODIFIER_TRANSFORMS = modifier_transforms

        if enum not in ("", "doris", "mysql"):
            klass.parser_class.ID_VAR_TOKENS = klass.parser_class.ID_VAR_TOKENS | {
                TokenType.STRAIGHT_JOIN,
            }
            klass.parser_class.TABLE_ALIAS_TOKENS = klass.parser_class.TABLE_ALIAS_TOKENS | {
                TokenType.STRAIGHT_JOIN,
            }

        if enum not in ("", "databricks", "oracle", "redshift", "snowflake", "spark"):
            klass.generator_class.SUPPORTS_DECODE_CASE = False

        if not klass.SUPPORTS_SEMI_ANTI_JOIN:
            klass.parser_class.TABLE_ALIAS_TOKENS = klass.parser_class.TABLE_ALIAS_TOKENS | {
                TokenType.ANTI,
                TokenType.SEMI,
            }

        klass.VALID_INTERVAL_UNITS = {
            *klass.VALID_INTERVAL_UNITS,
            *klass.DATE_PART_MAPPING.keys(),
            *klass.DATE_PART_MAPPING.values(),
        }

        return klass


class Dialect(metaclass=_Dialect):
    INDEX_OFFSET = 0
    """The base index offset for arrays."""

    WEEK_OFFSET = 0
    """First day of the week in DATE_TRUNC(week). Defaults to 0 (Monday). -1 would be Sunday."""

    UNNEST_COLUMN_ONLY = False
    """Whether `UNNEST` table aliases are treated as column aliases."""

    ALIAS_POST_TABLESAMPLE = False
    """Whether the table alias comes after tablesample."""

    TABLESAMPLE_SIZE_IS_PERCENT = False
    """Whether a size in the table sample clause represents percentage."""

    NORMALIZATION_STRATEGY = NormalizationStrategy.LOWERCASE
    """Specifies the strategy according to which identifiers should be normalized."""

    IDENTIFIERS_CAN_START_WITH_DIGIT = False
    """Whether an unquoted identifier can start with a digit."""

    DPIPE_IS_STRING_CONCAT = True
    """Whether the DPIPE token (`||`) is a string concatenation operator."""

    STRICT_STRING_CONCAT = False
    """Whether `CONCAT`'s arguments must be strings."""

    SUPPORTS_USER_DEFINED_TYPES = True
    """Whether user-defined data types are supported."""

    SUPPORTS_SEMI_ANTI_JOIN = True
    """Whether `SEMI` or `ANTI` joins are supported."""

    SUPPORTS_COLUMN_JOIN_MARKS = False
    """Whether the old-style outer join (+) syntax is supported."""

    COPY_PARAMS_ARE_CSV = True
    """Separator of COPY statement parameters."""

    NORMALIZE_FUNCTIONS: bool | str = "upper"
    """
    Determines how function names are going to be normalized.
    Possible values:
        "upper" or True: Convert names to uppercase.
        "lower": Convert names to lowercase.
        False: Disables function name normalization.
    """

    PRESERVE_ORIGINAL_NAMES: bool = False
    """
    Whether the name of the function should be preserved inside the node's metadata,
    can be useful for roundtripping deprecated vs new functions that share an AST node
    e.g JSON_VALUE vs JSON_EXTRACT_SCALAR in BigQuery
    """

    LOG_BASE_FIRST: t.Optional[bool] = True
    """
    Whether the base comes first in the `LOG` function.
    Possible values: `True`, `False`, `None` (two arguments are not supported by `LOG`)
    """

    NULL_ORDERING = "nulls_are_small"
    """
    Default `NULL` ordering method to use if not explicitly set.
    Possible values: `"nulls_are_small"`, `"nulls_are_large"`, `"nulls_are_last"`
    """

    TYPED_DIVISION = False
    """
    Whether the behavior of `a / b` depends on the types of `a` and `b`.
    False means `a / b` is always float division.
    True means `a / b` is integer division if both `a` and `b` are integers.
    """

    SAFE_DIVISION = False
    """Whether division by zero throws an error (`False`) or returns NULL (`True`)."""

    CONCAT_COALESCE = False
    """A `NULL` arg in `CONCAT` yields `NULL` by default, but in some dialects it yields an empty string."""

    HEX_LOWERCASE = False
    """Whether the `HEX` function returns a lowercase hexadecimal string."""

    DATE_FORMAT = "'%Y-%m-%d'"
    DATEINT_FORMAT = "'%Y%m%d'"
    TIME_FORMAT = "'%Y-%m-%d %H:%M:%S'"

    TIME_MAPPING: t.Dict[str, str] = {}
    """Associates this dialect's time formats with their equivalent Python `strftime` formats."""

    # https://cloud.google.com/bigquery/docs/reference/standard-sql/format-elements#format_model_rules_date_time
    # https://docs.teradata.com/r/Teradata-Database-SQL-Functions-Operators-Expressions-and-Predicates/March-2017/Data-Type-Conversions/Character-to-DATE-Conversion/Forcing-a-FORMAT-on-CAST-for-Converting-Character-to-DATE
    FORMAT_MAPPING: t.Dict[str, str] = {}
    """
    Helper which is used for parsing the special syntax `CAST(x AS DATE FORMAT 'yyyy')`.
    If empty, the corresponding trie will be constructed off of `TIME_MAPPING`.
    """

    UNESCAPED_SEQUENCES: t.Dict[str, str] = {}
    """Mapping of an escaped sequence (`\\n`) to its unescaped version (`\n`)."""

    PSEUDOCOLUMNS: t.Set[str] = set()
    """
    Columns that are auto-generated by the engine corresponding to this dialect.
    For example, such columns may be excluded from `SELECT *` queries.
    """

    PREFER_CTE_ALIAS_COLUMN = False
    """
    Some dialects, such as Snowflake, allow you to reference a CTE column alias in the
    HAVING clause of the CTE. This flag will cause the CTE alias columns to override
    any projection aliases in the subquery.

    For example,
        WITH y(c) AS (
            SELECT SUM(a) FROM (SELECT 1 a) AS x HAVING c > 0
        ) SELECT c FROM y;

        will be rewritten as

        WITH y(c) AS (
            SELECT SUM(a) AS c FROM (SELECT 1 AS a) AS x HAVING c > 0
        ) SELECT c FROM y;
    """

    COPY_PARAMS_ARE_CSV = True
    """
    Whether COPY statement parameters are separated by comma or whitespace
    """

    FORCE_EARLY_ALIAS_REF_EXPANSION = False
    """
    Whether alias reference expansion (_expand_alias_refs()) should run before column qualification (_qualify_columns()).

    For example:
        WITH data AS (
        SELECT
            1 AS id,
            2 AS my_id
        )
        SELECT
            id AS my_id
        FROM
            data
        WHERE
            my_id = 1
        GROUP BY
            my_id,
        HAVING
            my_id = 1

    In most dialects, "my_id" would refer to "data.my_id" across the query, except:
        - BigQuery, which will forward the alias to GROUP BY + HAVING clauses i.e
          it resolves to "WHERE my_id = 1 GROUP BY id HAVING id = 1"
        - Clickhouse, which will forward the alias across the query i.e it resolves
        to "WHERE id = 1 GROUP BY id HAVING id = 1"
    """

    EXPAND_ALIAS_REFS_EARLY_ONLY_IN_GROUP_BY = False
    """Whether alias reference expansion before qualification should only happen for the GROUP BY clause."""

    SUPPORTS_ORDER_BY_ALL = False
    """
    Whether ORDER BY ALL is supported (expands to all the selected columns) as in DuckDB, Spark3/Databricks
    """

    HAS_DISTINCT_ARRAY_CONSTRUCTORS = False
    """
    Whether the ARRAY constructor is context-sensitive, i.e in Redshift ARRAY[1, 2, 3] != ARRAY(1, 2, 3)
    as the former is of type INT[] vs the latter which is SUPER
    """

    SUPPORTS_FIXED_SIZE_ARRAYS = False
    """
    Whether expressions such as x::INT[5] should be parsed as fixed-size array defs/casts e.g.
    in DuckDB. In dialects which don't support fixed size arrays such as Snowflake, this should
    be interpreted as a subscript/index operator.
    """

    STRICT_JSON_PATH_SYNTAX = True
    """Whether failing to parse a JSON path expression using the JSONPath dialect will log a warning."""

    ON_CONDITION_EMPTY_BEFORE_ERROR = True
    """Whether "X ON EMPTY" should come before "X ON ERROR" (for dialects like T-SQL, MySQL, Oracle)."""

    ARRAY_AGG_INCLUDES_NULLS: t.Optional[bool] = True
    """Whether ArrayAgg needs to filter NULL values."""

    PROMOTE_TO_INFERRED_DATETIME_TYPE = False
    """
    This flag is used in the optimizer's canonicalize rule and determines whether x will be promoted
    to the literal's type in x::DATE < '2020-01-01 12:05:03' (i.e., DATETIME). When false, the literal
    is cast to x's type to match it instead.
    """

    SUPPORTS_VALUES_DEFAULT = True
    """Whether the DEFAULT keyword is supported in the VALUES clause."""

    NUMBERS_CAN_BE_UNDERSCORE_SEPARATED = False
    """Whether number literals can include underscores for better readability"""

    HEX_STRING_IS_INTEGER_TYPE: bool = False
    """Whether hex strings such as x'CC' evaluate to integer or binary/blob type"""

    REGEXP_EXTRACT_DEFAULT_GROUP = 0
    """The default value for the capturing group."""

    SET_OP_DISTINCT_BY_DEFAULT: t.Dict[t.Type[exp.Expression], t.Optional[bool]] = {
        exp.Except: True,
        exp.Intersect: True,
        exp.Union: True,
    }
    """
    Whether a set operation uses DISTINCT by default. This is `None` when either `DISTINCT` or `ALL`
    must be explicitly specified.
    """

    CREATABLE_KIND_MAPPING: dict[str, str] = {}
    """
    Helper for dialects that use a different name for the same creatable kind. For example, the Clickhouse
    equivalent of CREATE SCHEMA is CREATE DATABASE.
    """

    # Whether ADD is present for each column added by ALTER TABLE
    ALTER_TABLE_ADD_REQUIRED_FOR_EACH_COLUMN = True

    # Whether the value/LHS of the TRY_CAST(<value> AS <type>) should strictly be a
    # STRING type (Snowflake's case) or can be of any type
    TRY_CAST_REQUIRES_STRING: t.Optional[bool] = None

    # --- Autofilled ---

    tokenizer_class = Tokenizer
    jsonpath_tokenizer_class = JSONPathTokenizer
    parser_class = Parser
    generator_class = Generator

    # A trie of the time_mapping keys
    TIME_TRIE: t.Dict = {}
    FORMAT_TRIE: t.Dict = {}

    INVERSE_TIME_MAPPING: t.Dict[str, str] = {}
    INVERSE_TIME_TRIE: t.Dict = {}
    INVERSE_FORMAT_MAPPING: t.Dict[str, str] = {}
    INVERSE_FORMAT_TRIE: t.Dict = {}

    INVERSE_CREATABLE_KIND_MAPPING: dict[str, str] = {}

    ESCAPED_SEQUENCES: t.Dict[str, str] = {}

    # Delimiters for string literals and identifiers
    QUOTE_START = "'"
    QUOTE_END = "'"
    IDENTIFIER_START = '"'
    IDENTIFIER_END = '"'

    VALID_INTERVAL_UNITS: t.Set[str] = set()

    # Delimiters for bit, hex, byte and unicode literals
    BIT_START: t.Optional[str] = None
    BIT_END: t.Optional[str] = None
    HEX_START: t.Optional[str] = None
    HEX_END: t.Optional[str] = None
    BYTE_START: t.Optional[str] = None
    BYTE_END: t.Optional[str] = None
    UNICODE_START: t.Optional[str] = None
    UNICODE_END: t.Optional[str] = None

    DATE_PART_MAPPING = {
        "Y": "YEAR",
        "YY": "YEAR",
        "YYY": "YEAR",
        "YYYY": "YEAR",
        "YR": "YEAR",
        "YEARS": "YEAR",
        "YRS": "YEAR",
        "MM": "MONTH",
        "MON": "MONTH",
        "MONS": "MONTH",
        "MONTHS": "MONTH",
        "D": "DAY",
        "DD": "DAY",
        "DAYS": "DAY",
        "DAYOFMONTH": "DAY",
        "DAY OF WEEK": "DAYOFWEEK",
        "WEEKDAY": "DAYOFWEEK",
        "DOW": "DAYOFWEEK",
        "DW": "DAYOFWEEK",
        "WEEKDAY_ISO": "DAYOFWEEKISO",
        "DOW_ISO": "DAYOFWEEKISO",
        "DW_ISO": "DAYOFWEEKISO",
        "DAY OF YEAR": "DAYOFYEAR",
        "DOY": "DAYOFYEAR",
        "DY": "DAYOFYEAR",
        "W": "WEEK",
        "WK": "WEEK",
        "WEEKOFYEAR": "WEEK",
        "WOY": "WEEK",
        "WY": "WEEK",
        "WEEK_ISO": "WEEKISO",
        "WEEKOFYEARISO": "WEEKISO",
        "WEEKOFYEAR_ISO": "WEEKISO",
        "Q": "QUARTER",
        "QTR": "QUARTER",
        "QTRS": "QUARTER",
        "QUARTERS": "QUARTER",
        "H": "HOUR",
        "HH": "HOUR",
        "HR": "HOUR",
        "HOURS": "HOUR",
        "HRS": "HOUR",
        "M": "MINUTE",
        "MI": "MINUTE",
        "MIN": "MINUTE",
        "MINUTES": "MINUTE",
        "MINS": "MINUTE",
        "S": "SECOND",
        "SEC": "SECOND",
        "SECONDS": "SECOND",
        "SECS": "SECOND",
        "MS": "MILLISECOND",
        "MSEC": "MILLISECOND",
        "MSECS": "MILLISECOND",
        "MSECOND": "MILLISECOND",
        "MSECONDS": "MILLISECOND",
        "MILLISEC": "MILLISECOND",
        "MILLISECS": "MILLISECOND",
        "MILLISECON": "MILLISECOND",
        "MILLISECONDS": "MILLISECOND",
        "US": "MICROSECOND",
        "USEC": "MICROSECOND",
        "USECS": "MICROSECOND",
        "MICROSEC": "MICROSECOND",
        "MICROSECS": "MICROSECOND",
        "USECOND": "MICROSECOND",
        "USECONDS": "MICROSECOND",
        "MICROSECONDS": "MICROSECOND",
        "NS": "NANOSECOND",
        "NSEC": "NANOSECOND",
        "NANOSEC": "NANOSECOND",
        "NSECOND": "NANOSECOND",
        "NSECONDS": "NANOSECOND",
        "NANOSECS": "NANOSECOND",
        "EPOCH_SECOND": "EPOCH",
        "EPOCH_SECONDS": "EPOCH",
        "EPOCH_MILLISECONDS": "EPOCH_MILLISECOND",
        "EPOCH_MICROSECONDS": "EPOCH_MICROSECOND",
        "EPOCH_NANOSECONDS": "EPOCH_NANOSECOND",
        "TZH": "TIMEZONE_HOUR",
        "TZM": "TIMEZONE_MINUTE",
        "DEC": "DECADE",
        "DECS": "DECADE",
        "DECADES": "DECADE",
        "MIL": "MILLENIUM",
        "MILS": "MILLENIUM",
        "MILLENIA": "MILLENIUM",
        "C": "CENTURY",
        "CENT": "CENTURY",
        "CENTS": "CENTURY",
        "CENTURIES": "CENTURY",
    }

    TYPE_TO_EXPRESSIONS: t.Dict[exp.DataType.Type, t.Set[t.Type[exp.Expression]]] = {
        exp.DataType.Type.BIGINT: {
            exp.ApproxDistinct,
            exp.ArraySize,
            exp.CountIf,
            exp.Int64,
            exp.Length,
            exp.UnixDate,
            exp.UnixSeconds,
            exp.UnixMicros,
            exp.UnixMillis,
        },
        exp.DataType.Type.BINARY: {
            exp.FromBase32,
            exp.FromBase64,
        },
        exp.DataType.Type.BOOLEAN: {
            exp.Between,
            exp.Boolean,
            exp.Contains,
            exp.EndsWith,
            exp.In,
            exp.LogicalAnd,
            exp.LogicalOr,
            exp.RegexpLike,
            exp.StartsWith,
        },
        exp.DataType.Type.DATE: {
            exp.CurrentDate,
            exp.Date,
            exp.DateFromParts,
            exp.DateStrToDate,
            exp.DiToDate,
            exp.LastDay,
            exp.StrToDate,
            exp.TimeStrToDate,
            exp.TsOrDsToDate,
        },
        exp.DataType.Type.DATETIME: {
            exp.CurrentDatetime,
            exp.Datetime,
            exp.DatetimeAdd,
            exp.DatetimeSub,
        },
        exp.DataType.Type.DOUBLE: {
            exp.ApproxQuantile,
            exp.Avg,
            exp.Exp,
            exp.Ln,
            exp.Log,
            exp.Pow,
            exp.Quantile,
            exp.Round,
            exp.SafeDivide,
            exp.Sqrt,
            exp.Stddev,
            exp.StddevPop,
            exp.StddevSamp,
            exp.ToDouble,
            exp.Variance,
            exp.VariancePop,
        },
        exp.DataType.Type.INT: {
            exp.Ascii,
            exp.Ceil,
            exp.DatetimeDiff,
            exp.DateDiff,
            exp.TimestampDiff,
            exp.TimeDiff,
            exp.Unicode,
            exp.DateToDi,
            exp.Levenshtein,
            exp.Sign,
            exp.StrPosition,
            exp.TsOrDiToDi,
        },
        exp.DataType.Type.INTERVAL: {
            exp.Interval,
            exp.JustifyDays,
            exp.JustifyHours,
            exp.JustifyInterval,
            exp.MakeInterval,
        },
        exp.DataType.Type.JSON: {
            exp.ParseJSON,
        },
        exp.DataType.Type.TIME: {
            exp.CurrentTime,
            exp.Time,
            exp.TimeAdd,
            exp.TimeSub,
        },
        exp.DataType.Type.TIMESTAMPTZ: {
            exp.CurrentTimestampLTZ,
        },
        exp.DataType.Type.TIMESTAMP: {
            exp.CurrentTimestamp,
            exp.StrToTime,
            exp.TimeStrToTime,
            exp.TimestampAdd,
            exp.TimestampSub,
            exp.UnixToTime,
        },
        exp.DataType.Type.TINYINT: {
            exp.Day,
            exp.Month,
            exp.Week,
            exp.Year,
            exp.Quarter,
        },
        exp.DataType.Type.VARCHAR: {
            exp.ArrayConcat,
            exp.ArrayToString,
            exp.Concat,
            exp.ConcatWs,
            exp.Chr,
            exp.DateToDateStr,
            exp.DPipe,
            exp.GroupConcat,
            exp.Initcap,
            exp.Lower,
            exp.Substring,
            exp.String,
            exp.TimeToStr,
            exp.TimeToTimeStr,
            exp.Trim,
            exp.ToBase32,
            exp.ToBase64,
            exp.TsOrDsToDateStr,
            exp.UnixToStr,
            exp.UnixToTimeStr,
            exp.Upper,
        },
    }

    ANNOTATORS: AnnotatorsType = {
        **{
            expr_type: lambda self, e: self._annotate_unary(e)
            for expr_type in subclasses(exp.__name__, (exp.Unary, exp.Alias))
        },
        **{
            expr_type: lambda self, e: self._annotate_binary(e)
            for expr_type in subclasses(exp.__name__, exp.Binary)
        },
        **{
            expr_type: annotate_with_type_lambda(data_type)
            for data_type, expressions in TYPE_TO_EXPRESSIONS.items()
            for expr_type in expressions
        },
        exp.Abs: lambda self, e: self._annotate_by_args(e, "this"),
        exp.Anonymous: lambda self, e: self._annotate_with_type(e, exp.DataType.Type.UNKNOWN),
        exp.Array: lambda self, e: self._annotate_by_args(e, "expressions", array=True),
        exp.AnyValue: lambda self, e: self._annotate_by_args(e, "this"),
        exp.ArrayAgg: lambda self, e: self._annotate_by_args(e, "this", array=True),
        exp.ArrayConcat: lambda self, e: self._annotate_by_args(e, "this", "expressions"),
        exp.ArrayConcatAgg: lambda self, e: self._annotate_by_args(e, "this"),
        exp.ArrayFirst: lambda self, e: self._annotate_by_array_element(e),
        exp.ArrayLast: lambda self, e: self._annotate_by_array_element(e),
        exp.ArrayReverse: lambda self, e: self._annotate_by_args(e, "this"),
        exp.ArraySlice: lambda self, e: self._annotate_by_args(e, "this"),
        exp.Bracket: lambda self, e: self._annotate_bracket(e),
        exp.Cast: lambda self, e: self._annotate_with_type(e, e.args["to"]),
        exp.Case: lambda self, e: self._annotate_by_args(e, "default", "ifs"),
        exp.Coalesce: lambda self, e: self._annotate_by_args(e, "this", "expressions"),
        exp.Count: lambda self, e: self._annotate_with_type(
            e,
            exp.DataType.Type.BIGINT if e.args.get("big_int") else exp.DataType.Type.INT,
        ),
        exp.DataType: lambda self, e: self._annotate_with_type(e, e.copy()),
        exp.DateAdd: lambda self, e: self._annotate_timeunit(e),
        exp.DateSub: lambda self, e: self._annotate_timeunit(e),
        exp.DateTrunc: lambda self, e: self._annotate_timeunit(e),
        exp.Distinct: lambda self, e: self._annotate_by_args(e, "expressions"),
        exp.Div: lambda self, e: self._annotate_div(e),
        exp.Dot: lambda self, e: self._annotate_dot(e),
        exp.Explode: lambda self, e: self._annotate_explode(e),
        exp.Extract: lambda self, e: self._annotate_extract(e),
        exp.Filter: lambda self, e: self._annotate_by_args(e, "this"),
        exp.GenerateSeries: lambda self, e: self._annotate_by_args(
            e, "start", "end", "step", array=True
        ),
        exp.GenerateDateArray: lambda self, e: self._annotate_with_type(
            e, exp.DataType.build("ARRAY<DATE>")
        ),
        exp.GenerateTimestampArray: lambda self, e: self._annotate_with_type(
            e, exp.DataType.build("ARRAY<TIMESTAMP>")
        ),
        exp.Greatest: lambda self, e: self._annotate_by_args(e, "this", "expressions"),
        exp.If: lambda self, e: self._annotate_by_args(e, "true", "false"),
        exp.Least: lambda self, e: self._annotate_by_args(e, "this", "expressions"),
        exp.Literal: lambda self, e: self._annotate_literal(e),
        exp.LastValue: lambda self, e: self._annotate_by_args(e, "this"),
        exp.Map: lambda self, e: self._annotate_map(e),
        exp.Max: lambda self, e: self._annotate_by_args(e, "this", "expressions"),
        exp.Min: lambda self, e: self._annotate_by_args(e, "this", "expressions"),
        exp.Null: lambda self, e: self._annotate_with_type(e, exp.DataType.Type.NULL),
        exp.Nullif: lambda self, e: self._annotate_by_args(e, "this", "expression"),
        exp.PropertyEQ: lambda self, e: self._annotate_by_args(e, "expression"),
        exp.Slice: lambda self, e: self._annotate_with_type(e, exp.DataType.Type.UNKNOWN),
        exp.Struct: lambda self, e: self._annotate_struct(e),
        exp.Sum: lambda self, e: self._annotate_by_args(e, "this", "expressions", promote=True),
        exp.SortArray: lambda self, e: self._annotate_by_args(e, "this"),
        exp.Timestamp: lambda self, e: self._annotate_with_type(
            e,
            exp.DataType.Type.TIMESTAMPTZ if e.args.get("with_tz") else exp.DataType.Type.TIMESTAMP,
        ),
        exp.ToMap: lambda self, e: self._annotate_to_map(e),
        exp.TryCast: lambda self, e: self._annotate_with_type(e, e.args["to"]),
        exp.Unnest: lambda self, e: self._annotate_unnest(e),
        exp.VarMap: lambda self, e: self._annotate_map(e),
        exp.Window: lambda self, e: self._annotate_by_args(e, "this"),
    }

    # Specifies what types a given type can be coerced into
    COERCES_TO: t.Dict[exp.DataType.Type, t.Set[exp.DataType.Type]] = {}

    # Determines the supported Dialect instance settings
    SUPPORTED_SETTINGS = {
        "normalization_strategy",
        "version",
    }

    @classmethod
    def get_or_raise(cls, dialect: DialectType) -> Dialect:
        """
        Look up a dialect in the global dialect registry and return it if it exists.

        Args:
            dialect: The target dialect. If this is a string, it can be optionally followed by
                additional key-value pairs that are separated by commas and are used to specify
                dialect settings, such as whether the dialect's identifiers are case-sensitive.

        Example:
            >>> dialect = dialect_class = get_or_raise("duckdb")
            >>> dialect = get_or_raise("mysql, normalization_strategy = case_sensitive")

        Returns:
            The corresponding Dialect instance.
        """

        if not dialect:
            return cls()
        if isinstance(dialect, _Dialect):
            return dialect()
        if isinstance(dialect, Dialect):
            return dialect
        if isinstance(dialect, str):
            try:
                dialect_name, *kv_strings = dialect.split(",")
                kv_pairs = (kv.split("=") for kv in kv_strings)
                kwargs = {}
                for pair in kv_pairs:
                    key = pair[0].strip()
                    value: t.Union[bool | str | None] = None

                    if len(pair) == 1:
                        # Default initialize standalone settings to True
                        value = True
                    elif len(pair) == 2:
                        value = pair[1].strip()

                    kwargs[key] = to_bool(value)

            except ValueError:
                raise ValueError(
                    f"Invalid dialect format: '{dialect}'. "
                    "Please use the correct format: 'dialect [, k1 = v2 [, ...]]'."
                )

            result = cls.get(dialect_name.strip())
            if not result:
                suggest_closest_match_and_fail("dialect", dialect_name, list(DIALECT_MODULE_NAMES))

            assert result is not None
            return result(**kwargs)

        raise ValueError(f"Invalid dialect type for '{dialect}': '{type(dialect)}'.")

    @classmethod
    def format_time(
        cls, expression: t.Optional[str | exp.Expression]
    ) -> t.Optional[exp.Expression]:
        """Converts a time format in this dialect to its equivalent Python `strftime` format."""
        if isinstance(expression, str):
            return exp.Literal.string(
                # the time formats are quoted
                format_time(expression[1:-1], cls.TIME_MAPPING, cls.TIME_TRIE)
            )

        if expression and expression.is_string:
            return exp.Literal.string(format_time(expression.this, cls.TIME_MAPPING, cls.TIME_TRIE))

        return expression

    def __init__(self, **kwargs) -> None:
        self.version = Version(kwargs.pop("version", None))

        normalization_strategy = kwargs.pop("normalization_strategy", None)
        if normalization_strategy is None:
            self.normalization_strategy = self.NORMALIZATION_STRATEGY
        else:
            self.normalization_strategy = NormalizationStrategy(normalization_strategy.upper())

        self.settings = kwargs

        for unsupported_setting in kwargs.keys() - self.SUPPORTED_SETTINGS:
            suggest_closest_match_and_fail("setting", unsupported_setting, self.SUPPORTED_SETTINGS)

    def __eq__(self, other: t.Any) -> bool:
        # Does not currently take dialect state into account
        return type(self) == other

    def __hash__(self) -> int:
        # Does not currently take dialect state into account
        return hash(type(self))

    def normalize_identifier(self, expression: E) -> E:
        """
        Transforms an identifier in a way that resembles how it'd be resolved by this dialect.

        For example, an identifier like `FoO` would be resolved as `foo` in Postgres, because it
        lowercases all unquoted identifiers. On the other hand, Snowflake uppercases them, so
        it would resolve it as `FOO`. If it was quoted, it'd need to be treated as case-sensitive,
        and so any normalization would be prohibited in order to avoid "breaking" the identifier.

        There are also dialects like Spark, which are case-insensitive even when quotes are
        present, and dialects like MySQL, whose resolution rules match those employed by the
        underlying operating system, for example they may always be case-sensitive in Linux.

        Finally, the normalization behavior of some engines can even be controlled through flags,
        like in Redshift's case, where users can explicitly set enable_case_sensitive_identifier.

        SQLGlot aims to understand and handle all of these different behaviors gracefully, so
        that it can analyze queries in the optimizer and successfully capture their semantics.
        """
        if (
            isinstance(expression, exp.Identifier)
            and self.normalization_strategy is not NormalizationStrategy.CASE_SENSITIVE
            and (
                not expression.quoted
                or self.normalization_strategy
                in (
                    NormalizationStrategy.CASE_INSENSITIVE,
                    NormalizationStrategy.CASE_INSENSITIVE_UPPERCASE,
                )
            )
        ):
            normalized = (
                expression.this.upper()
                if self.normalization_strategy
                in (
                    NormalizationStrategy.UPPERCASE,
                    NormalizationStrategy.CASE_INSENSITIVE_UPPERCASE,
                )
                else expression.this.lower()
            )
            expression.set("this", normalized)

        return expression

    def case_sensitive(self, text: str) -> bool:
        """Checks if text contains any case sensitive characters, based on the dialect's rules."""
        if self.normalization_strategy is NormalizationStrategy.CASE_INSENSITIVE:
            return False

        unsafe = (
            str.islower
            if self.normalization_strategy is NormalizationStrategy.UPPERCASE
            else str.isupper
        )
        return any(unsafe(char) for char in text)

    def can_identify(self, text: str, identify: str | bool = "safe") -> bool:
        """Checks if text can be identified given an identify option.

        Args:
            text: The text to check.
            identify:
                `"always"` or `True`: Always returns `True`.
                `"safe"`: Only returns `True` if the identifier is case-insensitive.

        Returns:
            Whether the given text can be identified.
        """
        if identify is True or identify == "always":
            return True

        if identify == "safe":
            return not self.case_sensitive(text)

        return False

    def quote_identifier(self, expression: E, identify: bool = True) -> E:
        """
        Adds quotes to a given identifier.

        Args:
            expression: The expression of interest. If it's not an `Identifier`, this method is a no-op.
            identify: If set to `False`, the quotes will only be added if the identifier is deemed
                "unsafe", with respect to its characters and this dialect's normalization strategy.
        """
        if isinstance(expression, exp.Identifier) and not isinstance(expression.parent, exp.Func):
            name = expression.this
            expression.set(
                "quoted",
                identify or self.case_sensitive(name) or not exp.SAFE_IDENTIFIER_RE.match(name),
            )

        return expression

    def to_json_path(self, path: t.Optional[exp.Expression]) -> t.Optional[exp.Expression]:
        if isinstance(path, exp.Literal):
            path_text = path.name
            if path.is_number:
                path_text = f"[{path_text}]"
            try:
                return parse_json_path(path_text, self)
            except ParseError as e:
                if self.STRICT_JSON_PATH_SYNTAX and not path_text.lstrip().startswith(
                    ("lax", "strict")
                ):
                    logger.warning(f"Invalid JSON path syntax. {str(e)}")

        return path

    def parse(self, sql: str, **opts) -> t.List[t.Optional[exp.Expression]]:
        return self.parser(**opts).parse(self.tokenize(sql), sql)

    def parse_into(
        self, expression_type: exp.IntoType, sql: str, **opts
    ) -> t.List[t.Optional[exp.Expression]]:
        return self.parser(**opts).parse_into(expression_type, self.tokenize(sql), sql)

    def generate(self, expression: exp.Expression, copy: bool = True, **opts) -> str:
        return self.generator(**opts).generate(expression, copy=copy)

    def transpile(self, sql: str, **opts) -> t.List[str]:
        return [
            self.generate(expression, copy=False, **opts) if expression else ""
            for expression in self.parse(sql)
        ]

    def tokenize(self, sql: str, **opts) -> t.List[Token]:
        return self.tokenizer(**opts).tokenize(sql)

    def tokenizer(self, **opts) -> Tokenizer:
        return self.tokenizer_class(**{"dialect": self, **opts})

    def jsonpath_tokenizer(self, **opts) -> JSONPathTokenizer:
        return self.jsonpath_tokenizer_class(**{"dialect": self, **opts})

    def parser(self, **opts) -> Parser:
        return self.parser_class(**{"dialect": self, **opts})

    def generator(self, **opts) -> Generator:
        return self.generator_class(**{"dialect": self, **opts})

    def generate_values_aliases(self, expression: exp.Values) -> t.List[exp.Identifier]:
        return [
            exp.to_identifier(f"_col_{i}")
            for i, _ in enumerate(expression.expressions[0].expressions)
        ]


DialectType = t.Union[str, Dialect, t.Type[Dialect], None]


def rename_func(name: str) -> t.Callable[[Generator, exp.Expression], str]:
    return lambda self, expression: self.func(name, *flatten(expression.args.values()))


@unsupported_args("accuracy")
def approx_count_distinct_sql(self: Generator, expression: exp.ApproxDistinct) -> str:
    return self.func("APPROX_COUNT_DISTINCT", expression.this)


def if_sql(
    name: str = "IF", false_value: t.Optional[exp.Expression | str] = None
) -> t.Callable[[Generator, exp.If], str]:
    def _if_sql(self: Generator, expression: exp.If) -> str:
        return self.func(
            name,
            expression.this,
            expression.args.get("true"),
            expression.args.get("false") or false_value,
        )

    return _if_sql


def arrow_json_extract_sql(self: Generator, expression: JSON_EXTRACT_TYPE) -> str:
    this = expression.this
    if self.JSON_TYPE_REQUIRED_FOR_EXTRACTION and isinstance(this, exp.Literal) and this.is_string:
        this.replace(exp.cast(this, exp.DataType.Type.JSON))

    return self.binary(expression, "->" if isinstance(expression, exp.JSONExtract) else "->>")


def inline_array_sql(self: Generator, expression: exp.Array) -> str:
    return f"[{self.expressions(expression, dynamic=True, new_line=True, skip_first=True, skip_last=True)}]"


def inline_array_unless_query(self: Generator, expression: exp.Array) -> str:
    elem = seq_get(expression.expressions, 0)
    if isinstance(elem, exp.Expression) and elem.find(exp.Query):
        return self.func("ARRAY", elem)
    return inline_array_sql(self, expression)


def no_ilike_sql(self: Generator, expression: exp.ILike) -> str:
    return self.like_sql(
        exp.Like(
            this=exp.Lower(this=expression.this),
            expression=exp.Lower(this=expression.expression),
        )
    )


def no_paren_current_date_sql(self: Generator, expression: exp.CurrentDate) -> str:
    zone = self.sql(expression, "this")
    return f"CURRENT_DATE AT TIME ZONE {zone}" if zone else "CURRENT_DATE"


def no_recursive_cte_sql(self: Generator, expression: exp.With) -> str:
    if expression.args.get("recursive"):
        self.unsupported("Recursive CTEs are unsupported")
        expression.args["recursive"] = False
    return self.with_sql(expression)


def no_tablesample_sql(self: Generator, expression: exp.TableSample) -> str:
    self.unsupported("TABLESAMPLE unsupported")
    return self.sql(expression.this)


def no_pivot_sql(self: Generator, expression: exp.Pivot) -> str:
    self.unsupported("PIVOT unsupported")
    return ""


def no_trycast_sql(self: Generator, expression: exp.TryCast) -> str:
    return self.cast_sql(expression)


def no_comment_column_constraint_sql(
    self: Generator, expression: exp.CommentColumnConstraint
) -> str:
    self.unsupported("CommentColumnConstraint unsupported")
    return ""


def no_map_from_entries_sql(self: Generator, expression: exp.MapFromEntries) -> str:
    self.unsupported("MAP_FROM_ENTRIES unsupported")
    return ""


def property_sql(self: Generator, expression: exp.Property) -> str:
    return f"{self.property_name(expression, string_key=True)}={self.sql(expression, 'value')}"


def strposition_sql(
    self: Generator,
    expression: exp.StrPosition,
    func_name: str = "STRPOS",
    supports_position: bool = False,
    supports_occurrence: bool = False,
    use_ansi_position: bool = True,
) -> str:
    string = expression.this
    substr = expression.args.get("substr")
    position = expression.args.get("position")
    occurrence = expression.args.get("occurrence")
    zero = exp.Literal.number(0)
    one = exp.Literal.number(1)

    if supports_occurrence and occurrence and supports_position and not position:
        position = one

    transpile_position = position and not supports_position
    if transpile_position:
        string = exp.Substring(this=string, start=position)

    if func_name == "POSITION" and use_ansi_position:
        func = exp.Anonymous(this=func_name, expressions=[exp.In(this=substr, field=string)])
    else:
        args = [substr, string] if func_name in ("LOCATE", "CHARINDEX") else [string, substr]
        if supports_position:
            args.append(position)
        if occurrence:
            if supports_occurrence:
                args.append(occurrence)
            else:
                self.unsupported(f"{func_name} does not support the occurrence parameter.")
        func = exp.Anonymous(this=func_name, expressions=args)

    if transpile_position:
        func_with_offset = exp.Sub(this=func + position, expression=one)
        func_wrapped = exp.If(this=func.eq(zero), true=zero, false=func_with_offset)
        return self.sql(func_wrapped)

    return self.sql(func)


def struct_extract_sql(self: Generator, expression: exp.StructExtract) -> str:
    return (
        f"{self.sql(expression, 'this')}.{self.sql(exp.to_identifier(expression.expression.name))}"
    )


def var_map_sql(
    self: Generator, expression: exp.Map | exp.VarMap, map_func_name: str = "MAP"
) -> str:
    keys = expression.args.get("keys")
    values = expression.args.get("values")

    if not isinstance(keys, exp.Array) or not isinstance(values, exp.Array):
        self.unsupported("Cannot convert array columns into map.")
        return self.func(map_func_name, keys, values)

    args = []
    for key, value in zip(keys.expressions, values.expressions):
        args.append(self.sql(key))
        args.append(self.sql(value))

    return self.func(map_func_name, *args)


def build_formatted_time(
    exp_class: t.Type[E], dialect: str, default: t.Optional[bool | str] = None
) -> t.Callable[[t.List], E]:
    """Helper used for time expressions.

    Args:
        exp_class: the expression class to instantiate.
        dialect: target sql dialect.
        default: the default format, True being time.

    Returns:
        A callable that can be used to return the appropriately formatted time expression.
    """

    def _builder(args: t.List):
        return exp_class(
            this=seq_get(args, 0),
            format=Dialect[dialect].format_time(
                seq_get(args, 1)
                or (Dialect[dialect].TIME_FORMAT if default is True else default or None)
            ),
        )

    return _builder


def time_format(
    dialect: DialectType = None,
) -> t.Callable[[Generator, exp.UnixToStr | exp.StrToUnix], t.Optional[str]]:
    def _time_format(self: Generator, expression: exp.UnixToStr | exp.StrToUnix) -> t.Optional[str]:
        """
        Returns the time format for a given expression, unless it's equivalent
        to the default time format of the dialect of interest.
        """
        time_format = self.format_time(expression)
        return time_format if time_format != Dialect.get_or_raise(dialect).TIME_FORMAT else None

    return _time_format


def build_date_delta(
    exp_class: t.Type[E],
    unit_mapping: t.Optional[t.Dict[str, str]] = None,
    default_unit: t.Optional[str] = "DAY",
    supports_timezone: bool = False,
) -> t.Callable[[t.List], E]:
    def _builder(args: t.List) -> E:
        unit_based = len(args) >= 3
        has_timezone = len(args) == 4
        this = args[2] if unit_based else seq_get(args, 0)
        unit = None
        if unit_based or default_unit:
            unit = args[0] if unit_based else exp.Literal.string(default_unit)
            unit = exp.var(unit_mapping.get(unit.name.lower(), unit.name)) if unit_mapping else unit
        expression = exp_class(this=this, expression=seq_get(args, 1), unit=unit)
        if supports_timezone and has_timezone:
            expression.set("zone", args[-1])
        return expression

    return _builder


def build_date_delta_with_interval(
    expression_class: t.Type[E],
) -> t.Callable[[t.List], t.Optional[E]]:
    def _builder(args: t.List) -> t.Optional[E]:
        if len(args) < 2:
            return None

        interval = args[1]

        if not isinstance(interval, exp.Interval):
            raise ParseError(f"INTERVAL expression expected but got '{interval}'")

        return expression_class(this=args[0], expression=interval.this, unit=unit_to_str(interval))

    return _builder


def date_trunc_to_time(args: t.List) -> exp.DateTrunc | exp.TimestampTrunc:
    unit = seq_get(args, 0)
    this = seq_get(args, 1)

    if isinstance(this, exp.Cast) and this.is_type("date"):
        return exp.DateTrunc(unit=unit, this=this)
    return exp.TimestampTrunc(this=this, unit=unit)


def date_add_interval_sql(
    data_type: str, kind: str
) -> t.Callable[[Generator, exp.Expression], str]:
    def func(self: Generator, expression: exp.Expression) -> str:
        this = self.sql(expression, "this")
        interval = exp.Interval(this=expression.expression, unit=unit_to_var(expression))
        return f"{data_type}_{kind}({this}, {self.sql(interval)})"

    return func


def timestamptrunc_sql(
    zone: bool = False,
) -> t.Callable[[Generator, exp.TimestampTrunc], str]:
    def _timestamptrunc_sql(self: Generator, expression: exp.TimestampTrunc) -> str:
        args = [unit_to_str(expression), expression.this]
        if zone:
            args.append(expression.args.get("zone"))
        return self.func("DATE_TRUNC", *args)

    return _timestamptrunc_sql


def no_timestamp_sql(self: Generator, expression: exp.Timestamp) -> str:
    zone = expression.args.get("zone")
    if not zone:
        from sqlglot.optimizer.annotate_types import annotate_types

        target_type = (
            annotate_types(expression, dialect=self.dialect).type or exp.DataType.Type.TIMESTAMP
        )
        return self.sql(exp.cast(expression.this, target_type))
    if zone.name.lower() in TIMEZONES:
        return self.sql(
            exp.AtTimeZone(
                this=exp.cast(expression.this, exp.DataType.Type.TIMESTAMP),
                zone=zone,
            )
        )
    return self.func("TIMESTAMP", expression.this, zone)


def no_time_sql(self: Generator, expression: exp.Time) -> str:
    # Transpile BQ's TIME(timestamp, zone) to CAST(TIMESTAMPTZ <timestamp> AT TIME ZONE <zone> AS TIME)
    this = exp.cast(expression.this, exp.DataType.Type.TIMESTAMPTZ)
    expr = exp.cast(
        exp.AtTimeZone(this=this, zone=expression.args.get("zone")),
        exp.DataType.Type.TIME,
    )
    return self.sql(expr)


def no_datetime_sql(self: Generator, expression: exp.Datetime) -> str:
    this = expression.this
    expr = expression.expression

    if expr.name.lower() in TIMEZONES:
        # Transpile BQ's DATETIME(timestamp, zone) to CAST(TIMESTAMPTZ <timestamp> AT TIME ZONE <zone> AS TIMESTAMP)
        this = exp.cast(this, exp.DataType.Type.TIMESTAMPTZ)
        this = exp.cast(exp.AtTimeZone(this=this, zone=expr), exp.DataType.Type.TIMESTAMP)
        return self.sql(this)

    this = exp.cast(this, exp.DataType.Type.DATE)
    expr = exp.cast(expr, exp.DataType.Type.TIME)

    return self.sql(exp.cast(exp.Add(this=this, expression=expr), exp.DataType.Type.TIMESTAMP))


def left_to_substring_sql(self: Generator, expression: exp.Left) -> str:
    return self.sql(
        exp.Substring(
            this=expression.this,
            start=exp.Literal.number(1),
            length=expression.expression,
        )
    )


def right_to_substring_sql(self: Generator, expression: exp.Left) -> str:
    return self.sql(
        exp.Substring(
            this=expression.this,
            start=exp.Length(this=expression.this) - exp.paren(expression.expression - 1),
        )
    )


def timestrtotime_sql(
    self: Generator,
    expression: exp.TimeStrToTime,
    include_precision: bool = False,
) -> str:
    datatype = exp.DataType.build(
        exp.DataType.Type.TIMESTAMPTZ
        if expression.args.get("zone")
        else exp.DataType.Type.TIMESTAMP
    )

    if isinstance(expression.this, exp.Literal) and include_precision:
        precision = subsecond_precision(expression.this.name)
        if precision > 0:
            datatype = exp.DataType.build(
                datatype.this,
                expressions=[exp.DataTypeParam(this=exp.Literal.number(precision))],
            )

    return self.sql(exp.cast(expression.this, datatype, dialect=self.dialect))


def datestrtodate_sql(self: Generator, expression: exp.DateStrToDate) -> str:
    return self.sql(exp.cast(expression.this, exp.DataType.Type.DATE))


# Used for Presto and Duckdb which use functions that don't support charset, and assume utf-8
def encode_decode_sql(
    self: Generator, expression: exp.Expression, name: str, replace: bool = True
) -> str:
    charset = expression.args.get("charset")
    if charset and charset.name.lower() != "utf-8":
        self.unsupported(f"Expected utf-8 character set, got {charset}.")

    return self.func(name, expression.this, expression.args.get("replace") if replace else None)


def min_or_least(self: Generator, expression: exp.Min) -> str:
    name = "LEAST" if expression.expressions else "MIN"
    return rename_func(name)(self, expression)


def max_or_greatest(self: Generator, expression: exp.Max) -> str:
    name = "GREATEST" if expression.expressions else "MAX"
    return rename_func(name)(self, expression)


def count_if_to_sum(self: Generator, expression: exp.CountIf) -> str:
    cond = expression.this

    if isinstance(expression.this, exp.Distinct):
        cond = expression.this.expressions[0]
        self.unsupported("DISTINCT is not supported when converting COUNT_IF to SUM")

    return self.func("sum", exp.func("if", cond, 1, 0))


def trim_sql(self: Generator, expression: exp.Trim, default_trim_type: str = "") -> str:
    target = self.sql(expression, "this")
    trim_type = self.sql(expression, "position") or default_trim_type
    remove_chars = self.sql(expression, "expression")
    collation = self.sql(expression, "collation")

    # Use TRIM/LTRIM/RTRIM syntax if the expression isn't database-specific
    if not remove_chars:
        return self.trim_sql(expression)

    trim_type = f"{trim_type} " if trim_type else ""
    remove_chars = f"{remove_chars} " if remove_chars else ""
    from_part = "FROM " if trim_type or remove_chars else ""
    collation = f" COLLATE {collation}" if collation else ""
    return f"TRIM({trim_type}{remove_chars}{from_part}{target}{collation})"


def str_to_time_sql(self: Generator, expression: exp.Expression) -> str:
    return self.func("STRPTIME", expression.this, self.format_time(expression))


def concat_to_dpipe_sql(self: Generator, expression: exp.Concat) -> str:
    return self.sql(reduce(lambda x, y: exp.DPipe(this=x, expression=y), expression.expressions))


def concat_ws_to_dpipe_sql(self: Generator, expression: exp.ConcatWs) -> str:
    delim, *rest_args = expression.expressions
    return self.sql(
        reduce(
            lambda x, y: exp.DPipe(this=x, expression=exp.DPipe(this=delim, expression=y)),
            rest_args,
        )
    )


@unsupported_args("position", "occurrence", "parameters")
def regexp_extract_sql(
    self: Generator, expression: exp.RegexpExtract | exp.RegexpExtractAll
) -> str:
    group = expression.args.get("group")

    # Do not render group if it's the default value for this dialect
    if group and group.name == str(self.dialect.REGEXP_EXTRACT_DEFAULT_GROUP):
        group = None

    return self.func(expression.sql_name(), expression.this, expression.expression, group)


@unsupported_args("position", "occurrence", "modifiers")
def regexp_replace_sql(self: Generator, expression: exp.RegexpReplace) -> str:
    return self.func(
        "REGEXP_REPLACE",
        expression.this,
        expression.expression,
        expression.args["replacement"],
    )


def pivot_column_names(aggregations: t.List[exp.Expression], dialect: DialectType) -> t.List[str]:
    names = []
    for agg in aggregations:
        if isinstance(agg, exp.Alias):
            names.append(agg.alias)
        else:
            """
            This case corresponds to aggregations without aliases being used as suffixes
            (e.g. col_avg(foo)). We need to unquote identifiers because they're going to
            be quoted in the base parser's `_parse_pivot` method, due to `to_identifier`.
            Otherwise, we'd end up with `col_avg(`foo`)` (notice the double quotes).
            """
            agg_all_unquoted = agg.transform(
                lambda node: (
                    exp.Identifier(this=node.name, quoted=False)
                    if isinstance(node, exp.Identifier)
                    else node
                )
            )
            names.append(agg_all_unquoted.sql(dialect=dialect, normalize_functions="lower"))

    return names


def binary_from_function(expr_type: t.Type[B]) -> t.Callable[[t.List], B]:
    return lambda args: expr_type(this=seq_get(args, 0), expression=seq_get(args, 1))


# Used to represent DATE_TRUNC in Doris, Postgres and Starrocks dialects
def build_timestamp_trunc(args: t.List) -> exp.TimestampTrunc:
    return exp.TimestampTrunc(this=seq_get(args, 1), unit=seq_get(args, 0))


def any_value_to_max_sql(self: Generator, expression: exp.AnyValue) -> str:
    return self.func("MAX", expression.this)


def bool_xor_sql(self: Generator, expression: exp.Xor) -> str:
    a = self.sql(expression.left)
    b = self.sql(expression.right)
    return f"({a} AND (NOT {b})) OR ((NOT {a}) AND {b})"


def is_parse_json(expression: exp.Expression) -> bool:
    return isinstance(expression, exp.ParseJSON) or (
        isinstance(expression, exp.Cast) and expression.is_type("json")
    )


def isnull_to_is_null(args: t.List) -> exp.Expression:
    return exp.Paren(this=exp.Is(this=seq_get(args, 0), expression=exp.null()))


def generatedasidentitycolumnconstraint_sql(
    self: Generator, expression: exp.GeneratedAsIdentityColumnConstraint
) -> str:
    start = self.sql(expression, "start") or "1"
    increment = self.sql(expression, "increment") or "1"
    return f"IDENTITY({start}, {increment})"


def arg_max_or_min_no_count(
    name: str,
) -> t.Callable[[Generator, exp.ArgMax | exp.ArgMin], str]:
    @unsupported_args("count")
    def _arg_max_or_min_sql(self: Generator, expression: exp.ArgMax | exp.ArgMin) -> str:
        return self.func(name, expression.this, expression.expression)

    return _arg_max_or_min_sql


def ts_or_ds_add_cast(expression: exp.TsOrDsAdd) -> exp.TsOrDsAdd:
    this = expression.this.copy()

    return_type = expression.return_type
    if return_type.is_type(exp.DataType.Type.DATE):
        # If we need to cast to a DATE, we cast to TIMESTAMP first to make sure we
        # can truncate timestamp strings, because some dialects can't cast them to DATE
        this = exp.cast(this, exp.DataType.Type.TIMESTAMP)

    expression.this.replace(exp.cast(this, return_type))
    return expression


def date_delta_sql(name: str, cast: bool = False) -> t.Callable[[Generator, DATE_ADD_OR_DIFF], str]:
    def _delta_sql(self: Generator, expression: DATE_ADD_OR_DIFF) -> str:
        if cast and isinstance(expression, exp.TsOrDsAdd):
            expression = ts_or_ds_add_cast(expression)

        return self.func(
            name,
            unit_to_var(expression),
            expression.expression,
            expression.this,
        )

    return _delta_sql


def date_delta_to_binary_interval_op(
    cast: bool = True,
) -> t.Callable[[Generator, DATETIME_DELTA], str]:
    def date_delta_to_binary_interval_op_sql(self: Generator, expression: DATETIME_DELTA) -> str:
        this = expression.this
        unit = unit_to_var(expression)
        op = (
            "+"
            if isinstance(expression, (exp.DateAdd, exp.TimeAdd, exp.DatetimeAdd, exp.TsOrDsAdd))
            else "-"
        )

        to_type: t.Optional[exp.DATA_TYPE] = None
        if cast:
            if isinstance(expression, exp.TsOrDsAdd):
                to_type = expression.return_type
            elif this.is_string:
                # Cast string literals (i.e function parameters) to the appropriate type for +/- interval to work
                to_type = (
                    exp.DataType.Type.DATETIME
                    if isinstance(expression, (exp.DatetimeAdd, exp.DatetimeSub))
                    else exp.DataType.Type.DATE
                )

        this = exp.cast(this, to_type) if to_type else this

        expr = expression.expression
        interval = expr if isinstance(expr, exp.Interval) else exp.Interval(this=expr, unit=unit)

        return f"{self.sql(this)} {op} {self.sql(interval)}"

    return date_delta_to_binary_interval_op_sql


def unit_to_str(expression: exp.Expression, default: str = "DAY") -> t.Optional[exp.Expression]:
    unit = expression.args.get("unit")
    if not unit:
        return exp.Literal.string(default) if default else None

    if isinstance(unit, exp.Placeholder) or type(unit) not in (exp.Var, exp.Literal):
        return unit

    return exp.Literal.string(unit.name)


def unit_to_var(expression: exp.Expression, default: str = "DAY") -> t.Optional[exp.Expression]:
    unit = expression.args.get("unit")

    if isinstance(unit, (exp.Var, exp.Placeholder, exp.WeekStart)):
        return unit

    value = unit.name if unit else default
    return exp.Var(this=value) if value else None


@t.overload
def map_date_part(part: exp.Expression, dialect: DialectType = Dialect) -> exp.Var:
    pass


@t.overload
def map_date_part(
    part: t.Optional[exp.Expression], dialect: DialectType = Dialect
) -> t.Optional[exp.Expression]:
    pass


def map_date_part(part, dialect: DialectType = Dialect):
    mapped = (
        Dialect.get_or_raise(dialect).DATE_PART_MAPPING.get(part.name.upper()) if part else None
    )
    if mapped:
        return exp.Literal.string(mapped) if part.is_string else exp.var(mapped)

    return part


def no_last_day_sql(self: Generator, expression: exp.LastDay) -> str:
    trunc_curr_date = exp.func("date_trunc", "month", expression.this)
    plus_one_month = exp.func("date_add", trunc_curr_date, 1, "month")
    minus_one_day = exp.func("date_sub", plus_one_month, 1, "day")

    return self.sql(exp.cast(minus_one_day, exp.DataType.Type.DATE))


def merge_without_target_sql(self: Generator, expression: exp.Merge) -> str:
    """Remove table refs from columns in when statements."""
    alias = expression.this.args.get("alias")

    def normalize(identifier: t.Optional[exp.Identifier]) -> t.Optional[str]:
        return self.dialect.normalize_identifier(identifier).name if identifier else None

    targets = {normalize(expression.this.this)}

    if alias:
        targets.add(normalize(alias.this))

    for when in expression.args["whens"].expressions:
        # only remove the target table names from certain parts of WHEN MATCHED / WHEN NOT MATCHED
        # they are still valid in the <condition>, the right hand side of each UPDATE and the VALUES part
        # (not the column list) of the INSERT
        then: exp.Insert | exp.Update | None = when.args.get("then")
        if then:
            if isinstance(then, exp.Update):
                for equals in then.find_all(exp.EQ):
                    equal_lhs = equals.this
                    if (
                        isinstance(equal_lhs, exp.Column)
                        and normalize(equal_lhs.args.get("table")) in targets
                    ):
                        equal_lhs.replace(exp.column(equal_lhs.this))
            if isinstance(then, exp.Insert):
                column_list = then.this
                if isinstance(column_list, exp.Tuple):
                    for column in column_list.expressions:
                        if normalize(column.args.get("table")) in targets:
                            column.replace(exp.column(column.this))

    return self.merge_sql(expression)


def build_json_extract_path(
    expr_type: t.Type[F],
    zero_based_indexing: bool = True,
    arrow_req_json_type: bool = False,
<<<<<<< HEAD
=======
    json_type: t.Optional[str] = None,
>>>>>>> cb9338ad
) -> t.Callable[[t.List], F]:
    def _builder(args: t.List) -> F:
        segments: t.List[exp.JSONPathPart] = [exp.JSONPathRoot()]
        for arg in args[1:]:
            if not isinstance(arg, exp.Literal):
                # We use the fallback parser because we can't really transpile non-literals safely
                return expr_type.from_arg_list(args)

            text = arg.name
            if is_int(text) and (not arrow_req_json_type or not arg.is_string):
                index = int(text)
                segments.append(
                    exp.JSONPathSubscript(this=index if zero_based_indexing else index - 1)
                )
            else:
                segments.append(exp.JSONPathKey(this=text))

        # This is done to avoid failing in the expression validator due to the arg count
        del args[2:]
        kwargs = {
            "this": seq_get(args, 0),
            "expression": exp.JSONPath(expressions=segments),
        }

        is_jsonb = issubclass(expr_type, (exp.JSONBExtract, exp.JSONBExtractScalar))
        if not is_jsonb:
            kwargs["only_json_types"] = arrow_req_json_type

        if json_type is not None:
            kwargs["json_type"] = json_type

        return expr_type(**kwargs)

    return _builder


def json_extract_segments(
    name: str, quoted_index: bool = True, op: t.Optional[str] = None
) -> t.Callable[[Generator, JSON_EXTRACT_TYPE], str]:
    def _json_extract_segments(self: Generator, expression: JSON_EXTRACT_TYPE) -> str:
        path = expression.expression
        if not isinstance(path, exp.JSONPath):
            return rename_func(name)(self, expression)

        escape = path.args.get("escape")

        segments = []
        for segment in path.expressions:
            path = self.sql(segment)
            if path:
                if isinstance(segment, exp.JSONPathPart) and (
                    quoted_index or not isinstance(segment, exp.JSONPathSubscript)
                ):
                    if escape:
                        path = self.escape_str(path)

                    path = f"{self.dialect.QUOTE_START}{path}{self.dialect.QUOTE_END}"

                segments.append(path)

        if op:
            return f" {op} ".join([self.sql(expression.this), *segments])
        return self.func(name, expression.this, *segments)

    return _json_extract_segments


def json_path_key_only_name(self: Generator, expression: exp.JSONPathKey) -> str:
    if isinstance(expression.this, exp.JSONPathWildcard):
        self.unsupported("Unsupported wildcard in JSONPathKey expression")

    return expression.name


def filter_array_using_unnest(
    self: Generator, expression: exp.ArrayFilter | exp.ArrayRemove
) -> str:
    cond = expression.expression
    if isinstance(cond, exp.Lambda) and len(cond.expressions) == 1:
        alias = cond.expressions[0]
        cond = cond.this
    elif isinstance(cond, exp.Predicate):
        alias = "_u"
    elif isinstance(expression, exp.ArrayRemove):
        alias = "_u"
        cond = exp.NEQ(this=alias, expression=expression.expression)
    else:
        self.unsupported("Unsupported filter condition")
        return ""

    unnest = exp.Unnest(expressions=[expression.this])
    filtered = exp.select(alias).from_(exp.alias_(unnest, None, table=[alias])).where(cond)
    return self.sql(exp.Array(expressions=[filtered]))


def remove_from_array_using_filter(self: Generator, expression: exp.ArrayRemove) -> str:
    lambda_id = exp.to_identifier("_u")
    cond = exp.NEQ(this=lambda_id, expression=expression.expression)
    return self.sql(
        exp.ArrayFilter(
            this=expression.this, expression=exp.Lambda(this=cond, expressions=[lambda_id])
        )
    )


def to_number_with_nls_param(self: Generator, expression: exp.ToNumber) -> str:
    return self.func(
        "TO_NUMBER",
        expression.this,
        expression.args.get("format"),
        expression.args.get("nlsparam"),
    )


def build_default_decimal_type(
    precision: t.Optional[int] = None, scale: t.Optional[int] = None
) -> t.Callable[[exp.DataType], exp.DataType]:
    def _builder(dtype: exp.DataType) -> exp.DataType:
        if dtype.expressions or precision is None:
            return dtype

        params = f"{precision}{f', {scale}' if scale is not None else ''}"
        return exp.DataType.build(f"DECIMAL({params})")

    return _builder


def build_timestamp_from_parts(args: t.List) -> exp.Func:
    if len(args) == 2:
        # Other dialects don't have the TIMESTAMP_FROM_PARTS(date, time) concept,
        # so we parse this into Anonymous for now instead of introducing complexity
        return exp.Anonymous(this="TIMESTAMP_FROM_PARTS", expressions=args)

    return exp.TimestampFromParts.from_arg_list(args)


def sha256_sql(self: Generator, expression: exp.SHA2) -> str:
    return self.func(f"SHA{expression.text('length') or '256'}", expression.this)


def sequence_sql(self: Generator, expression: exp.GenerateSeries | exp.GenerateDateArray) -> str:
    start = expression.args.get("start")
    end = expression.args.get("end")
    step = expression.args.get("step")

    if isinstance(start, exp.Cast):
        target_type = start.to
    elif isinstance(end, exp.Cast):
        target_type = end.to
    else:
        target_type = None

    if start and end and target_type and target_type.is_type("date", "timestamp"):
        if isinstance(start, exp.Cast) and target_type is start.to:
            end = exp.cast(end, target_type)
        else:
            start = exp.cast(start, target_type)

    return self.func("SEQUENCE", start, end, step)


def build_regexp_extract(expr_type: t.Type[E]) -> t.Callable[[t.List, Dialect], E]:
    def _builder(args: t.List, dialect: Dialect) -> E:
        return expr_type(
            this=seq_get(args, 0),
            expression=seq_get(args, 1),
            group=seq_get(args, 2) or exp.Literal.number(dialect.REGEXP_EXTRACT_DEFAULT_GROUP),
            parameters=seq_get(args, 3),
        )

    return _builder


def explode_to_unnest_sql(self: Generator, expression: exp.Lateral) -> str:
    if isinstance(expression.this, exp.Explode):
        return self.sql(
            exp.Join(
                this=exp.Unnest(
                    expressions=[expression.this.this],
                    alias=expression.args.get("alias"),
                    offset=isinstance(expression.this, exp.Posexplode),
                ),
                kind="cross",
            )
        )
    return self.lateral_sql(expression)


def timestampdiff_sql(self: Generator, expression: exp.DatetimeDiff | exp.TimestampDiff) -> str:
    return self.func("TIMESTAMPDIFF", expression.unit, expression.expression, expression.this)


def no_make_interval_sql(self: Generator, expression: exp.MakeInterval, sep: str = ", ") -> str:
    args = []
    for unit, value in expression.args.items():
        if isinstance(value, exp.Kwarg):
            value = value.expression

        args.append(f"{value} {unit}")

    return f"INTERVAL '{self.format_args(*args, sep=sep)}'"


def length_or_char_length_sql(self: Generator, expression: exp.Length) -> str:
    length_func = "LENGTH" if expression.args.get("binary") else "CHAR_LENGTH"
    return self.func(length_func, expression.this)


def groupconcat_sql(
    self: Generator,
    expression: exp.GroupConcat,
    func_name="LISTAGG",
    sep: str = ",",
    within_group: bool = True,
    on_overflow: bool = False,
) -> str:
    this = expression.this
    separator = self.sql(expression.args.get("separator") or exp.Literal.string(sep))

    on_overflow_sql = self.sql(expression, "on_overflow")
    on_overflow_sql = f" ON OVERFLOW {on_overflow_sql}" if (on_overflow and on_overflow_sql) else ""

    if isinstance(this, exp.Limit) and this.this:
        limit = this
        this = limit.this.pop()
    else:
        limit = None

    order = this.find(exp.Order)

    if order and order.this:
        this = order.this.pop()

    args = self.format_args(this, f"{separator}{on_overflow_sql}")
    listagg: exp.Expression = exp.Anonymous(this=func_name, expressions=[args])

    modifiers = self.sql(limit)

    if order:
        if within_group:
            listagg = exp.WithinGroup(this=listagg, expression=order)
        else:
            modifiers = f"{self.sql(order)}{modifiers}"

    if modifiers:
        listagg.set("expressions", [f"{args}{modifiers}"])

    return self.sql(listagg)


def build_timetostr_or_tochar(args: t.List, dialect: DialectType) -> exp.TimeToStr | exp.ToChar:
    if len(args) == 2:
        this = args[0]
        if not this.type:
            from sqlglot.optimizer.annotate_types import annotate_types

            annotate_types(this, dialect=dialect)

        if this.is_type(*exp.DataType.TEMPORAL_TYPES):
            dialect_name = dialect.__class__.__name__.lower()
            return build_formatted_time(exp.TimeToStr, dialect_name, default=True)(args)

    return exp.ToChar.from_arg_list(args)


def build_replace_with_optional_replacement(args: t.List) -> exp.Replace:
    return exp.Replace(
        this=seq_get(args, 0),
        expression=seq_get(args, 1),
        replacement=seq_get(args, 2) or exp.Literal.string(""),
    )<|MERGE_RESOLUTION|>--- conflicted
+++ resolved
@@ -1808,10 +1808,7 @@
     expr_type: t.Type[F],
     zero_based_indexing: bool = True,
     arrow_req_json_type: bool = False,
-<<<<<<< HEAD
-=======
     json_type: t.Optional[str] = None,
->>>>>>> cb9338ad
 ) -> t.Callable[[t.List], F]:
     def _builder(args: t.List) -> F:
         segments: t.List[exp.JSONPathPart] = [exp.JSONPathRoot()]
