from __future__ import annotations

import typing as t

from sqlglot import exp, generator, parser, tokens, transforms

from sqlglot.dialects.dialect import (
    Dialect,
    JSON_EXTRACT_TYPE,
    NormalizationStrategy,
    Version,
    approx_count_distinct_sql,
    arrow_json_extract_sql,
    binary_from_function,
    bool_xor_sql,
    build_default_decimal_type,
    count_if_to_sum,
    date_delta_to_binary_interval_op,
    date_trunc_to_time,
    datestrtodate_sql,
    no_datetime_sql,
    encode_decode_sql,
    build_formatted_time,
    inline_array_unless_query,
    no_comment_column_constraint_sql,
    no_time_sql,
    no_timestamp_sql,
    pivot_column_names,
    rename_func,
    remove_from_array_using_filter,
    strposition_sql,
    str_to_time_sql,
    timestamptrunc_sql,
    timestrtotime_sql,
    unit_to_str,
    sha256_sql,
    build_regexp_extract,
    explode_to_unnest_sql,
    no_make_interval_sql,
    groupconcat_sql,
)
from sqlglot.generator import unsupported_args
from sqlglot.helper import seq_get
from sqlglot.tokens import TokenType
from sqlglot.parser import binary_range_parser

<<<<<<< HEAD
DATETIME_DELTA = t.Union[
    exp.DateAdd,
    exp.TimeAdd,
    exp.DatetimeAdd,
    exp.TsOrDsAdd,
    exp.DateSub,
    exp.DatetimeSub,
]


def _date_delta_sql(self: DuckDB.Generator, expression: DATETIME_DELTA) -> str:
    this = expression.this
    unit = unit_to_var(expression)
    op = (
        "+"
        if isinstance(expression, (exp.DateAdd, exp.TimeAdd, exp.DatetimeAdd, exp.TsOrDsAdd))
        else "-"
    )

    to_type: t.Optional[DATA_TYPE] = None
    if isinstance(expression, exp.TsOrDsAdd):
        to_type = expression.return_type
    elif this.is_string:
        # Cast string literals (i.e function parameters) to the appropriate type for +/- interval to work
        to_type = (
            exp.DataType.Type.DATETIME
            if isinstance(expression, (exp.DatetimeAdd, exp.DatetimeSub))
            else exp.DataType.Type.DATE
        )

    this = exp.cast(this, to_type) if to_type else this

    expr = expression.expression
    interval = expr if isinstance(expr, exp.Interval) else exp.Interval(this=expr, unit=unit)

    return f"{self.sql(this)} {op} {self.sql(interval)}"

=======
>>>>>>> cb9338ad

# BigQuery -> DuckDB conversion for the DATE function
def _date_sql(self: DuckDB.Generator, expression: exp.Date) -> str:
    result = f"CAST({self.sql(expression, 'this')} AS DATE)"
    zone = self.sql(expression, "zone")

    if zone:
        date_str = self.func("STRFTIME", result, "'%d/%m/%Y'")
        date_str = f"{date_str} || ' ' || {zone}"

        # This will create a TIMESTAMP with time zone information
        result = self.func("STRPTIME", date_str, "'%d/%m/%Y %Z'")

    return result


# BigQuery -> DuckDB conversion for the TIME_DIFF function
def _timediff_sql(self: DuckDB.Generator, expression: exp.TimeDiff) -> str:
    this = exp.cast(expression.this, exp.DataType.Type.TIME)
    expr = exp.cast(expression.expression, exp.DataType.Type.TIME)

    # Although the 2 dialects share similar signatures, BQ seems to inverse
    # the sign of the result so the start/end time operands are flipped
    return self.func("DATE_DIFF", unit_to_str(expression), expr, this)


@unsupported_args(("expression", "DuckDB's ARRAY_SORT does not support a comparator."))
def _array_sort_sql(self: DuckDB.Generator, expression: exp.ArraySort) -> str:
    return self.func("ARRAY_SORT", expression.this)


def _sort_array_sql(self: DuckDB.Generator, expression: exp.SortArray) -> str:
    name = "ARRAY_REVERSE_SORT" if expression.args.get("asc") == exp.false() else "ARRAY_SORT"
    return self.func(name, expression.this)


def _build_sort_array_desc(args: t.List) -> exp.Expression:
    return exp.SortArray(this=seq_get(args, 0), asc=exp.false())


def _build_date_diff(args: t.List) -> exp.Expression:
    return exp.DateDiff(this=seq_get(args, 2), expression=seq_get(args, 1), unit=seq_get(args, 0))


def _build_generate_series(
    end_exclusive: bool = False,
) -> t.Callable[[t.List], exp.GenerateSeries]:
    def _builder(args: t.List) -> exp.GenerateSeries:
        # Check https://duckdb.org/docs/sql/functions/nested.html#range-functions
        if len(args) == 1:
            # DuckDB uses 0 as a default for the series' start when it's omitted
            args.insert(0, exp.Literal.number("0"))

        gen_series = exp.GenerateSeries.from_arg_list(args)
        gen_series.set("is_end_exclusive", end_exclusive)

        return gen_series

    return _builder


def _build_make_timestamp(args: t.List) -> exp.Expression:
    if len(args) == 1:
        return exp.UnixToTime(this=seq_get(args, 0), scale=exp.UnixToTime.MICROS)

    return exp.TimestampFromParts(
        year=seq_get(args, 0),
        month=seq_get(args, 1),
        day=seq_get(args, 2),
        hour=seq_get(args, 3),
        min=seq_get(args, 4),
        sec=seq_get(args, 5),
    )


def _show_parser(*args: t.Any, **kwargs: t.Any) -> t.Callable[[DuckDB.Parser], exp.Show]:
    def _parse(self: DuckDB.Parser) -> exp.Show:
        return self._parse_show_duckdb(*args, **kwargs)

    return _parse


def _struct_sql(self: DuckDB.Generator, expression: exp.Struct) -> str:
    args: t.List[str] = []

    # BigQuery allows inline construction such as "STRUCT<a STRING, b INTEGER>('str', 1)" which is
    # canonicalized to "ROW('str', 1) AS STRUCT(a TEXT, b INT)" in DuckDB
    # The transformation to ROW will take place if:
    #  1. The STRUCT itself does not have proper fields (key := value) as a "proper" STRUCT would
    #  2. A cast to STRUCT / ARRAY of STRUCTs is found
    ancestor_cast = expression.find_ancestor(exp.Cast)
    is_bq_inline_struct = (
        (expression.find(exp.PropertyEQ) is None)
        and ancestor_cast
        and any(
            casted_type.is_type(exp.DataType.Type.STRUCT)
            for casted_type in ancestor_cast.find_all(exp.DataType)
        )
    )

    for i, expr in enumerate(expression.expressions):
        is_property_eq = isinstance(expr, exp.PropertyEQ)
        value = expr.expression if is_property_eq else expr

        if is_bq_inline_struct:
            args.append(self.sql(value))
        else:
            if is_property_eq:
                if isinstance(expr.this, exp.Identifier):
                    key = self.sql(exp.Literal.string(expr.name))
                else:
                    key = self.sql(expr.this)
            else:
                key = self.sql(exp.Literal.string(f"_{i}"))

            args.append(f"{key}: {self.sql(value)}")

    csv_args = ", ".join(args)

    return f"ROW({csv_args})" if is_bq_inline_struct else f"{{{csv_args}}}"


def _datatype_sql(self: DuckDB.Generator, expression: exp.DataType) -> str:
    if expression.is_type("array"):
        return f"{self.expressions(expression, flat=True)}[{self.expressions(expression, key='values', flat=True)}]"

    # Modifiers are not supported for TIME, [TIME | TIMESTAMP] WITH TIME ZONE
    if expression.is_type(
        exp.DataType.Type.TIME, exp.DataType.Type.TIMETZ, exp.DataType.Type.TIMESTAMPTZ
    ):
        return expression.this.value

    return self.datatype_sql(expression)


def _json_format_sql(self: DuckDB.Generator, expression: exp.JSONFormat) -> str:
    sql = self.func("TO_JSON", expression.this, expression.args.get("options"))
    return f"CAST({sql} AS TEXT)"


def _unix_to_time_sql(self: DuckDB.Generator, expression: exp.UnixToTime) -> str:
    scale = expression.args.get("scale")
    timestamp = expression.this

    if scale in (None, exp.UnixToTime.SECONDS):
        return self.func("TO_TIMESTAMP", timestamp)
    if scale == exp.UnixToTime.MILLIS:
        return self.func("EPOCH_MS", timestamp)
    if scale == exp.UnixToTime.MICROS:
        return self.func("MAKE_TIMESTAMP", timestamp)

    return self.func("TO_TIMESTAMP", exp.Div(this=timestamp, expression=exp.func("POW", 10, scale)))


WRAPPED_JSON_EXTRACT_EXPRESSIONS = (exp.Binary, exp.Bracket, exp.In)


def _arrow_json_extract_sql(self: DuckDB.Generator, expression: JSON_EXTRACT_TYPE) -> str:
    arrow_sql = arrow_json_extract_sql(self, expression)
    if not expression.same_parent and isinstance(
        expression.parent, WRAPPED_JSON_EXTRACT_EXPRESSIONS
    ):
        arrow_sql = self.wrap(arrow_sql)
    return arrow_sql


def _implicit_datetime_cast(
    arg: t.Optional[exp.Expression], type: exp.DataType.Type = exp.DataType.Type.DATE
) -> t.Optional[exp.Expression]:
    return exp.cast(arg, type) if isinstance(arg, exp.Literal) else arg


def _date_diff_sql(self: DuckDB.Generator, expression: exp.DateDiff) -> str:
    this = _implicit_datetime_cast(expression.this)
    expr = _implicit_datetime_cast(expression.expression)

    return self.func("DATE_DIFF", unit_to_str(expression), expr, this)


def _generate_datetime_array_sql(
    self: DuckDB.Generator,
    expression: t.Union[exp.GenerateDateArray, exp.GenerateTimestampArray],
) -> str:
    is_generate_date_array = isinstance(expression, exp.GenerateDateArray)

    type = exp.DataType.Type.DATE if is_generate_date_array else exp.DataType.Type.TIMESTAMP
    start = _implicit_datetime_cast(expression.args.get("start"), type=type)
    end = _implicit_datetime_cast(expression.args.get("end"), type=type)

    # BQ's GENERATE_DATE_ARRAY & GENERATE_TIMESTAMP_ARRAY are transformed to DuckDB'S GENERATE_SERIES
    gen_series: t.Union[exp.GenerateSeries, exp.Cast] = exp.GenerateSeries(
        start=start, end=end, step=expression.args.get("step")
    )

    if is_generate_date_array:
        # The GENERATE_SERIES result type is TIMESTAMP array, so to match BQ's semantics for
        # GENERATE_DATE_ARRAY we must cast it back to DATE array
        gen_series = exp.cast(gen_series, exp.DataType.build("ARRAY<DATE>"))

    return self.sql(gen_series)


def _json_extract_value_array_sql(
    self: DuckDB.Generator, expression: exp.JSONValueArray | exp.JSONExtractArray
) -> str:
    json_extract = exp.JSONExtract(this=expression.this, expression=expression.expression)
    data_type = "ARRAY<STRING>" if isinstance(expression, exp.JSONValueArray) else "ARRAY<JSON>"
    return self.sql(exp.cast(json_extract, to=exp.DataType.build(data_type)))


class DuckDB(Dialect):
    NULL_ORDERING = "nulls_are_last"
    SUPPORTS_USER_DEFINED_TYPES = True
    SAFE_DIVISION = True
    INDEX_OFFSET = 1
    CONCAT_COALESCE = True
    SUPPORTS_ORDER_BY_ALL = True
    SUPPORTS_FIXED_SIZE_ARRAYS = True
    STRICT_JSON_PATH_SYNTAX = False
    NUMBERS_CAN_BE_UNDERSCORE_SEPARATED = True

    # https://duckdb.org/docs/sql/introduction.html#creating-a-new-table
    NORMALIZATION_STRATEGY = NormalizationStrategy.CASE_INSENSITIVE

    DATE_PART_MAPPING = {
        **Dialect.DATE_PART_MAPPING,
        "DAYOFWEEKISO": "ISODOW",
    }
    DATE_PART_MAPPING.pop("WEEKDAY")

    def to_json_path(self, path: t.Optional[exp.Expression]) -> t.Optional[exp.Expression]:
        if isinstance(path, exp.Literal):
            # DuckDB also supports the JSON pointer syntax, where every path starts with a `/`.
            # Additionally, it allows accessing the back of lists using the `[#-i]` syntax.
            # This check ensures we'll avoid trying to parse these as JSON paths, which can
            # either result in a noisy warning or in an invalid representation of the path.
            path_text = path.name
            if path_text.startswith("/") or "[#" in path_text:
                return path

        return super().to_json_path(path)

    class Tokenizer(tokens.Tokenizer):
        BYTE_STRINGS = [("e'", "'"), ("E'", "'")]
        HEREDOC_STRINGS = ["$"]

        HEREDOC_TAG_IS_IDENTIFIER = True
        HEREDOC_STRING_ALTERNATIVE = TokenType.PARAMETER

        KEYWORDS = {
            **tokens.Tokenizer.KEYWORDS,
            "//": TokenType.DIV,
            "**": TokenType.DSTAR,
            "^@": TokenType.CARET_AT,
            "@>": TokenType.AT_GT,
            "<@": TokenType.LT_AT,
            "ATTACH": TokenType.ATTACH,
            "BINARY": TokenType.VARBINARY,
            "BITSTRING": TokenType.BIT,
            "BPCHAR": TokenType.TEXT,
            "CHAR": TokenType.TEXT,
            "DATETIME": TokenType.TIMESTAMPNTZ,
            "DETACH": TokenType.DETACH,
            "FORCE": TokenType.FORCE,
            "INSTALL": TokenType.INSTALL,
            "LOGICAL": TokenType.BOOLEAN,
            "ONLY": TokenType.ONLY,
            "PIVOT_WIDER": TokenType.PIVOT,
            "POSITIONAL": TokenType.POSITIONAL,
            "RESET": TokenType.COMMAND,
            "SIGNED": TokenType.INT,
            "STRING": TokenType.TEXT,
            "SUMMARIZE": TokenType.SUMMARIZE,
            "TIMESTAMP": TokenType.TIMESTAMPNTZ,
            "TIMESTAMP_S": TokenType.TIMESTAMP_S,
            "TIMESTAMP_MS": TokenType.TIMESTAMP_MS,
            "TIMESTAMP_NS": TokenType.TIMESTAMP_NS,
            "TIMESTAMP_US": TokenType.TIMESTAMP,
            "UBIGINT": TokenType.UBIGINT,
            "UINTEGER": TokenType.UINT,
            "USMALLINT": TokenType.USMALLINT,
            "UTINYINT": TokenType.UTINYINT,
            "VARCHAR": TokenType.TEXT,
        }
        KEYWORDS.pop("/*+")

        SINGLE_TOKENS = {
            **tokens.Tokenizer.SINGLE_TOKENS,
            "$": TokenType.PARAMETER,
        }

        COMMANDS = tokens.Tokenizer.COMMANDS - {TokenType.SHOW}

    class Parser(parser.Parser):
        MAP_KEYS_ARE_ARBITRARY_EXPRESSIONS = True

        BITWISE = {
            **parser.Parser.BITWISE,
            TokenType.TILDA: exp.RegexpLike,
        }
        BITWISE.pop(TokenType.CARET)

        RANGE_PARSERS = {
            **parser.Parser.RANGE_PARSERS,
            TokenType.DAMP: binary_range_parser(exp.ArrayOverlaps),
            TokenType.CARET_AT: binary_range_parser(exp.StartsWith),
        }

        EXPONENT = {
            **parser.Parser.EXPONENT,
            TokenType.CARET: exp.Pow,
            TokenType.DSTAR: exp.Pow,
        }

        FUNCTIONS_WITH_ALIASED_ARGS = {
            *parser.Parser.FUNCTIONS_WITH_ALIASED_ARGS,
            "STRUCT_PACK",
        }

        SHOW_PARSERS = {
            "TABLES": _show_parser("TABLES"),
            "ALL TABLES": _show_parser("ALL TABLES"),
        }

        FUNCTIONS = {
            **parser.Parser.FUNCTIONS,
            "ANY_VALUE": lambda args: exp.IgnoreNulls(this=exp.AnyValue.from_arg_list(args)),
            "ARRAY_REVERSE_SORT": _build_sort_array_desc,
            "ARRAY_SORT": exp.SortArray.from_arg_list,
            "BIT_AND": exp.BitwiseAndAgg.from_arg_list,
            "BIT_OR": exp.BitwiseOrAgg.from_arg_list,
            "BIT_XOR": exp.BitwiseXorAgg.from_arg_list,
            "DATEDIFF": _build_date_diff,
            "DATE_DIFF": _build_date_diff,
            "DATE_TRUNC": date_trunc_to_time,
            "DATETRUNC": date_trunc_to_time,
            "DECODE": lambda args: exp.Decode(
                this=seq_get(args, 0), charset=exp.Literal.string("utf-8")
            ),
            "EDITDIST3": exp.Levenshtein.from_arg_list,
            "ENCODE": lambda args: exp.Encode(
                this=seq_get(args, 0), charset=exp.Literal.string("utf-8")
            ),
            "EPOCH": exp.TimeToUnix.from_arg_list,
            "EPOCH_MS": lambda args: exp.UnixToTime(
                this=seq_get(args, 0), scale=exp.UnixToTime.MILLIS
            ),
            "GENERATE_SERIES": _build_generate_series(),
            "JSON": exp.ParseJSON.from_arg_list,
            "JSON_EXTRACT_PATH": parser.build_extract_json_with_path(exp.JSONExtract),
            "JSON_EXTRACT_STRING": parser.build_extract_json_with_path(exp.JSONExtractScalar),
            "LIST_CONTAINS": exp.ArrayContains.from_arg_list,
            "LIST_COSINE_DISTANCE": exp.CosineDistance.from_arg_list,
            "LIST_DISTANCE": exp.EuclideanDistance.from_arg_list,
            "LIST_FILTER": exp.ArrayFilter.from_arg_list,
            "LIST_HAS": exp.ArrayContains.from_arg_list,
            "LIST_HAS_ANY": exp.ArrayOverlaps.from_arg_list,
            "LIST_REVERSE_SORT": _build_sort_array_desc,
            "LIST_SORT": exp.SortArray.from_arg_list,
            "LIST_TRANSFORM": exp.Transform.from_arg_list,
            "LIST_VALUE": lambda args: exp.Array(expressions=args),
            "MAKE_TIME": exp.TimeFromParts.from_arg_list,
            "MAKE_TIMESTAMP": _build_make_timestamp,
            "QUANTILE_CONT": exp.PercentileCont.from_arg_list,
            "QUANTILE_DISC": exp.PercentileDisc.from_arg_list,
            "RANGE": _build_generate_series(end_exclusive=True),
            "REGEXP_EXTRACT": build_regexp_extract(exp.RegexpExtract),
            "REGEXP_EXTRACT_ALL": build_regexp_extract(exp.RegexpExtractAll),
            "REGEXP_MATCHES": exp.RegexpLike.from_arg_list,
            "REGEXP_REPLACE": lambda args: exp.RegexpReplace(
                this=seq_get(args, 0),
                expression=seq_get(args, 1),
                replacement=seq_get(args, 2),
                modifiers=seq_get(args, 3),
            ),
            "SHA256": lambda args: exp.SHA2(this=seq_get(args, 0), length=exp.Literal.number(256)),
            "STRFTIME": build_formatted_time(exp.TimeToStr, "duckdb"),
            "STRING_SPLIT": exp.Split.from_arg_list,
            "STRING_SPLIT_REGEX": exp.RegexpSplit.from_arg_list,
            "STRING_TO_ARRAY": exp.Split.from_arg_list,
            "STRPTIME": build_formatted_time(exp.StrToTime, "duckdb"),
            "STRUCT_PACK": exp.Struct.from_arg_list,
            "STR_SPLIT": exp.Split.from_arg_list,
            "STR_SPLIT_REGEX": exp.RegexpSplit.from_arg_list,
            "TIME_BUCKET": exp.DateBin.from_arg_list,
            "TO_TIMESTAMP": exp.UnixToTime.from_arg_list,
            "UNNEST": exp.Explode.from_arg_list,
            "XOR": binary_from_function(exp.BitwiseXor),
        }

        FUNCTIONS.pop("DATE_SUB")
        FUNCTIONS.pop("GLOB")

        FUNCTION_PARSERS = {
            **parser.Parser.FUNCTION_PARSERS,
            **dict.fromkeys(
                ("GROUP_CONCAT", "LISTAGG", "STRINGAGG"), lambda self: self._parse_string_agg()
            ),
        }
        FUNCTION_PARSERS.pop("DECODE")

        NO_PAREN_FUNCTION_PARSERS = {
            **parser.Parser.NO_PAREN_FUNCTION_PARSERS,
            "MAP": lambda self: self._parse_map(),
            "@": lambda self: exp.Abs(this=self._parse_bitwise()),
        }

        TABLE_ALIAS_TOKENS = parser.Parser.TABLE_ALIAS_TOKENS - {
            TokenType.SEMI,
            TokenType.ANTI,
        }

        PLACEHOLDER_PARSERS = {
            **parser.Parser.PLACEHOLDER_PARSERS,
            TokenType.PARAMETER: lambda self: (
                self.expression(exp.Placeholder, this=self._prev.text)
                if self._match(TokenType.NUMBER) or self._match_set(self.ID_VAR_TOKENS)
                else None
            ),
        }

        TYPE_CONVERTERS = {
            # https://duckdb.org/docs/sql/data_types/numeric
            exp.DataType.Type.DECIMAL: build_default_decimal_type(precision=18, scale=3),
            # https://duckdb.org/docs/sql/data_types/text
            exp.DataType.Type.TEXT: lambda dtype: exp.DataType.build("TEXT"),
        }

        STATEMENT_PARSERS = {
            **parser.Parser.STATEMENT_PARSERS,
            TokenType.ATTACH: lambda self: self._parse_attach_detach(),
            TokenType.DETACH: lambda self: self._parse_attach_detach(is_attach=False),
            TokenType.FORCE: lambda self: self._parse_force(),
            TokenType.INSTALL: lambda self: self._parse_install(),
            TokenType.SHOW: lambda self: self._parse_show(),
        }

        SET_PARSERS = {
            **parser.Parser.SET_PARSERS,
            "VARIABLE": lambda self: self._parse_set_item_assignment("VARIABLE"),
        }

        def _parse_lambda(self, alias: bool = False) -> t.Optional[exp.Expression]:
            index = self._index
            if not self._match_text_seq("LAMBDA"):
                return super()._parse_lambda(alias=alias)

            expressions = self._parse_csv(self._parse_lambda_arg)
            if not self._match(TokenType.COLON):
                self._retreat(index)
                return None

            this = self._replace_lambda(self._parse_assignment(), expressions)
            return self.expression(exp.Lambda, this=this, expressions=expressions, colon=True)

        def _parse_expression(self) -> t.Optional[exp.Expression]:
            # DuckDB supports prefix aliases, e.g. foo: 1
            if self._next and self._next.token_type == TokenType.COLON:
                alias = self._parse_id_var(tokens=self.ALIAS_TOKENS)
                self._match(TokenType.COLON)
                comments = self._prev_comments or []

                this = self._parse_assignment()
                if isinstance(this, exp.Expression):
                    # Moves the comment next to the alias in `alias: expr /* comment */`
                    comments += this.pop_comments() or []

                return self.expression(exp.Alias, comments=comments, this=this, alias=alias)

            return super()._parse_expression()

        def _parse_table(
            self,
            schema: bool = False,
            joins: bool = False,
            alias_tokens: t.Optional[t.Collection[TokenType]] = None,
            parse_bracket: bool = False,
            is_db_reference: bool = False,
            parse_partition: bool = False,
            consume_pipe: bool = False,
        ) -> t.Optional[exp.Expression]:
            # DuckDB supports prefix aliases, e.g. FROM foo: bar
            if self._next and self._next.token_type == TokenType.COLON:
                alias = self._parse_table_alias(
                    alias_tokens=alias_tokens or self.TABLE_ALIAS_TOKENS
                )
                self._match(TokenType.COLON)
                comments = self._prev_comments or []
            else:
                alias = None
                comments = []

            table = super()._parse_table(
                schema=schema,
                joins=joins,
                alias_tokens=alias_tokens,
                parse_bracket=parse_bracket,
                is_db_reference=is_db_reference,
                parse_partition=parse_partition,
            )
            if isinstance(table, exp.Expression) and isinstance(alias, exp.TableAlias):
                # Moves the comment next to the alias in `alias: table /* comment */`
                comments += table.pop_comments() or []
                alias.comments = alias.pop_comments() + comments
                table.set("alias", alias)

            return table

        def _parse_table_sample(self, as_modifier: bool = False) -> t.Optional[exp.TableSample]:
            # https://duckdb.org/docs/sql/samples.html
            sample = super()._parse_table_sample(as_modifier=as_modifier)
            if sample and not sample.args.get("method"):
                if sample.args.get("size"):
                    sample.set("method", exp.var("RESERVOIR"))
                else:
                    sample.set("method", exp.var("SYSTEM"))

            return sample

        def _parse_bracket(
            self, this: t.Optional[exp.Expression] = None
        ) -> t.Optional[exp.Expression]:
            bracket = super()._parse_bracket(this)

            if self.dialect.version < Version("1.2.0") and isinstance(bracket, exp.Bracket):
                # https://duckdb.org/2025/02/05/announcing-duckdb-120.html#breaking-changes
                bracket.set("returns_list_for_maps", True)

            return bracket

        def _parse_map(self) -> exp.ToMap | exp.Map:
            if self._match(TokenType.L_BRACE, advance=False):
                return self.expression(exp.ToMap, this=self._parse_bracket())

            args = self._parse_wrapped_csv(self._parse_assignment)
            return self.expression(exp.Map, keys=seq_get(args, 0), values=seq_get(args, 1))

        def _parse_struct_types(self, type_required: bool = False) -> t.Optional[exp.Expression]:
            return self._parse_field_def()

        def _pivot_column_names(self, aggregations: t.List[exp.Expression]) -> t.List[str]:
            if len(aggregations) == 1:
                return super()._pivot_column_names(aggregations)
            return pivot_column_names(aggregations, dialect="duckdb")

        def _parse_attach_detach(self, is_attach=True) -> exp.Attach | exp.Detach:
            def _parse_attach_option() -> exp.AttachOption:
                return self.expression(
                    exp.AttachOption,
                    this=self._parse_var(any_token=True),
                    expression=self._parse_field(any_token=True),
                )

            self._match(TokenType.DATABASE)
            exists = self._parse_exists(not_=is_attach)
            this = self._parse_alias(self._parse_primary_or_var(), explicit=True)

            if self._match(TokenType.L_PAREN, advance=False):
                expressions = self._parse_wrapped_csv(_parse_attach_option)
            else:
                expressions = None

            return (
                self.expression(exp.Attach, this=this, exists=exists, expressions=expressions)
                if is_attach
                else self.expression(exp.Detach, this=this, exists=exists)
            )

        def _parse_show_duckdb(self, this: str) -> exp.Show:
            return self.expression(exp.Show, this=this)

        def _parse_force(self) -> exp.Install | exp.Command:
            # FORCE can only be followed by INSTALL or CHECKPOINT
            # In the case of CHECKPOINT, we fallback
            if not self._match(TokenType.INSTALL):
                return self._parse_as_command(self._prev)

            return self._parse_install(force=True)

        def _parse_install(self, force: bool = False) -> exp.Install:
            return self.expression(
                exp.Install,
                **{  # type: ignore
                    "this": self._parse_id_var(),
                    "from": self._parse_var_or_string() if self._match(TokenType.FROM) else None,
                    "force": force,
                },
            )

        def _parse_primary(self) -> t.Optional[exp.Expression]:
            if self._match_pair(TokenType.HASH, TokenType.NUMBER):
                return exp.PositionalColumn(this=exp.Literal.number(self._prev.text))

            return super()._parse_primary()

    class Generator(generator.Generator):
        PARAMETER_TOKEN = "$"
        NAMED_PLACEHOLDER_TOKEN = "$"
        JOIN_HINTS = False
        TABLE_HINTS = False
        QUERY_HINTS = False
        LIMIT_FETCH = "LIMIT"
        STRUCT_DELIMITER = ("(", ")")
        RENAME_TABLE_WITH_DB = False
        NVL2_SUPPORTED = False
        SEMI_ANTI_JOIN_WITH_SIDE = False
        TABLESAMPLE_KEYWORDS = "USING SAMPLE"
        TABLESAMPLE_SEED_KEYWORD = "REPEATABLE"
        LAST_DAY_SUPPORTS_DATE_PART = False
        JSON_KEY_VALUE_PAIR_SEP = ","
        IGNORE_NULLS_IN_FUNC = True
        JSON_PATH_BRACKETED_KEY_SUPPORTED = False
        SUPPORTS_CREATE_TABLE_LIKE = False
        MULTI_ARG_DISTINCT = False
        CAN_IMPLEMENT_ARRAY_ANY = True
        SUPPORTS_TO_NUMBER = False
        SUPPORTS_WINDOW_EXCLUDE = True
        COPY_HAS_INTO_KEYWORD = False
        STAR_EXCEPT = "EXCLUDE"
        PAD_FILL_PATTERN_IS_REQUIRED = True
        ARRAY_CONCAT_IS_VAR_LEN = False
        ARRAY_SIZE_DIM_REQUIRED = False
        NORMALIZE_EXTRACT_DATE_PARTS = True
        SUPPORTS_LIKE_QUANTIFIERS = False

        TRANSFORMS = {
            **generator.Generator.TRANSFORMS,
            exp.ApproxDistinct: approx_count_distinct_sql,
            exp.Array: inline_array_unless_query,
            exp.ArrayFilter: rename_func("LIST_FILTER"),
            exp.ArrayRemove: remove_from_array_using_filter,
            exp.ArraySort: _array_sort_sql,
            exp.ArraySum: rename_func("LIST_SUM"),
            exp.ArrayUniqueAgg: lambda self, e: self.func(
                "LIST", exp.Distinct(expressions=[e.this])
            ),
            exp.BitwiseAndAgg: rename_func("BIT_AND"),
            exp.BitwiseOrAgg: rename_func("BIT_OR"),
            exp.BitwiseXor: rename_func("XOR"),
            exp.BitwiseXorAgg: rename_func("BIT_XOR"),
            exp.CommentColumnConstraint: no_comment_column_constraint_sql,
            exp.CosineDistance: rename_func("LIST_COSINE_DISTANCE"),
            exp.CurrentDate: lambda *_: "CURRENT_DATE",
            exp.CurrentTime: lambda *_: "CURRENT_TIME",
            exp.CurrentTimestamp: lambda *_: "CURRENT_TIMESTAMP",
            exp.DayOfMonth: rename_func("DAYOFMONTH"),
            exp.DayOfWeek: rename_func("DAYOFWEEK"),
            exp.DayOfWeekIso: rename_func("ISODOW"),
            exp.DayOfYear: rename_func("DAYOFYEAR"),
            exp.DataType: _datatype_sql,
            exp.Date: _date_sql,
            exp.DateAdd: date_delta_to_binary_interval_op(),
            exp.DateFromParts: rename_func("MAKE_DATE"),
            exp.DateSub: date_delta_to_binary_interval_op(),
            exp.DateDiff: _date_diff_sql,
            exp.DateStrToDate: datestrtodate_sql,
            exp.Datetime: no_datetime_sql,
            exp.DatetimeSub: date_delta_to_binary_interval_op(),
            exp.DatetimeAdd: date_delta_to_binary_interval_op(),
            exp.DateToDi: lambda self,
            e: f"CAST(STRFTIME({self.sql(e, 'this')}, {DuckDB.DATEINT_FORMAT}) AS INT)",
            exp.Decode: lambda self, e: encode_decode_sql(self, e, "DECODE", replace=False),
            exp.DiToDate: lambda self,
            e: f"CAST(STRPTIME(CAST({self.sql(e, 'this')} AS TEXT), {DuckDB.DATEINT_FORMAT}) AS DATE)",
            exp.Encode: lambda self, e: encode_decode_sql(self, e, "ENCODE", replace=False),
            exp.EuclideanDistance: rename_func("LIST_DISTANCE"),
            exp.GenerateDateArray: _generate_datetime_array_sql,
            exp.GenerateTimestampArray: _generate_datetime_array_sql,
            exp.GroupConcat: lambda self, e: groupconcat_sql(self, e, within_group=False),
            exp.HexString: lambda self, e: self.hexstring_sql(e, binary_function_repr="FROM_HEX"),
            exp.Explode: rename_func("UNNEST"),
            exp.IntDiv: lambda self, e: self.binary(e, "//"),
            exp.IsInf: rename_func("ISINF"),
            exp.IsNan: rename_func("ISNAN"),
            exp.JSONBExists: rename_func("JSON_EXISTS"),
            exp.JSONExtract: _arrow_json_extract_sql,
            exp.JSONExtractArray: _json_extract_value_array_sql,
            exp.JSONExtractScalar: _arrow_json_extract_sql,
            exp.JSONFormat: _json_format_sql,
            exp.JSONValueArray: _json_extract_value_array_sql,
            exp.Lateral: explode_to_unnest_sql,
            exp.LogicalOr: rename_func("BOOL_OR"),
            exp.LogicalAnd: rename_func("BOOL_AND"),
            exp.MakeInterval: lambda self, e: no_make_interval_sql(self, e, sep=" "),
            exp.MD5Digest: lambda self, e: self.func("UNHEX", self.func("MD5", e.this)),
            exp.MonthsBetween: lambda self, e: self.func(
                "DATEDIFF",
                "'month'",
                exp.cast(e.expression, exp.DataType.Type.TIMESTAMP, copy=True),
                exp.cast(e.this, exp.DataType.Type.TIMESTAMP, copy=True),
            ),
            exp.PercentileCont: rename_func("QUANTILE_CONT"),
            exp.PercentileDisc: rename_func("QUANTILE_DISC"),
            # DuckDB doesn't allow qualified columns inside of PIVOT expressions.
            # See: https://github.com/duckdb/duckdb/blob/671faf92411182f81dce42ac43de8bfb05d9909e/src/planner/binder/tableref/bind_pivot.cpp#L61-L62
            exp.Pivot: transforms.preprocess([transforms.unqualify_columns]),
            exp.RegexpReplace: lambda self, e: self.func(
                "REGEXP_REPLACE",
                e.this,
                e.expression,
                e.args.get("replacement"),
                e.args.get("modifiers"),
            ),
            exp.RegexpLike: rename_func("REGEXP_MATCHES"),
            exp.RegexpILike: lambda self, e: self.func(
                "REGEXP_MATCHES", e.this, e.expression, exp.Literal.string("i")
            ),
            exp.RegexpSplit: rename_func("STR_SPLIT_REGEX"),
            exp.Return: lambda self, e: self.sql(e, "this"),
            exp.ReturnsProperty: lambda self, e: "TABLE" if isinstance(e.this, exp.Schema) else "",
            exp.Rand: rename_func("RANDOM"),
            exp.SHA: rename_func("SHA1"),
            exp.SHA2: sha256_sql,
            exp.Split: rename_func("STR_SPLIT"),
            exp.SortArray: _sort_array_sql,
            exp.StrPosition: strposition_sql,
            exp.StrToUnix: lambda self, e: self.func(
                "EPOCH", self.func("STRPTIME", e.this, self.format_time(e))
            ),
            exp.Struct: _struct_sql,
            exp.Transform: rename_func("LIST_TRANSFORM"),
            exp.TimeAdd: date_delta_to_binary_interval_op(),
            exp.Time: no_time_sql,
            exp.TimeDiff: _timediff_sql,
            exp.Timestamp: no_timestamp_sql,
            exp.TimestampDiff: lambda self, e: self.func(
                "DATE_DIFF", exp.Literal.string(e.unit), e.expression, e.this
            ),
            exp.TimestampTrunc: timestamptrunc_sql(),
            exp.TimeStrToDate: lambda self, e: self.sql(exp.cast(e.this, exp.DataType.Type.DATE)),
            exp.TimeStrToTime: timestrtotime_sql,
            exp.TimeStrToUnix: lambda self, e: self.func(
                "EPOCH", exp.cast(e.this, exp.DataType.Type.TIMESTAMP)
            ),
            exp.TimeToStr: lambda self, e: self.func("STRFTIME", e.this, self.format_time(e)),
            exp.TimeToUnix: rename_func("EPOCH"),
            exp.TsOrDiToDi: lambda self,
            e: f"CAST(SUBSTR(REPLACE(CAST({self.sql(e, 'this')} AS TEXT), '-', ''), 1, 8) AS INT)",
            exp.TsOrDsAdd: date_delta_to_binary_interval_op(),
            exp.TsOrDsDiff: lambda self, e: self.func(
                "DATE_DIFF",
                f"'{e.args.get('unit') or 'DAY'}'",
                exp.cast(e.expression, exp.DataType.Type.TIMESTAMP),
                exp.cast(e.this, exp.DataType.Type.TIMESTAMP),
            ),
            exp.UnixToStr: lambda self, e: self.func(
                "STRFTIME", self.func("TO_TIMESTAMP", e.this), self.format_time(e)
            ),
            exp.DatetimeTrunc: lambda self, e: self.func(
                "DATE_TRUNC",
                unit_to_str(e),
                exp.cast(e.this, exp.DataType.Type.DATETIME),
            ),
            exp.UnixToTime: _unix_to_time_sql,
            exp.UnixToTimeStr: lambda self, e: f"CAST(TO_TIMESTAMP({self.sql(e, 'this')}) AS TEXT)",
            exp.VariancePop: rename_func("VAR_POP"),
            exp.WeekOfYear: rename_func("WEEKOFYEAR"),
            exp.Xor: bool_xor_sql,
            exp.Levenshtein: unsupported_args("ins_cost", "del_cost", "sub_cost", "max_dist")(
                rename_func("LEVENSHTEIN")
            ),
            exp.JSONObjectAgg: rename_func("JSON_GROUP_OBJECT"),
            exp.JSONBObjectAgg: rename_func("JSON_GROUP_OBJECT"),
            exp.DateBin: rename_func("TIME_BUCKET"),
        }

        SUPPORTED_JSON_PATH_PARTS = {
            exp.JSONPathKey,
            exp.JSONPathRoot,
            exp.JSONPathSubscript,
            exp.JSONPathWildcard,
        }

        TYPE_MAPPING = {
            **generator.Generator.TYPE_MAPPING,
            exp.DataType.Type.BINARY: "BLOB",
            exp.DataType.Type.BPCHAR: "TEXT",
            exp.DataType.Type.CHAR: "TEXT",
            exp.DataType.Type.DATETIME: "TIMESTAMP",
            exp.DataType.Type.FLOAT: "REAL",
            exp.DataType.Type.JSONB: "JSON",
            exp.DataType.Type.NCHAR: "TEXT",
            exp.DataType.Type.NVARCHAR: "TEXT",
            exp.DataType.Type.UINT: "UINTEGER",
            exp.DataType.Type.VARBINARY: "BLOB",
            exp.DataType.Type.ROWVERSION: "BLOB",
            exp.DataType.Type.VARCHAR: "TEXT",
            exp.DataType.Type.TIMESTAMPNTZ: "TIMESTAMP",
            exp.DataType.Type.TIMESTAMP_S: "TIMESTAMP_S",
            exp.DataType.Type.TIMESTAMP_MS: "TIMESTAMP_MS",
            exp.DataType.Type.TIMESTAMP_NS: "TIMESTAMP_NS",
        }

        # https://github.com/duckdb/duckdb/blob/ff7f24fd8e3128d94371827523dae85ebaf58713/third_party/libpg_query/grammar/keywords/reserved_keywords.list#L1-L77
        RESERVED_KEYWORDS = {
            "array",
            "analyse",
            "union",
            "all",
            "when",
            "in_p",
            "default",
            "create_p",
            "window",
            "asymmetric",
            "to",
            "else",
            "localtime",
            "from",
            "end_p",
            "select",
            "current_date",
            "foreign",
            "with",
            "grant",
            "session_user",
            "or",
            "except",
            "references",
            "fetch",
            "limit",
            "group_p",
            "leading",
            "into",
            "collate",
            "offset",
            "do",
            "then",
            "localtimestamp",
            "check_p",
            "lateral_p",
            "current_role",
            "where",
            "asc_p",
            "placing",
            "desc_p",
            "user",
            "unique",
            "initially",
            "column",
            "both",
            "some",
            "as",
            "any",
            "only",
            "deferrable",
            "null_p",
            "current_time",
            "true_p",
            "table",
            "case",
            "trailing",
            "variadic",
            "for",
            "on",
            "distinct",
            "false_p",
            "not",
            "constraint",
            "current_timestamp",
            "returning",
            "primary",
            "intersect",
            "having",
            "analyze",
            "current_user",
            "and",
            "cast",
            "symmetric",
            "using",
            "order",
            "current_catalog",
        }

        UNWRAPPED_INTERVAL_VALUES = (exp.Literal, exp.Paren)

        # DuckDB doesn't generally support CREATE TABLE .. properties
        # https://duckdb.org/docs/sql/statements/create_table.html
        PROPERTIES_LOCATION = {
            prop: exp.Properties.Location.UNSUPPORTED
            for prop in generator.Generator.PROPERTIES_LOCATION
        }

        # There are a few exceptions (e.g. temporary tables) which are supported or
        # can be transpiled to DuckDB, so we explicitly override them accordingly
        PROPERTIES_LOCATION[exp.LikeProperty] = exp.Properties.Location.POST_SCHEMA
        PROPERTIES_LOCATION[exp.TemporaryProperty] = exp.Properties.Location.POST_CREATE
        PROPERTIES_LOCATION[exp.ReturnsProperty] = exp.Properties.Location.POST_ALIAS
        PROPERTIES_LOCATION[exp.SequenceProperties] = exp.Properties.Location.POST_EXPRESSION

        IGNORE_RESPECT_NULLS_WINDOW_FUNCTIONS = (
            exp.FirstValue,
            exp.Lag,
            exp.LastValue,
            exp.Lead,
            exp.NthValue,
        )

        def lambda_sql(
            self, expression: exp.Lambda, arrow_sep: str = "->", wrap: bool = True
        ) -> str:
            if expression.args.get("colon"):
                prefix = "LAMBDA "
                arrow_sep = ":"
                wrap = False
            else:
                prefix = ""

            lambda_sql = super().lambda_sql(expression, arrow_sep=arrow_sep, wrap=wrap)
            return f"{prefix}{lambda_sql}"

        def show_sql(self, expression: exp.Show) -> str:
            return f"SHOW {expression.name}"

        def install_sql(self, expression: exp.Install) -> str:
            force = "FORCE " if expression.args.get("force") else ""
            this = self.sql(expression, "this")
            from_clause = expression.args.get("from")
            from_clause = f" FROM {from_clause}" if from_clause else ""
            return f"{force}INSTALL {this}{from_clause}"

        def fromiso8601timestamp_sql(self, expression: exp.FromISO8601Timestamp) -> str:
            return self.sql(exp.cast(expression.this, exp.DataType.Type.TIMESTAMPTZ))

        def strtotime_sql(self, expression: exp.StrToTime) -> str:
            if expression.args.get("safe"):
                formatted_time = self.format_time(expression)
                return f"CAST({self.func('TRY_STRPTIME', expression.this, formatted_time)} AS TIMESTAMP)"
            return str_to_time_sql(self, expression)

        def strtodate_sql(self, expression: exp.StrToDate) -> str:
            if expression.args.get("safe"):
                formatted_time = self.format_time(expression)
                return f"CAST({self.func('TRY_STRPTIME', expression.this, formatted_time)} AS DATE)"
            return f"CAST({str_to_time_sql(self, expression)} AS DATE)"

        def parsejson_sql(self, expression: exp.ParseJSON) -> str:
            arg = expression.this
            if expression.args.get("safe"):
                return self.sql(exp.case().when(exp.func("json_valid", arg), arg).else_(exp.null()))
            return self.func("JSON", arg)

        def timefromparts_sql(self, expression: exp.TimeFromParts) -> str:
            nano = expression.args.get("nano")
            if nano is not None:
                expression.set(
                    "sec",
                    expression.args["sec"] + nano.pop() / exp.Literal.number(1000000000.0),
                )

            return rename_func("MAKE_TIME")(self, expression)

        def timestampfromparts_sql(self, expression: exp.TimestampFromParts) -> str:
            sec = expression.args["sec"]

            milli = expression.args.get("milli")
            if milli is not None:
                sec += milli.pop() / exp.Literal.number(1000.0)

            nano = expression.args.get("nano")
            if nano is not None:
                sec += nano.pop() / exp.Literal.number(1000000000.0)

            if milli or nano:
                expression.set("sec", sec)

            return rename_func("MAKE_TIMESTAMP")(self, expression)

        def tablesample_sql(
            self,
            expression: exp.TableSample,
            tablesample_keyword: t.Optional[str] = None,
        ) -> str:
            if not isinstance(expression.parent, exp.Select):
                # This sample clause only applies to a single source, not the entire resulting relation
                tablesample_keyword = "TABLESAMPLE"

            if expression.args.get("size"):
                method = expression.args.get("method")
                if method and method.name.upper() != "RESERVOIR":
                    self.unsupported(
                        f"Sampling method {method} is not supported with a discrete sample count, "
                        "defaulting to reservoir sampling"
                    )
                    expression.set("method", exp.var("RESERVOIR"))

            return super().tablesample_sql(expression, tablesample_keyword=tablesample_keyword)

        def columndef_sql(self, expression: exp.ColumnDef, sep: str = " ") -> str:
            if isinstance(expression.parent, exp.UserDefinedFunction):
                return self.sql(expression, "this")
            return super().columndef_sql(expression, sep)

        def join_sql(self, expression: exp.Join) -> str:
            if (
                not expression.args.get("using")
                and not expression.args.get("on")
                and not expression.method
                and (expression.kind in ("", "INNER", "OUTER"))
            ):
                # Some dialects support `LEFT/INNER JOIN UNNEST(...)` without an explicit ON clause
                # DuckDB doesn't, but we can just add a dummy ON clause that is always true
                if isinstance(expression.this, exp.Unnest):
                    return super().join_sql(expression.on(exp.true()))

                expression.args.pop("side", None)
                expression.args.pop("kind", None)

            return super().join_sql(expression)

        def generateseries_sql(self, expression: exp.GenerateSeries) -> str:
            # GENERATE_SERIES(a, b) -> [a, b], RANGE(a, b) -> [a, b)
            if expression.args.get("is_end_exclusive"):
                return rename_func("RANGE")(self, expression)

            return self.function_fallback_sql(expression)

        def countif_sql(self, expression: exp.CountIf) -> str:
            if self.dialect.version >= Version("1.2"):
                return self.function_fallback_sql(expression)

            # https://github.com/tobymao/sqlglot/pull/4749
            return count_if_to_sum(self, expression)

        def bracket_sql(self, expression: exp.Bracket) -> str:
            if self.dialect.version >= Version("1.2"):
                return super().bracket_sql(expression)

            # https://duckdb.org/2025/02/05/announcing-duckdb-120.html#breaking-changes
            this = expression.this
            if isinstance(this, exp.Array):
                this.replace(exp.paren(this))

            bracket = super().bracket_sql(expression)

            if not expression.args.get("returns_list_for_maps"):
                if not this.type:
                    from sqlglot.optimizer.annotate_types import annotate_types

                    this = annotate_types(this, dialect=self.dialect)

                if this.is_type(exp.DataType.Type.MAP):
                    bracket = f"({bracket})[1]"

            return bracket

        def withingroup_sql(self, expression: exp.WithinGroup) -> str:
            expression_sql = self.sql(expression, "expression")

            func = expression.this
            if isinstance(func, exp.PERCENTILES):
                # Make the order key the first arg and slide the fraction to the right
                # https://duckdb.org/docs/sql/aggregates#ordered-set-aggregate-functions
                order_col = expression.find(exp.Ordered)
                if order_col:
                    func.set("expression", func.this)
                    func.set("this", order_col.this)

            this = self.sql(expression, "this").rstrip(")")

            return f"{this}{expression_sql})"

        def length_sql(self, expression: exp.Length) -> str:
            arg = expression.this

            # Dialects like BQ and Snowflake also accept binary values as args, so
            # DDB will attempt to infer the type or resort to case/when resolution
            if not expression.args.get("binary") or arg.is_string:
                return self.func("LENGTH", arg)

            if not arg.type:
                from sqlglot.optimizer.annotate_types import annotate_types

                arg = annotate_types(arg, dialect=self.dialect)

            if arg.is_type(*exp.DataType.TEXT_TYPES):
                return self.func("LENGTH", arg)

            # We need these casts to make duckdb's static type checker happy
            blob = exp.cast(arg, exp.DataType.Type.VARBINARY)
            varchar = exp.cast(arg, exp.DataType.Type.VARCHAR)

            case = (
                exp.case(self.func("TYPEOF", arg))
                .when("'BLOB'", self.func("OCTET_LENGTH", blob))
                .else_(
                    exp.Anonymous(this="LENGTH", expressions=[varchar])
                )  # anonymous to break length_sql recursion
            )

            return self.sql(case)

        def objectinsert_sql(self, expression: exp.ObjectInsert) -> str:
            this = expression.this
            key = expression.args.get("key")
            key_sql = key.name if isinstance(key, exp.Expression) else ""
            value_sql = self.sql(expression, "value")

            kv_sql = f"{key_sql} := {value_sql}"

            # If the input struct is empty e.g. transpiling OBJECT_INSERT(OBJECT_CONSTRUCT(), key, value) from Snowflake
            # then we can generate STRUCT_PACK which will build it since STRUCT_INSERT({}, key := value) is not valid DuckDB
            if isinstance(this, exp.Struct) and not this.expressions:
                return self.func("STRUCT_PACK", kv_sql)

            return self.func("STRUCT_INSERT", this, kv_sql)

        def unnest_sql(self, expression: exp.Unnest) -> str:
            explode_array = expression.args.get("explode_array")
            if explode_array:
                # In BigQuery, UNNESTing a nested array leads to explosion of the top-level array & struct
                # This is transpiled to DDB by transforming "FROM UNNEST(...)" to "FROM (SELECT UNNEST(..., max_depth => 2))"
                expression.expressions.append(
                    exp.Kwarg(this=exp.var("max_depth"), expression=exp.Literal.number(2))
                )

                # If BQ's UNNEST is aliased, we transform it from a column alias to a table alias in DDB
                alias = expression.args.get("alias")
                if isinstance(alias, exp.TableAlias):
                    expression.set("alias", None)
                    if alias.columns:
                        alias = exp.TableAlias(this=seq_get(alias.columns, 0))

                unnest_sql = super().unnest_sql(expression)
                select = exp.Select(expressions=[unnest_sql]).subquery(alias)
                return self.sql(select)

            return super().unnest_sql(expression)

        def ignorenulls_sql(self, expression: exp.IgnoreNulls) -> str:
            this = expression.this

            if isinstance(this, self.IGNORE_RESPECT_NULLS_WINDOW_FUNCTIONS):
                # DuckDB should render IGNORE NULLS only for the general-purpose
                # window functions that accept it e.g. FIRST_VALUE(... IGNORE NULLS) OVER (...)
                return super().ignorenulls_sql(expression)

            if isinstance(this, exp.First):
                this = exp.AnyValue(this=this.this)

            if not isinstance(this, exp.AnyValue):
                self.unsupported("IGNORE NULLS is not supported for non-window functions.")

            return self.sql(this)

        def respectnulls_sql(self, expression: exp.RespectNulls) -> str:
            if isinstance(expression.this, self.IGNORE_RESPECT_NULLS_WINDOW_FUNCTIONS):
                # DuckDB should render RESPECT NULLS only for the general-purpose
                # window functions that accept it e.g. FIRST_VALUE(... RESPECT NULLS) OVER (...)
                return super().respectnulls_sql(expression)

            self.unsupported("RESPECT NULLS is not supported for non-window functions.")
            return self.sql(expression, "this")

        def arraytostring_sql(self, expression: exp.ArrayToString) -> str:
            this = self.sql(expression, "this")
            null_text = self.sql(expression, "null")

            if null_text:
                this = f"LIST_TRANSFORM({this}, x -> COALESCE(x, {null_text}))"

            return self.func("ARRAY_TO_STRING", this, expression.expression)

        @unsupported_args("position", "occurrence")
        def regexpextract_sql(self, expression: exp.RegexpExtract) -> str:
            group = expression.args.get("group")
            params = expression.args.get("parameters")

            # Do not render group if there is no following argument,
            # and it's the default value for this dialect
            if (
                not params
                and group
                and group.name == str(self.dialect.REGEXP_EXTRACT_DEFAULT_GROUP)
            ):
                group = None
            return self.func(
                "REGEXP_EXTRACT", expression.this, expression.expression, group, params
            )

        @unsupported_args("culture")
        def numbertostr_sql(self, expression: exp.NumberToStr) -> str:
            fmt = expression.args.get("format")
            if fmt and fmt.is_int:
                return self.func("FORMAT", f"'{{:,.{fmt.name}f}}'", expression.this)

            self.unsupported("Only integer formats are supported by NumberToStr")
            return self.function_fallback_sql(expression)

        def autoincrementcolumnconstraint_sql(self, _) -> str:
            self.unsupported("The AUTOINCREMENT column constraint is not supported by DuckDB")
            return ""

        def aliases_sql(self, expression: exp.Aliases) -> str:
            this = expression.this
            if isinstance(this, exp.Posexplode):
                return self.posexplode_sql(this)

            return super().aliases_sql(expression)

        def posexplode_sql(self, expression: exp.Posexplode) -> str:
            this = expression.this
            parent = expression.parent

            # The default Spark aliases are "pos" and "col", unless specified otherwise
            pos, col = exp.to_identifier("pos"), exp.to_identifier("col")

            if isinstance(parent, exp.Aliases):
                # Column case: SELECT POSEXPLODE(col) [AS (a, b)]
                pos, col = parent.expressions
            elif isinstance(parent, exp.Table):
                # Table case: SELECT * FROM POSEXPLODE(col) [AS (a, b)]
                alias = parent.args.get("alias")
                if alias:
                    pos, col = alias.columns or [pos, col]
                    alias.pop()

            # Translate POSEXPLODE to UNNEST + GENERATE_SUBSCRIPTS
            # Note: In Spark pos is 0-indexed, but in DuckDB it's 1-indexed, so we subtract 1 from GENERATE_SUBSCRIPTS
            unnest_sql = self.sql(exp.Unnest(expressions=[this], alias=col))
            gen_subscripts = self.sql(
                exp.Alias(
                    this=exp.Anonymous(
                        this="GENERATE_SUBSCRIPTS", expressions=[this, exp.Literal.number(1)]
                    )
                    - exp.Literal.number(1),
                    alias=pos,
                )
            )

            posexplode_sql = self.format_args(gen_subscripts, unnest_sql)

            if isinstance(parent, exp.From) or (parent and isinstance(parent.parent, exp.From)):
                # SELECT * FROM POSEXPLODE(col) -> SELECT * FROM (SELECT GENERATE_SUBSCRIPTS(...), UNNEST(...))
                return self.sql(exp.Subquery(this=exp.Select(expressions=[posexplode_sql])))

            return posexplode_sql

        def addmonths_sql(self, expression: exp.AddMonths) -> str:
            this = expression.this

            if not this.type:
                from sqlglot.optimizer.annotate_types import annotate_types

                this = annotate_types(this, dialect=self.dialect)

            if this.is_type(*exp.DataType.TEXT_TYPES):
                this = exp.Cast(this=this, to=exp.DataType(this=exp.DataType.Type.TIMESTAMP))

            func = self.func(
                "DATE_ADD", this, exp.Interval(this=expression.expression, unit=exp.var("MONTH"))
            )

            # DuckDB's DATE_ADD function returns TIMESTAMP/DATETIME by default, even when the input is DATE
            # To match for example Snowflake's ADD_MONTHS behavior (which preserves the input type)
            # We need to cast the result back to the original type when the input is DATE or TIMESTAMPTZ
            # Example: ADD_MONTHS('2023-01-31'::date, 1) should return DATE, not TIMESTAMP
            if this.is_type(exp.DataType.Type.DATE, exp.DataType.Type.TIMESTAMPTZ):
                return self.sql(exp.Cast(this=func, to=this.type))

            return self.sql(func)

        def format_sql(self, expression: exp.Format) -> str:
            if expression.name.lower() == "%s" and len(expression.expressions) == 1:
                return self.func("FORMAT", "'{}'", expression.expressions[0])

            return self.function_fallback_sql(expression)<|MERGE_RESOLUTION|>--- conflicted
+++ resolved
@@ -44,7 +44,6 @@
 from sqlglot.tokens import TokenType
 from sqlglot.parser import binary_range_parser
 
-<<<<<<< HEAD
 DATETIME_DELTA = t.Union[
     exp.DateAdd,
     exp.TimeAdd,
@@ -82,8 +81,6 @@
 
     return f"{self.sql(this)} {op} {self.sql(interval)}"
 
-=======
->>>>>>> cb9338ad
 
 # BigQuery -> DuckDB conversion for the DATE function
 def _date_sql(self: DuckDB.Generator, expression: exp.Date) -> str:
