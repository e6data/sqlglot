# ruff: noqa: F401
"""
## Dialects

While there is a SQL standard, most SQL engines support a variation of that standard. This makes it difficult
to write portable SQL code. SQLGlot bridges all the different variations, called "dialects", with an extensible
SQL transpilation framework.

The base `sqlglot.dialects.dialect.Dialect` class implements a generic dialect that aims to be as universal as possible.

Each SQL variation has its own `Dialect` subclass, extending the corresponding `Tokenizer`, `Parser` and `Generator`
classes as needed.

### Implementing a custom Dialect

Creating a new SQL dialect may seem complicated at first, but it is actually quite simple in SQLGlot:

```python
from sqlglot import exp
from sqlglot.dialects.dialect import Dialect
from sqlglot.generator import Generator
from sqlglot.tokens import Tokenizer, TokenType


class Custom(Dialect):
    class Tokenizer(Tokenizer):
        QUOTES = ["'", '"']  # Strings can be delimited by either single or double quotes
        IDENTIFIERS = ["`"]  # Identifiers can be delimited by backticks

        # Associates certain meaningful words with tokens that capture their intent
        KEYWORDS = {
            **Tokenizer.KEYWORDS,
            "INT64": TokenType.BIGINT,
            "FLOAT64": TokenType.DOUBLE,
        }

    class Generator(Generator):
        # Specifies how AST nodes, i.e. subclasses of exp.Expression, should be converted into SQL
        TRANSFORMS = {
            exp.Array: lambda self, e: f"[{self.expressions(e)}]",
        }

        # Specifies how AST nodes representing data types should be converted into SQL
        TYPE_MAPPING = {
            exp.DataType.Type.TINYINT: "INT64",
            exp.DataType.Type.SMALLINT: "INT64",
            exp.DataType.Type.INT: "INT64",
            exp.DataType.Type.BIGINT: "INT64",
            exp.DataType.Type.DECIMAL: "NUMERIC",
            exp.DataType.Type.FLOAT: "FLOAT64",
            exp.DataType.Type.DOUBLE: "FLOAT64",
            exp.DataType.Type.BOOLEAN: "BOOL",
            exp.DataType.Type.TEXT: "STRING",
        }
```

The above example demonstrates how certain parts of the base `Dialect` class can be overridden to match a different
specification. Even though it is a fairly realistic starting point, we strongly encourage the reader to study existing
dialect implementations in order to understand how their various components can be modified, depending on the use-case.

----
"""

import importlib
import threading

DIALECTS = [
    "Athena",
    "BigQuery",
    "ClickHouse",
    "Databricks",
    "Doris",
    "Dremio",
    "Drill",
    "Druid",
    "DuckDB",
    "Dune",
    "Exasol",
    "Fabric",
    "Hive",
    "Materialize",
    "MySQL",
    "Oracle",
    "Postgres",
    "Presto",
    "PRQL",
    "Redshift",
    "RisingWave",
    "SingleStore",
    "Snowflake",
    "Solr",
    "Spark",
    "Spark2",
    "SQLite",
    "StarRocks",
    "Tableau",
    "Teradata",
    "Trino",
    "TSQL",
<<<<<<< HEAD
    "Exasol",
    "E6",
=======
>>>>>>> cb9338ad
]

MODULE_BY_DIALECT = {name: name.lower() for name in DIALECTS}
DIALECT_MODULE_NAMES = MODULE_BY_DIALECT.values()

MODULE_BY_ATTRIBUTE = {
    **MODULE_BY_DIALECT,
    "Dialect": "dialect",
    "Dialects": "dialect",
}

__all__ = list(MODULE_BY_ATTRIBUTE)

# We use a reentrant lock because a dialect may depend on (i.e., import) other dialects.
# Without it, the first dialect import would never be completed, because subsequent
# imports would be blocked on the lock held by the first import.
_import_lock = threading.RLock()


def __getattr__(name):
    module_name = MODULE_BY_ATTRIBUTE.get(name)
    if module_name:
        with _import_lock:
            module = importlib.import_module(f"sqlglot.dialects.{module_name}")
        return getattr(module, name)

    raise AttributeError(f"module {__name__} has no attribute {name}")<|MERGE_RESOLUTION|>--- conflicted
+++ resolved
@@ -97,11 +97,8 @@
     "Teradata",
     "Trino",
     "TSQL",
-<<<<<<< HEAD
     "Exasol",
     "E6",
-=======
->>>>>>> cb9338ad
 ]
 
 MODULE_BY_DIALECT = {name: name.lower() for name in DIALECTS}
