--- conflicted
+++ resolved
@@ -95,11 +95,8 @@
     "Teradata",
     "Trino",
     "TSQL",
-<<<<<<< HEAD
+    "Exasol",
     "E6",
-=======
-    "Exasol",
->>>>>>> 6ab6cf3e
 ]
 
 MODULE_BY_DIALECT = {name: name.lower() for name in DIALECTS}
