--- conflicted
+++ resolved
@@ -22,16 +22,9 @@
     ctas_with_tmp_tables_to_create_tmp_view,
     move_schema_columns_to_partitioned_by,
 )
-<<<<<<< HEAD
+
 from sqlglot.parser import build_coalesce
-
-if t.TYPE_CHECKING:
-    from sqlglot._typing import E
-
-    from sqlglot.optimizer.annotate_types import TypeAnnotator
-=======
 from sqlglot.typing.spark2 import EXPRESSION_METADATA
->>>>>>> ca812171
 
 
 def _map_sql(self: Spark2.Generator, expression: exp.Map) -> str:
@@ -124,42 +117,6 @@
     return expression
 
 
-<<<<<<< HEAD
-def _annotate_by_similar_args(
-    self: TypeAnnotator,
-    expression: E,
-    *args: str,
-    target_type: exp.DataType | exp.DataType.Type,
-) -> E:
-    """
-    Infers the type of the expression according to the following rules:
-    - If all args are of the same type OR any arg is of target_type, the expr is inferred as such
-    - If any arg is of UNKNOWN type and none of target_type, the expr is inferred as UNKNOWN
-    """
-    self._annotate_args(expression)
-
-    expressions: t.List[exp.Expression] = []
-    for arg in args:
-        arg_expr = expression.args.get(arg)
-        expressions.extend(expr for expr in ensure_list(arg_expr) if expr)
-
-    last_datatype = None
-
-    has_unknown = False
-    for expr in expressions:
-        if expr.is_type(exp.DataType.Type.UNKNOWN):
-            has_unknown = True
-        elif expr.is_type(target_type):
-            has_unknown = False
-            last_datatype = target_type
-            break
-        else:
-            last_datatype = expr.type
-
-    self._set_type(expression, exp.DataType.Type.UNKNOWN if has_unknown else last_datatype)
-    return expression
-
-
 def _parse_is_null_functions(args: List[exp.Expression], func_name: str):
     """
     Unified parser method for `isnull` and `isnotnull` functions.
@@ -213,8 +170,6 @@
     return exp.ArraySlice(this=this, from_index=from_index, length=length, is_index=False)
 
 
-=======
->>>>>>> ca812171
 class Spark2(Hive):
     ALTER_TABLE_SUPPORTS_CASCADE = False
 
@@ -355,7 +310,7 @@
         TRANSFORMS = {
             **Hive.Generator.TRANSFORMS,
             exp.ApproxDistinct: rename_func("APPROX_COUNT_DISTINCT"),
-            exp.Array: rename_func("ARRAY"),
+            # exp.Array: rename_func("ARRAY"),
             exp.ArraySum: lambda self,
             e: f"AGGREGATE({self.sql(e, 'this')}, 0, (acc, x) -> acc + x, acc -> acc)",
             exp.ArrayToString: rename_func("ARRAY_JOIN"),
