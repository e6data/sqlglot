from __future__ import annotations

import typing as t

from sqlglot import exp, generator, parser, tokens
from sqlglot.dialects.dialect import (
    Dialect,
    NormalizationStrategy,
    binary_from_function,
    date_trunc_to_time,
    build_formatted_time,
    max_or_greatest,
    min_or_least,
    rename_func,
    timestrtotime_sql,
    datestrtodate_sql,
    trim_sql,
)
from sqlglot.helper import is_float, is_int, seq_get, apply_index_offset, flatten
from sqlglot.tokens import TokenType
from sqlglot.parser import build_coalesce
from typing import Any, Optional

if t.TYPE_CHECKING:
    from sqlglot._typing import E


def _to_int(expression: exp.Expression) -> exp.Expression:
    if not expression.type:
        from sqlglot.optimizer.annotate_types import annotate_types

        annotate_types(expression)
    if expression.type and expression.type.this not in exp.DataType.INTEGER_TYPES:
        return exp.cast(expression, to=exp.DataType.Type.BIGINT)
    return expression


def _build_date(args: t.List[exp.Expression]) -> exp.Expression:
    this = seq_get(args, 0)
    return exp.Date(this=this)


def _build_datetime(
    name: str, kind: exp.DataType.Type, safe: bool = False
) -> t.Callable[[t.List], exp.Func]:
    """
    This function creates a builder that handles various scenarios for converting or parsing DATETIME values in
    SQL expressions. It’s particularly useful for SQL dialect conversions or transpiling SQL queries from
    one dialect to another.

    :param name: The name of the SQL function (e.g., TO_TIME or TO_DATE).
    :param kind: The type of the target data (e.g., TIMESTAMP, DATE), represented by exp.DataType.Type.
    :param safe: A boolean flag indicating whether to use a “safe” mode for the resulting expression.

    :return: A callable function that takes a list of arguments (args) and returns an SQL expression (exp.Func)

    """

    def _builder(args: t.List) -> exp.Func:
        """
        This is the main logic that processes the arguments and constructs the SQL expression.

        :param args: A list of arguments passed to the SQL function.
        :return: An SQL expression (exp.Func) based on the arguments and the target data type.
        """
        # Retrieve the first argument from the list, if available.
        value = seq_get(args, 0)

        # Determine if the argument is an integer literal.
        int_value = value is not None and is_int(value.name)

        # Handle cases where the argument is a literal value.
        if isinstance(value, exp.Literal):
            # If there's only one string argument and it's not an integer,
            # cast it to the target data type (e.g., CAST('01:02:03' AS TIMESTAMP)).
            if len(args) == 1 and value.is_string and not int_value:
                return exp.cast(value, kind)

            # Handle cases where the target type is TIMESTAMP.
            if kind == exp.DataType.Type.TIMESTAMP:
                # If the value is an integer, interpret it as a Unix timestamp.
                if int_value:
                    return exp.UnixToTime(this=value, scale=seq_get(args, 1))

                # If the value is not a float, format it into a standard datetime expression.
                if not is_float(value.this):
                    return build_formatted_time(exp.StrToTime, "snowflake")(args)

        # Handle cases where the target type is DATE and the value is not an integer.
        if kind == exp.DataType.Type.DATE and not int_value:
            # Format the expression using a helper function to create a TsOrDsToDate expression.
            formatted_exp = build_formatted_time(exp.TsOrDsToDate, "E6")(args)

            # Set the "safe" flag on the resulting expression if specified.
            formatted_exp.set("safe", safe)
            return formatted_exp

        # Default case: Return a generic SQL function with the given name and arguments.
        return exp.Anonymous(this=name, expressions=args)

    # Return the builder function, which can be called with arguments to construct SQL expressions.
    return _builder


def _build_timestamp(args: t.List[exp.Expression]) -> exp.Expression:
    this = seq_get(args, 0)
    return exp.Timestamp(this=this)


def _build_with_arg_as_text(
    klass: t.Type[exp.Expression],
) -> t.Callable[[t.List[exp.Expression]], exp.Expression]:
    def _parse(args: t.List[exp.Expression]) -> exp.Expression:
        this = seq_get(args, 0)

        if this and not this.is_string:
            this = exp.cast(this, exp.DataType.Type.TEXT)

        expression = seq_get(args, 1)
        kwargs = {"this": this}

        if expression:
            kwargs["expression"] = expression

        return klass(**kwargs)

    return _parse


def _build_from_unixtime_withunit(args: t.List[exp.Expression]) -> exp.Func:
    this = seq_get(args, 0)
    unit = seq_get(args, 1)

    # if unit is None or unit.this.lower() not in {'seconds', 'milliseconds'}:
    #     raise ValueError(f"Unsupported unit for FROM_UNIXTIME_WITHUNIT: {unit if unit else 'Nothing'}")

    return exp.UnixToTime(this=this, scale=unit)


def _build_formatted_time_with_or_without_zone(
    exp_class: t.Type[E], default: t.Optional[bool | str] = None
) -> t.Callable[[t.List], E]:
    """Helper used for time expressions with optional time zone.

    Args:
        exp_class: the expression class to instantiate.
        dialect: target sql dialect.
        default: the default format, True being time.

    Returns:
        A callable that can be used to return the appropriately formatted time expression with zone.
    """

    def _builder(args: t.List):
        if len(args) == 2:
            return exp_class(
                this=seq_get(args, 1),
                format=format_time_for_parsefunctions(
                    seq_get(args, 0) or (E6().TIME_FORMAT if default is True else default or None)
                ),
            )
        return exp_class(
            this=seq_get(args, 1),
            format=format_time_for_parsefunctions(
                seq_get(args, 0) or (E6().TIME_FORMAT if default is True else default or None)
            ),
            zone=seq_get(args, 2),
        )

    return _builder


def build_datediff(expression_class: t.Type[E]) -> t.Callable[[t.List], E]:
    def _builder(args: t.List) -> E:
        # If there are only two arguments, assume the unit is 'day'
        if len(args) == 2:
            date_expr1 = args[0]
            date_expr2 = args[1]
            unit = exp.Literal.string("day")  # Default unit when not provided
        elif len(args) == 3:
            # Check if the first argument is a unit (which should be a string or a recognized type for units)
            if isinstance(args[0], exp.Literal) and args[0].is_string:
                unit = args[0]
                date_expr1 = args[2]
                date_expr2 = args[1]
            else:
                date_expr1 = args[0]
                date_expr2 = args[1]
                unit = args[2]  # Assume the third argument is a unit if not a recognized type
        else:
            raise ValueError("Incorrect number of arguments for DATEDIFF function")

        return expression_class(this=date_expr1, expression=date_expr2, unit=unit)

    return _builder


def _build_to_unix_timestamp(args: t.List[exp.Expression]) -> exp.Func:
    if len(args) == 2:
        return exp.Anonymous(this="TO_UNIX_TIMESTAMP", expressions=args)
    value = seq_get(args, 0)

    # If value is a string literal, cast it to TIMESTAMP
    if isinstance(value, exp.Literal) and value.is_string:
        value = exp.Cast(this=value, to=exp.DataType(this="TIMESTAMP"))

    # Check if the value is a cast to TIMESTAMP
    # if not (isinstance(value, exp.Cast) and value.to.is_type(exp.DataType.Type.TIMESTAMP)):
    #     raise ValueError("Argument for TO_UNIX_TIMESTAMP must be of type TIMESTAMP")

    return exp.TimeToUnix(this=value)


def _build_trim(args: t.List, is_left: bool = True):
    if len(args) < 2:
        return exp.Trim(
            this=seq_get(args, 0),
            position="LEADING" if is_left else "TRAILING",
        )
    else:
        return exp.Trim(
            this=seq_get(args, 1),
            expression=seq_get(args, 0),
            position="LEADING" if is_left else "TRAILING",
        )


def _build_convert_timezone(args: t.List) -> exp.Anonymous | exp.AtTimeZone:
    if len(args) == 3:
        return exp.Anonymous(this="CONVERT_TIMEZONE", expressions=args)
    return exp.AtTimeZone(this=seq_get(args, 1), zone=seq_get(args, 0))


def _build_datetime_for_DT(args: t.List) -> exp.AtTimeZone:
    if len(args) == 1:
        return exp.AtTimeZone(this=seq_get(args, 0), zone="UTC")
    return exp.AtTimeZone(this=seq_get(args, 0), zone=seq_get(args, 1))


def _parse_to_date(args: t.List) -> exp.TsOrDsToDate:
    date_expr = seq_get(args, 0)
    format_expr = seq_get(args, 1)
    if not format_expr:
        return exp.TsOrDsToDate(this=date_expr)
    return exp.TsOrDsToDate(this=date_expr, format=E6().convert_format_time(expression=format_expr))


def _parse_filter_array(args: t.List) -> exp.ArrayFilter:
    """
    Parses the FILTER_ARRAY function, ensuring that the lambda expression
    does not contain aggregate functions, as they are not supported in this context.

    TODO:: Need to discuss with Adithya, how we have tested this function & why we have passed `self` in the
            `seq_get` functions. It look incorrect to me
        I saw this type of pattern in methods of parser class. self is happening to be a list of args that are being sent.
         In order to get 1 arg, 2nd arg i am using `seq_get`. I donot know exactly why self is being list of two arguments. Need to deep dive on that.

    What This Function Does

        1.	Purpose:
            •	Parses a FILTER_ARRAY SQL function.
            •	Ensures that the lambda expression used in the FILTER_ARRAY does not contain aggregate functions, as these are not supported.
        2.	Key Logic:
            •	Extracts the array and lambda expressions from the arguments.
            •	Recursively checks if the lambda expression or its children contain any aggregate functions.
            •	Raises an error if aggregates are found; otherwise, it constructs and returns an ArrayFilter expression.
        3.	Why Check for Aggregates?
            •	Certain SQL dialects or use cases may not allow aggregate functions (e.g., SUM, MAX) inside lambda functions used in filter contexts. This ensures compliance with these rules.

    Example Usage

    Input SQL:

    FILTER_ARRAY(my_array, x -> x > 5)

    Process:
        1.	Extract Components:
            •	my_array is the array expression.
            •	x -> x > 5 is the lambda expression.
        2.	Check for Aggregates:
            •	The lambda expression (x > 5) is inspected to ensure it doesn’t include aggregate functions like SUM(x) or MAX(x).
        3.	Return Value:
            •	If no aggregates are found, the function returns an ArrayFilter object equivalent to:

    exp.ArrayFilter(this=my_array, expression=lambda_expr)

    """

    def contains_aggregate(node: exp.Expression) -> bool:
        """
        Recursively checks if the given node or any of its children
        contain an aggregate function.
        """
        if isinstance(node, exp.AggFunc):
            return True

        if not isinstance(node, exp.Expression):
            return False

        # Recursively check all child nodes.
        return any(contains_aggregate(child) for child in node.args.values())

    # Retrieve the array expression and the lambda expression from the arguments.
    array_expr = seq_get(args, 0)  # TODO:: Need to test this
    lambda_expr = seq_get(args, 1)  # TODO:: Need to test this

    if lambda_expr is None:
        raise ValueError("Lambda expression must be provided")

    # Get the root node of the lambda expression.
    root_node = lambda_expr.args.get("this")

    # If the lambda expression contains an aggregate function, raise a ValueError.
    if contains_aggregate(root_node):
        raise ValueError(
            "Lambda expressions in filter functions are not supported in 'IN' clause or on aggregate functions"
        )

    # Return an ArrayFilter expression with the parsed array and lambda expressions.
    return exp.ArrayFilter(this=array_expr, expression=lambda_expr)


def _build_regexp_count(args: t.List) -> exp.Anonymous | exp.RegexpCount:
    if len(args) == 2:
        return exp.RegexpCount(this=seq_get(args, 0), expression=seq_get(args, 1))
    else:
        return exp.Anonymous(this="REGEXP_COUNT", expressions=args)


def format_time_for_parsefunctions(expression):
    format_str = expression.this if isinstance(expression, exp.Literal) else expression
    for key, value in E6().TIME_MAPPING_FOR_PARSE_FUNCTIONS.items():
        format_str = format_str.replace(key, value)
    return format_str


def add_single_quotes(expression) -> str:
    quoted_str = f"'{expression}'"
    return quoted_str


def unit_to_str(expression: exp.Expression, default: str = "DAY") -> t.Optional[exp.Expression]:
    unit = expression.args.get("unit")

    if isinstance(unit, exp.Placeholder):
        return unit
    if unit:
        unit_name_new = unit.name.replace("SQL_TSI_", "")
        return exp.Literal.string(unit_name_new)
    return exp.Literal.string(default) if default else None


def _trim_sql(self: E6.Generator, expression: exp.Trim) -> str:
    target = self.sql(expression, "this")
    trim_type = self.sql(expression, "position")
    remove_chars = self.sql(expression, "expression")

    if trim_type.upper() == "LEADING":
        if remove_chars:
            return self.func("LTRIM", remove_chars, target)
        else:
            return self.func("LTRIM", target)
    elif trim_type.upper() == "TRAILING":
        if remove_chars:
            return self.func("RTRIM", remove_chars, target)
        else:
            return self.func("RTRIM", target)

    else:
        return trim_sql(self, expression)


def build_locate_strposition(args: t.List):
    if len(args) == 2:
        return exp.StrPosition(
            this=seq_get(args, 1),
            substr=seq_get(args, 0),
        )
    return exp.StrPosition(
        this=seq_get(args, 1),
        substr=seq_get(args, 0),
        position=seq_get(args, 2),
    )


class E6(Dialect):
    """
    The E6 Dialect for SQLGlot, customized for specific SQL syntax and behavior.
    This class defines strategies, mappings, and tokenization rules unique to the E6 dialect.
    """

    PRESERVE_ORIGINAL_NAMES = True

    # Strategy to normalize keywords: Here, keywords will be converted to lowercase.
    NORMALIZATION_STRATEGY = NormalizationStrategy.LOWERCASE

    # Define the offset for array indexing, starting from 1 instead of the default 0.
    INDEX_OFFSET = 1

    # Mapping for time formatting tokens, converting dialect-specific formats to Python-compatible ones.
    TIME_MAPPING = {
        "y": "%Y",  # Year as a four-digit number
        "Y": "%Y",  # Same as above
        "YYYY": "%Y",  # Four-digit year
        "yyyy": "%Y",  # Same as above
        "YY": "%y",  # Two-digit year
        "yy": "%y",  # Same as above
        "MMMM": "%B",  # Full month name
        "MMM": "%b",  # Abbreviated month name
        "MM": "%m",  # Two-digit month
        "M": "%-m",  # Single-digit month
        "dd": "%d",  # Two-digit day
        "d": "%-d",  # Single-digit day
        "HH": "%H",  # Two-digit hour (24-hour clock)
        "H": "%-H",  # Single-digit hour (24-hour clock)
        "hh": "%I",  # Two-digit hour (12-hour clock)
        "h": "%-I",  # Single-digit hour (12-hour clock)
        "mm": "%M",  # Two-digit minute
        "m": "%-M",  # Single-digit minute
        "ss": "%S",  # Two-digit second
        "s": "%-S",  # Single-digit second
        "E": "%a",  # Abbreviated weekday name
        "D": "%-j",
        "DD": "%j",
    }

    # Time mapping specific to parsing functions. This maps time format tokens from E6 to standard Python time formats.
    TIME_MAPPING_FOR_PARSE_FUNCTIONS = {
        "%Y": "%Y",
        "%y": "%y",
        "%m": "%m",
        "%d": "%d",
        "%e": "%e",
        "%H": "%H",
        "%k": "%k",
        "%I": "%h",
        "%S": "%S",
        "%s": "%s",
        "%f": "%f",
        "%b": "%b",
        "%M": "%i",
        "%a": "%a",
        "%W": "%W",
        "%j": "%j",
        "%i": "%i",
        "%r": "%r",
        "%T": "%T",
        "%v": "%v",
        "%x": "%x",
        "%%": "%%",
    }

    # Mapping units to SQL-compatible representations.
    UNIT_PART_MAPPING = {
        "'milliseconds'": "MILLISECOND",
        "'millisecond'": "MILLISECOND",
        "'s'": "SECOND",
        "'sec'": "SECOND",
        "'secs'": "SECOND",
        "'seconds'": "SECOND",
        "'second'": "SECOND",
        "'m'": "MINUTE",
        "'min'": "MINUTE",
        "'mins'": "MINUTE",
        "'minutes'": "MINUTE",
        "'minute'": "MINUTE",
        "'h'": "HOUR",
        "'hr'": "HOUR",
        "'hrs'": "HOUR",
        "'hours'": "HOUR",
        "'hour'": "HOUR",
        "'days'": "DAY",
        "'d'": "DAY",
        "'day'": "DAY",
        "'mon'": "MONTH",
        "'mons'": "MONTH",
        "'months'": "MONTH",
        "'month'": "MONTH",
        "'y'": "YEAR",
        "'yrs'": "YEAR",
        "'yr'": "YEAR",
        "'years'": "YEAR",
        "'year'": "YEAR",
        "'w'": "WEEK",
        "'weeks'": "WEEK",
        "'week'": "WEEK",
        "'qtr'": "QUARTER",
        "'quarter'": "QUARTER",
    }

    def convert_format_time(
        self, expression: t.Optional[exp.Literal | exp.Expression]
    ) -> t.Optional[str]:
        """
        Converts a time format string from one dialect's representation to another using the TIME_MAPPING.

        Args:
            expression (Optional[exp.Literal, exp.Expression]): The expression containing the time format string.
                - If it's a Literal, the format string is directly accessible via `expression.this`.
                - If it's another Expression, the format string is accessed through the 'format' argument.

        Returns:
            Optional[str]: The converted time format string, or None if the format string is not found.
        """
        # Determine the format string based on the type of expression
        # TODO:: Need to understand what is this Literal and what is expression
        #  # Yes we require this. Cuz for some cases what happens is the format arg will be a literal node and can be accessed using expression.this.
        #  # But this is not the case for all. For some functions what happens is the format part comes as `format` arg but not as `this`, this is due to declarations of those functions in other dialects
        #  # So as to acknowledge both cases we need this if.
        if expression is None:
            return None
        if isinstance(expression, exp.Literal):
            # For Literal expressions, retrieve the format string directly
            format_str = expression.this
        else:
            # For other expressions, retrieve the 'format' argument
            format_expr = expression.args.get("format")
            # Attempt to get the name attribute; if not present, use the expression itself
            format_str = getattr(format_expr, "name", format_expr)

        # If no format string is found, return None
        if format_str is None:
            return None

        # Initialize the format string to be transformed
        transformed_format = format_str.replace("%%", "%")

        # Iterate over the TIME_MAPPING to replace source formats with target formats
        for source_format, target_format in self.TIME_MAPPING.items():
            transformed_format = transformed_format.replace(target_format, source_format)

        return transformed_format

    def quote_identifier(self, expression: E, identify: bool = False) -> E:
        """
        Ensures SQL identifiers are quoted if they conflict with reserved keywords or require explicit quoting.

        Args:
            expression (exp.Expression): The SQL expression to check and possibly quote.
            identify (bool): A flag to force quoting identifiers (default is False).

        Returns:
            exp.Expression: The modified expression with identifiers quoted if necessary.
        """

        keywords_to_quote = {
            "ABS",
            "ABSENT",
            "ABSOLUTE",
            "ACTION",
            "ADA",
            "ADD",
            "ADMIN",
            "AFTER",
            "ALL",
            "ALLOCATE",
            "ALLOW",
            "ALTER",
            "ALWAYS",
            "AND",
            "ANY",
            "APPLY",
            "ARE",
            "ARRAY",
            "ARRAY_AGG",
            "ARRAY_CONCAT_AGG",
            "ARRAY_MAX_CARDINALITY",
            "AS",
            "ASC",
            "ASENSITIVE",
            "ASSERTION",
            "ASSIGNMENT",
            "ASYMMETRIC",
            "AT",
            "ATOMIC",
            "ATTRIBUTE",
            "ATTRIBUTES",
            "AUTHORIZATION",
            "AVG",
            "BEFORE",
            "BEGIN",
            "BEGIN_FRAME",
            "BEGIN_PARTITION",
            "BERNOULLI",
            "BETWEEN",
            "BIGINT",
            "BINARY",
            "BIT",
            "BLOB",
            "BOOLEAN",
            "BOTH",
            "BREADTH",
            "BY",
            "C",
            "CALL",
            "CALLED",
            "CARDINALITY",
            "CASCADE",
            "CASCADED",
            "CASE",
            "CAST",
            "CATALOG",
            "CATALOG_NAME",
            "CEIL",
            "CEILING",
            "CENTURY",
            "CHAIN",
            "CHAR",
            "CHAR_LENGTH",
            "CHARACTER",
            "CHARACTER_LENGTH",
            "CHARACTER_SET_CATALOG",
            "CHARACTER_SET_NAME",
            "CHARACTER_SET_SCHEMA",
            "CHARACTERISTICS",
            "CHARACTERS",
            "CHECK",
            "CLASSIFIER",
            "CLASS_ORIGIN",
            "CLOB",
            "CLOSE",
            "COALESCE",
            "COBOL",
            "COLLATE",
            "COLLATION",
            "COLLATION_CATALOG",
            "COLLATION_NAME",
            "COLLATION_SCHEMA",
            "COLLECT",
            "COLUMN",
            "COLUMN_NAME",
            "COMMAND_FUNCTION",
            "COMMAND_FUNCTION_CODE",
            "COMMIT",
            "COMMITTED",
            "CONDITION",
            "CONDITIONAL",
            "CONDITION_NUMBER",
            "CONNECT",
            "CONNECTION",
            "CONNECTION_NAME",
            "CONSTRAINT",
            "CONSTRAINT_CATALOG",
            "CONSTRAINT_NAME",
            "CONSTRAINT_SCHEMA",
            "CONSTRAINTS",
            "CONSTRUCTOR",
            "CONTAINS",
            "CONTINUE",
            "CONVERT",
            "CORR",
            "CORRESPONDING",
            "COUNT",
            "COVAR_POP",
            "COVAR_SAMP",
            "CREATE",
            "CROSS",
            "CUBE",
            "CUME_DIST",
            "CURRENT",
            "CURRENT_CATALOG",
            "CURRENT_DATE",
            "CURRENT_DEFAULT_TRANSFORM_GROUP",
            "CURRENT_PATH",
            "CURRENT_ROLE",
            "CURRENT_ROW",
            "CURRENT_SCHEMA",
            "CURRENT_TIME",
            "CURRENT_TIMESTAMP",
            "CURRENT_TRANSFORM_GROUP_FOR_TYPE",
            "CURRENT_USER",
            "CURSOR",
            "CURSOR_NAME",
            "CYCLE",
            "DATA",
            "DATABASE",
            "DATE",
            "DATETIME_INTERVAL_CODE",
            "DATETIME_INTERVAL_PRECISION",
            "DAY",
            "DAYS",
            "DEALLOCATE",
            "DEC",
            "DECADE",
            "DECIMAL",
            "DECLARE",
            "DEFAULT_",
            "DEFAULTS",
            "DEFERRABLE",
            "DEFERRED",
            "DEFINE",
            "DEFINED",
            "DEFINER",
            "DEGREE",
            "DELETE",
            "DENSE_RANK",
            "DEPTH",
            "DEREF",
            "DERIVED",
            "DESC",
            "DESCRIBE",
            "DESCRIPTION",
            "DESCRIPTOR",
            "DETERMINISTIC",
            "DIAGNOSTICS",
            "DISALLOW",
            "DISCONNECT",
            "DISPATCH",
            "DISTINCT",
            "DOMAIN",
            "DOT_FORMAT",
            "DOUBLE",
            "DOW",
            "DOY",
            "DROP",
            "DYNAMIC",
            "DYNAMIC_FUNCTION",
            "DYNAMIC_FUNCTION_CODE",
            "EACH",
            "ELEMENT",
            "ELSE",
            "EMPTY",
            "ENCODING",
            "END",
            "END_EXEC",
            "END_FRAME",
            "END_PARTITION",
            "EPOCH",
            "EQUALS",
            "ERROR",
            "ESCAPE",
            "EVERY",
            "EXCEPT",
            "EXCEPTION",
            "EXCLUDE",
            "EXCLUDING",
            "EXEC",
            "EXECUTE",
            "EXISTS",
            "EXP",
            "EXPLAIN",
            "EXTEND",
            "EXTERNAL",
            "EXTRACT",
            "FALSE",
            "FETCH",
            "FILTER",
            "FINAL",
            "FIRST",
            "FIRST_VALUE",
            "FLOAT",
            "FLOOR",
            "FOLLOWING",
            "FOR",
            "FORMAT",
            "FOREIGN",
            "FORTRAN",
            "FOUND",
            "FRAC_SECOND",
            "FRAME_ROW",
            "FREE",
            "FROM",
            "FULL",
            "FUNCTION",
            "FUSION",
            "G",
            "GENERAL",
            "GENERATED",
            "GEOMETRY",
            "GET",
            "GLOBAL",
            "GO",
            "GOTO",
            "GRANT",
            "GRANTED",
            "GROUP",
            "GROUP_CONCAT",
            "GROUPING",
            "GROUPS",
            "HAVING",
            "HIERARCHY",
            "HOLD",
            "HOP",
            "HOUR",
            "HOURS",
            "IDENTITY",
            "IGNORE",
            "ILIKE",
            "IMMEDIATE",
            "IMMEDIATELY",
            "IMPLEMENTATION",
            "IMPORT",
            "IN",
            "INCLUDE",
            "INCLUDING",
            "INCREMENT",
            "INDICATOR",
            "INITIAL",
            "INITIALLY",
            "INNER",
            "INOUT",
            "INPUT",
            "INSENSITIVE",
            "INSERT",
            "INSTANCE",
            "INSTANTIABLE",
            "INT",
            "INTEGER",
            "INTERSECT",
            "INTERSECTION",
            "INTERVAL",
            "INTO",
            "INVOKER",
            "IS",
            "ISODOW",
            "ISOYEAR",
            "ISOLATION",
            "JAVA",
            "JOIN",
            "JSON",
            "JSON_ARRAY",
            "JSON_ARRAYAGG",
            "JSON_EXISTS",
            "JSON_OBJECT",
            "JSON_OBJECTAGG",
            "JSON_QUERY",
            "JSON_VALUE",
            "K",
            "KEY",
            "KEY_MEMBER",
            "KEY_TYPE",
            "LABEL",
            "LAG",
            "LANGUAGE",
            "LARGE",
            "LAST",
            "LAST_VALUE",
            "LATERAL",
            "LEAD",
            "LEADING",
            "LEFT",
            "LENGTH",
            "LEVEL",
            "LIBRARY",
            "LIKE",
            "LIKE_REGEX",
            "LIMIT",
            "TOP",
            "LN",
            "LOCAL",
            "LOCALTIME",
            "LOCALTIMESTAMP",
            "LOCATOR",
            "LOWER",
            "M",
            "MAP",
            "MATCH",
            "MATCHED",
            "MATCHES",
            "MATCH_NUMBER",
            "MATCH_RECOGNIZE",
            "MAX",
            "MAXVALUE",
            "MEASURES",
            "MEMBER",
            "MERGE",
            "MESSAGE_LENGTH",
            "MESSAGE_OCTET_LENGTH",
            "MESSAGE_TEXT",
            "METHOD",
            "MICROSECOND",
            "MILLISECOND",
            "MILLISECONDS",
            "MILLENNIUM",
            "MIN",
            "MINUTE",
            "MINUTES",
            "MINVALUE",
            "MOD",
            "MODIFIES",
            "MODULE",
            "MONTH",
            "MONTHS",
            "MORE_",
            "MULTISET",
            "MUMPS",
            "NAME",
            "NAMES",
            "NANOSECOND",
            "NATIONAL",
            "NATURAL",
            "NCHAR",
            "NCLOB",
            "NESTING",
            "NEW",
            "NEXT",
            "NO",
            "NONE",
            "NORMALIZE",
            "NORMALIZED",
            "NOT",
            "NTH_VALUE",
            "NTILE",
            "NULL",
            "NULLABLE",
            "NULLIF",
            "NULLS",
            "NUMBER",
            "NUMERIC",
            "OBJECT",
            "OCCURRENCES_REGEX",
            "OCTET_LENGTH",
            "OCTETS",
            "OF",
            "OFFSET",
            "OLD",
            "OMIT",
            "ON",
            "ONE",
            "ONLY",
            "OPEN",
            "OPTION",
            "OPTIONS",
            "OR",
            "ORDER",
            "ORDERING",
            "ORDINALITY",
            "OTHERS",
            "OUT",
            "OUTER",
            "OUTPUT",
            "OVER",
            "OVERLAPS",
            "OVERLAY",
            "OVERRIDING",
            "PAD",
            "PARAMETER",
            "PARAMETER_MODE",
            "PARAMETER_NAME",
            "PARAMETER_ORDINAL_POSITION",
            "PARAMETER_SPECIFIC_CATALOG",
            "PARAMETER_SPECIFIC_NAME",
            "PARAMETER_SPECIFIC_SCHEMA",
            "PARTIAL",
            "PARTITION",
            "PASCAL",
            "PASSING",
            "PASSTHROUGH",
            "PAST",
            "PATH",
            "PATTERN",
            "PER",
            "PERCENT",
            "PERCENTILE_CONT",
            "PERCENTILE_DISC",
            "PERCENT_RANK",
            "PERIOD",
            "PERMUTE",
            "PIVOT",
            "PLACING",
            "PLAN",
            "PLI",
            "PORTION",
            "POSITION",
            "POSITION_REGEX",
            "POWER",
            "PRECEDES",
            "PRECEDING",
            "PRECISION",
            "PREPARE",
            "PRESERVE",
            "PREV",
            "PRIMARY",
            "PRIOR",
            "PRIVILEGES",
            "PROCEDURE",
            "PUBLIC",
            "QUARTER",
            "RANGE",
            "RANK",
            "READ",
            "READS",
            "REAL",
            "RECURSIVE",
            "REF",
            "REFERENCES",
            "REFERENCING",
            "REGR_AVGX",
            "REGR_AVGY",
            "REGR_COUNT",
            "REGR_INTERCEPT",
            "REGR_R2",
            "REGR_SLOPE",
            "REGR_SXX",
            "REGR_SXY",
            "REGR_SYY",
            "RELATIVE",
            "RELEASE",
            "REPEATABLE",
            "REPLACE",
            "RESET",
            "RESPECT",
            "RESTART",
            "RESTRICT",
            "RESULT",
            "RETURN",
            "RETURNED_CARDINALITY",
            "RETURNED_LENGTH",
            "RETURNED_OCTET_LENGTH",
            "RETURNED_SQLSTATE",
            "RETURNING",
            "RETURNS",
            "REVOKE",
            "RIGHT",
            "RLIKE",
            "ROLE",
            "ROLLBACK",
            "ROLLUP",
            "ROUTINE",
            "ROUTINE_CATALOG",
            "ROUTINE_NAME",
            "ROUTINE_SCHEMA",
            "ROW",
            "ROW_COUNT",
            "ROW_NUMBER",
            "ROWS",
            "RUNNING",
            "SAVEPOINT",
            "SCALAR",
            "SCALE",
            "SCHEMA",
            "SCHEMA_NAME",
            "SCOPE",
            "SCOPE_CATALOGS",
            "SCOPE_NAME",
            "SCOPE_SCHEMA",
            "SCROLL",
            "SEARCH",
            "SECOND",
            "SECONDS",
            "SECTION",
            "SECURITY",
            "SEEK",
            "SELECT",
            "SELF",
            "SENSITIVE",
            "SEPARATOR",
            "SEQUENCE",
            "SERIALIZABLE",
            "SERVER",
            "SERVER_NAME",
            "SESSION",
            "SESSION_USER",
            "SET",
            "SETS",
            "SET_MINUS",
            "SHOW",
            "SIMILAR",
            "SIMPLE",
            "SIZE",
            "SKIP_",
            "SMALLINT",
            "SOME",
            "SOURCE",
            "SPACE",
            "SPECIFIC",
            "SPECIFIC_NAME",
            "SPECIFICTYPE",
            "SQL",
            "SQLEXCEPTION",
            "SQLSTATE",
            "SQLWARNING",
            "SQL_BIGINT",
            "SQL_BINARY",
            "SQL_BIT",
            "SQL_BLOB",
            "SQL_BOOLEAN",
            "SQL_CHAR",
            "SQL_CLOB",
            "SQL_DATE",
            "SQL_DECIMAL",
            "SQL_DOUBLE",
            "SQL_FLOAT",
            "SQL_INTEGER",
            "SQL_INTERVAL_DAY",
            "SQL_INTERVAL_DAY_TO_HOUR",
            "SQL_INTERVAL_DAY_TO_MINUTE",
            "SQL_INTERVAL_DAY_TO_SECOND",
            "SQL_INTERVAL_HOUR",
            "SQL_INTERVAL_HOUR_TO_MINUTE",
            "SQL_INTERVAL_HOUR_TO_SECOND",
            "SQL_INTERVAL_MINUTE",
            "SQL_INTERVAL_MINUTE_TO_SECOND",
            "SQL_INTERVAL_MONTH",
            "SQL_INTERVAL_SECOND",
            "SQL_INTERVAL_YEAR",
            "SQL_INTERVAL_YEAR_TO_MONTH",
            "SQL_LONGVARBINARY",
            "SQL_LONGVARCHAR",
            "SQL_LONGVARNCHAR",
            "SQL_NCHAR",
            "SQL_NCLOB",
            "SQL_NUMERIC",
            "SQL_NVARCHAR",
            "SQL_REAL",
            "SQL_SMALLINT",
            "SQL_TIME",
            "SQL_TIMESTAMP",
            "SQL_TINYINT",
            "SQL_TSI_DAY",
            "SQL_TSI_FRAC_SECOND",
            "SQL_TSI_HOUR",
            "SQL_TSI_MICROSECOND",
            "SQL_TSI_MINUTE",
            "SQL_TSI_MONTH",
            "SQL_TSI_QUARTER",
            "SQL_TSI_SECOND",
            "SQL_TSI_WEEK",
            "SQL_TSI_YEAR",
            "SQL_VARBINARY",
            "SQL_VARCHAR",
            "SQRT",
            "START",
            "STATE",
            "STATEMENT",
            "STATIC",
            "STDDEV_POP",
            "STDDEV_SAMP",
            "STREAM",
            "STRING_AGG",
            "STRUCTURE",
            "STYLE",
            "SUBCLASS_ORIGIN",
            "SUBMULTISET",
            "SUBSET",
            "SUBSTITUTE",
            "SUBSTRING",
            "SUBSTRING_REGEX",
            "SUCCEEDS",
            "SUM",
            "SYMMETRIC",
            "SYSTEM",
            "SYSTEM_TIME",
            "SYSTEM_USER",
            "TABLE",
            "TABLE_NAME",
            "TABLESAMPLE",
            "TEMPORARY",
            "THEN",
            "TIES",
            "TIME",
            "TIMESTAMP",
            "TIMESTAMP_TZ",
            "TIMESTAMPADD",
            "TIMESTAMPDIFF",
            "TIMEZONE_HOUR",
            "TIMEZONE_MINUTE",
            "TINYINT",
            "TO",
            "TOP_LEVEL_COUNT",
            "TRAILING",
            "TRANSACTION",
            "TRANSACTIONS_ACTIVE",
            "TRANSACTIONS_COMMITTED",
            "TRANSACTIONS_ROLLED_BACK",
            "TRANSFORM",
            "TRANSFORMS",
            "TRANSLATE",
            "TRANSLATE_REGEX",
            "TRANSLATION",
            "TREAT",
            "TRIGGER",
            "TRIGGER_CATALOG",
            "TRIGGER_NAME",
            "TRIGGER_SCHEMA",
            "TRIM",
            "TRIM_ARRAY",
            "TRUE",
            "TRUNCATE",
            "TRY_CAST",
            "TUMBLE",
            "TYPE",
            "UESCAPE",
            "UNBOUNDED",
            "UNCOMMITTED",
            "UNCONDITIONAL",
            "UNDER",
            "UNION",
            "UNIQUE",
            "UNKNOWN",
            "UNPIVOT",
            "UNNAMED",
            "UNNEST",
            "UPDATE",
            "UPPER",
            "UPSERT",
            "USAGE",
            "USER",
            "USER_DEFINED_TYPE_CATALOG",
            "USER_DEFINED_TYPE_CODE",
            "USER_DEFINED_TYPE_NAME",
            "USER_DEFINED_TYPE_SCHEMA",
            "USING",
            "UTF8",
            "UTF16",
            "UTF32",
            "VALUE",
            "VALUES",
            "VALUE_OF",
            "VAR_POP",
            "VAR_SAMP",
            "VARBINARY",
            "VARCHAR",
            "VARYING",
            "VERSION",
            "VERSIONING",
            "VIEW",
            "WEEK",
            "WHEN",
            "WHENEVER",
            "WHERE",
            "WIDTH_BUCKET",
            "WINDOW",
            "WITH",
            "WITHIN",
            "WITHOUT",
            "WORK",
            "WRAPPER",
            "WRITE",
            "XML",
            "YEAR",
            "YEARS",
            "ZONE",
        }

        # Check if the expression is an identifier and matches a reserved keyword.
        if isinstance(expression, exp.Identifier) and expression.name.upper() in keywords_to_quote:
            # Mark the identifier as quoted.
            expression.set("quoted", True)

        # Return the potentially modified expression.
        return expression

    class Tokenizer(tokens.Tokenizer):
        """
        The Tokenizer class is responsible for breaking down SQL statements into tokens.
        It processes the input SQL string character by character, grouping sequences into tokens that represent
        distinct syntactical elements. This tokenization is the first step in parsing, enabling the parser to
        understand and analyze the structure of the SQL statement.

        For instance, given the SQL statement:
        SELECT c1, c2, MIN(c3) FROM table1 GROUP BY c1, c2

        The Tokenizer would produce a sequence of tokens, each categorized appropriately
        (e.g.,
            SELECT as a keyword,
            c1 as an identifier,
            , as a delimiter,
            MIN as a function,
        etc.
        ). This breakdown facilitates the subsequent parsing stages, where the syntactical structure and
        semantics of the SQL statement are analyzed.

        We have overridden the Tokenizer class to define how your dialect handles various elements like

            - quotes
            - identifiers
            - keywords
            - Other lexical elements
        """

        # Define the escape character for strings.
        STRING_ESCAPES = ["\\"]

        # Define delimiters for identifiers.
        IDENTIFIERS = ['"']

        # Define delimiters for string literals.
        QUOTES = ["'"]

        # Comment syntax supported in the E6 dialect.
        COMMENTS = ["--", "//", ("/*", "*/")]

        # TODO:: Why other dialects have this long list of keywords but we are only relying on the
        #        these reserved keywords
        #       What is the meaning of this?
        # Need to deep dive in this. These are keywords list supported by a dialect and their mapping to specific kinds of keywords.
        KEYWORDS = {
            **tokens.Tokenizer.KEYWORDS,
            # Add E6-specific keywords here, e.g., "MY_KEYWORD": TokenType.KEYWORD
        }

    class Parser(parser.Parser):
        """
        The Parser class interprets the sequence of tokens to build an abstract syntax tree (AST).
        Override the Parser class to handle any syntax peculiarities of your dialect:


        The Parser class in SQLGlot processes a sequence of tokens generated from a SQL statement to construct
        an Abstract Syntax Tree (AST). This tree-like structure represents the hierarchical syntactic
        organization of the SQL query, enabling systematic analysis and manipulation.

        Given the SQL query:
        SELECT c1, c2, MIN(c3) FROM table1 GROUP BY c1, c2

        The Parser interprets the tokens produced by the Tokenizer to build the corresponding AST.
        In this context, the AST would be structured as follows:
        """

        # Define the set of data types that are supported for casting operations in the E6 dialect.

        SUPPORTED_CAST_TYPES = {
            "CHAR",
            "VARCHAR",
            "INT",
            "BIGINT",
            "BOOLEAN",
            "DATE",
            "FLOAT",
            "DOUBLE",
            "TIMESTAMP",
            "DECIMAL",
            "TIMESTAMP_TZ",
            "JSON",
        }

        def _parse_cast(self, strict: bool, safe: t.Optional[bool] = None) -> exp.Expression:
            """
            Overrides the base class's _parse_cast method to include validation
            against the SUPPORTED_CAST_TYPES set. If the target type is not supported,
            it raises an error.
            """
            cast_expression = super()._parse_cast(strict, safe)

            if isinstance(cast_expression, (exp.Cast, exp.TryCast)):
                target_type = cast_expression.to.this

                # Handle timestamp_tz as a special case
                if target_type == exp.DataType.Type.USERDEFINED:
                    # For user-defined types, check the kind in args
                    kind = cast_expression.to.args.get("kind")
                    if kind == "timestamp_tz":
                        # Allow timestamp_tz as a valid cast type
                        return cast_expression

                if target_type.name not in self.SUPPORTED_CAST_TYPES:
                    self.raise_error(f"Unsupported cast type: {target_type}")

            return cast_expression

        def _parse_position(self, haystack_first: bool = False) -> exp.StrPosition:
            args = self._parse_csv(self._parse_bitwise)

            if self._match(TokenType.IN):
                haystack = self._parse_bitwise()
                position = None

                # Check for `FROM` keyword and parse the starting position
                if self._match(TokenType.FROM):
                    position = self._parse_bitwise()

                return self.expression(
                    exp.StrPosition,
                    this=haystack,
                    substr=seq_get(args, 0),
                    position=position,
                )
            return super()._parse_position()

        FUNCTIONS = {
            **parser.Parser.FUNCTIONS,
            "APPROX_COUNT_DISTINCT": exp.ApproxDistinct.from_arg_list,
            # TODO:: Need to understand this funcitons
            # Have to refer the documentation
            "APPROX_QUANTILES": exp.ApproxQuantile.from_arg_list,
            "APPROX_PERCENTILE": exp.ApproxQuantile.from_arg_list,
            "ARBITRARY": exp.AnyValue.from_arg_list,
            "ARRAY_AGG": exp.ArrayAgg.from_arg_list,
            "ARRAY_CONCAT": exp.ArrayConcat.from_arg_list,
            "ARRAY_CONTAINS": exp.ArrayContains.from_arg_list,
            "ARRAY_JOIN": exp.ArrayToString.from_arg_list,
            "ARRAY_TO_STRING": exp.ArrayToString.from_arg_list,
            "ARRAY_SLICE": exp.ArraySlice.from_arg_list,
            "ARRAY_POSITION": lambda args: exp.ArrayPosition(
                this=seq_get(args, 1), expression=seq_get(args, 0)
            ),
            "BITWISE_NOT": lambda args: exp.BitwiseNot(this=seq_get(args, 0)),
            "BITWISE_OR": binary_from_function(exp.BitwiseOr),
            "BITWISE_XOR": binary_from_function(exp.BitwiseXor),
            "BITWISE_AND": binary_from_function(exp.BitwiseAnd),
            "CAST": _parse_cast,
            "CHARACTER_LENGTH": exp.Length.from_arg_list,
            "CHARINDEX": build_locate_strposition,
            "CHAR_LENGTH": exp.Length.from_arg_list,
            "COLLECT_LIST": exp.ArrayAgg.from_arg_list,
            "CONVERT_TIMEZONE": _build_convert_timezone,
            "CONTAINS_SUBSTR": exp.Contains.from_arg_list,
            "CURRENT_DATE": exp.CurrentDate.from_arg_list,
            "CURRENT_TIMESTAMP": exp.CurrentTimestamp.from_arg_list,
            "DATE": _build_date,
            "DATE_ADD": lambda args: exp.DateAdd(
                this=seq_get(args, 2), expression=seq_get(args, 1), unit=seq_get(args, 0)
            ),
            "DATE_DIFF": build_datediff(exp.DateDiff),
            "DATEDIFF": build_datediff(exp.DateDiff),
            "DATEPART": lambda args: exp.Extract(
                this=seq_get(args, 0), expression=seq_get(args, 1)
            ),
            "DATE_TRUNC": date_trunc_to_time,
            "DATETIME": _build_datetime_for_DT,
            "DAYOFWEEKISO": exp.DayOfWeekIso.from_arg_list,
            "DAYS": exp.Day.from_arg_list,
            "ELEMENT_AT": lambda args: exp.Bracket(
                this=seq_get(args, 0), expressions=[seq_get(args, 1)], offset=1, safe=True
            ),
            "FILTER_ARRAY": _parse_filter_array,
            "FIRST_VALUE": exp.FirstValue.from_arg_list,
            "FORMAT_DATE": lambda args: exp.TimeToStr(
                this=seq_get(args, 0), format=seq_get(args, 1)
            ),
            "FORMAT_TIMESTAMP": lambda args: exp.TimeToStr(
                this=seq_get(args, 0), format=seq_get(args, 1)
            ),
            "FROM_UNIXTIME_WITHUNIT": _build_from_unixtime_withunit,
            "FROM_ISO8601_TIMESTAMP": exp.FromISO8601Timestamp.from_arg_list,
            "GREATEST": exp.Max.from_arg_list,
            "JSON_EXTRACT": parser.build_extract_json_with_path(exp.JSONExtractScalar),
            "JSON_VALUE": parser.build_extract_json_with_path(exp.JSONExtractScalar),
            "LAST_DAY": exp.LastDay.from_arg_list,
            "LAST_VALUE": exp.LastValue,
            "LEFT": _build_with_arg_as_text(exp.Left),
            "LEN": exp.Length.from_arg_list,
            "LENGTH": exp.Length.from_arg_list,
            "LEAST": exp.Min.from_arg_list,
            "LISTAGG": exp.GroupConcat.from_arg_list,
            "LOCATE": build_locate_strposition,
            "LOG": exp.Log.from_arg_list,
            "LTRIM": lambda args: _build_trim(args),
            "MAX_BY": exp.ArgMax.from_arg_list,
            "MD5": exp.MD5Digest.from_arg_list,
            "MOD": lambda args: parser.build_mod(args),
            "NOW": exp.CurrentTimestamp.from_arg_list,
            "NULLIF": exp.Nullif.from_arg_list,
            "NVL": lambda args: build_coalesce(args, is_nvl=True),
            "PARSE_DATE": _build_formatted_time_with_or_without_zone(exp.StrToDate, "E6"),
            "PARSE_DATETIME": _build_formatted_time_with_or_without_zone(exp.StrToTime, "E6"),
            "PARSE_TIMESTAMP": _build_formatted_time_with_or_without_zone(exp.StrToTime, "E6"),
            "POWER": exp.Pow.from_arg_list,
            "REGEXP_CONTAINS": exp.RegexpLike.from_arg_list,
            "REGEXP_COUNT": _build_regexp_count,
            "REGEXP_EXTRACT": exp.RegexpExtract.from_arg_list,
            "REGEXP_LIKE": exp.RegexpLike.from_arg_list,
            "REGEXP_REPLACE": exp.RegexpReplace.from_arg_list,
            "REPLACE": exp.RegexpReplace.from_arg_list,
            "ROUND": exp.Round.from_arg_list,
            "RIGHT": _build_with_arg_as_text(exp.Right),
            "RTRIM": lambda args: _build_trim(args, is_left=False),
            "SEQUENCE": exp.GenerateSeries.from_arg_list,
            "SHIFTRIGHT": binary_from_function(exp.BitwiseRightShift),
            "SHIFTLEFT": binary_from_function(exp.BitwiseLeftShift),
            "SIZE": exp.ArraySize.from_arg_list,
            "SPLIT": exp.Split.from_arg_list,
            # Function node for split_part is not there with equivalent functionality
            "SPLIT_PART": exp.SplitPart.from_arg_list,
            "STARTSWITH": exp.StartsWith.from_arg_list,
            "STARTS_WITH": exp.StartsWith.from_arg_list,
            "STDDEV": exp.Stddev.from_arg_list,
            "STDDEV_POP": exp.StddevPop.from_arg_list,
            "STRING_AGG": exp.GroupConcat.from_arg_list,
            "STRPOS": exp.StrPosition.from_arg_list,
            "SUBSTR": exp.Substring.from_arg_list,
            "TIMESTAMP": _build_timestamp,
            "TIMESTAMP_ADD": lambda args: exp.TimestampAdd(
                this=seq_get(args, 2), expression=seq_get(args, 1), unit=seq_get(args, 0)
            ),
            "TIMESTAMP_DIFF": lambda args: exp.TimestampDiff(
                this=seq_get(args, 0), expression=seq_get(args, 1), unit=seq_get(args, 2)
            ),
            "TO_CHAR": lambda args: exp.ToChar(
                this=seq_get(args, 0), format=E6().convert_format_time(expression=seq_get(args, 1))
            ),
            "TO_DATE": _parse_to_date,
            # "TO_DATE":  _build_datetime("TO_DATE", exp.DataType.Type.DATE),
            "TO_HEX": exp.Hex.from_arg_list,
            "TO_JSON": exp.JSONFormat.from_arg_list,
            "TO_TIMESTAMP": _build_datetime("TO_TIMESTAMP", exp.DataType.Type.TIMESTAMP),
            "TO_TIMESTAMP_NTZ": _build_datetime("TO_TIMESTAMP_NTZ", exp.DataType.Type.TIMESTAMP),
            "TO_UTF8": lambda args: exp.Encode(
                this=seq_get(args, 0), charset=exp.Literal.string("utf-8")
            ),
            "TO_UNIX_TIMESTAMP": _build_to_unix_timestamp,
            "TO_VARCHAR": lambda args: exp.ToChar(
                this=seq_get(args, 0), format=E6().convert_format_time(expression=seq_get(args, 1))
            ),
            "TRUNC": date_trunc_to_time,
            "TRIM": lambda self: self._parse_trim(),
<<<<<<< HEAD
            "TYPEOF": lambda args: exp.TypeOf(this=seq_get(args, 0)),
=======
            "TYPEOF": lambda args: exp.TypeOf(
                this=seq_get(args, 0)
            ),
>>>>>>> 220284d7
            "UNNEST": lambda args: exp.Explode(this=seq_get(args, 0)),
            # TODO:: I have removed the _parse_unnest_sql, was it really required
            # It was added due to some requirements before but those were asked to remove afterwards so it should not matter now
            "WEEK": exp.Week.from_arg_list,
            "WEEKISO": exp.Week.from_arg_list,
            "WEEKOFYEAR": exp.WeekOfYear.from_arg_list,
            "YEAR": exp.Year.from_arg_list,
        }

        FUNCTION_PARSERS = {
            **parser.Parser.FUNCTION_PARSERS,
            "NAMED_STRUCT": lambda self: self._parse_json_object(),
            "OBJECT_CONSTRUCT": lambda self: self._parse_json_object(),
        }

        NO_PAREN_FUNCTIONS = parser.Parser.NO_PAREN_FUNCTIONS.copy()
        NO_PAREN_FUNCTIONS.pop(TokenType.CURRENT_USER)
        NO_PAREN_FUNCTIONS.pop(TokenType.CURRENT_TIME)

    class Generator(generator.Generator):
        """
        The Generator class is responsible for converting an abstract syntax tree (AST) back into a SQL string
        that adheres to a specific dialect’s syntax. When creating a custom dialect, you can override the Generator
        class to define how various expressions and data types should be formatted in your dialect.
        """

        EXTRACT_ALLOWS_QUOTES = False
        JSON_KEY_VALUE_PAIR_SEP = ","
        NVL2_SUPPORTED = True
        LAST_DAY_SUPPORTS_DATE_PART = False
        INTERVAL_ALLOWS_PLURAL_FORM = False
        NULL_ORDERING_SUPPORTED = None
        SUPPORTS_TABLE_ALIAS_COLUMNS = True
        SUPPORTS_MEDIAN = False

        CAST_SUPPORTED_TYPE_MAPPING = {
            exp.DataType.Type.NCHAR: "CHAR",
            exp.DataType.Type.VARCHAR: "VARCHAR",
            exp.DataType.Type.INT: "INT",
            exp.DataType.Type.TINYINT: "INT",
            exp.DataType.Type.SMALLINT: "INT",
            exp.DataType.Type.MEDIUMINT: "INT",
            exp.DataType.Type.BIGINT: "BIGINT",
            exp.DataType.Type.BOOLEAN: "BOOLEAN",
            exp.DataType.Type.DATE: "DATE",
            exp.DataType.Type.DATE32: "DATE",
            exp.DataType.Type.FLOAT: "FLOAT",
            exp.DataType.Type.DOUBLE: "DOUBLE",
            exp.DataType.Type.TIMESTAMP: "TIMESTAMP",
            exp.DataType.Type.TIMESTAMPTZ: "TIMESTAMP",
            exp.DataType.Type.TIMESTAMPNTZ: "TIMESTAMP",
            exp.DataType.Type.TEXT: "VARCHAR",
            exp.DataType.Type.TINYTEXT: "VARCHAR",
            exp.DataType.Type.MEDIUMTEXT: "VARCHAR",
            exp.DataType.Type.DECIMAL: "DECIMAL",
            exp.DataType.Type.JSON: "JSON",
        }

        # TODO:: Adithya, why there was need to override this method.
        # So what was happening was this method will get called internally while .transpile is called. They have written this method with respect to other dialects.
        # But whenever we pass a normal query, by default parts like `NULLS LAST` etc were getting by defaults in order by clause which will differs the sequence of results displayed in original dialect and ours.
        # In order to tackle that, I overridden that so as to maintain structure of sqlglot with out altering original methods

        def pad_comment(self, comment: str) -> str:
            comment = comment.replace("/*", "/ *").replace("*/", "* /")
            comment = " " + comment if comment[0].strip() else comment
            comment = comment + " " if comment[-1].strip() else comment
            return comment

        def ordered_sql(self, expression: exp.Ordered) -> str:
            """
            Generate the SQL string for an ORDER BY clause in the E6 dialect.

            This method simplifies the ORDER BY clause by omitting any handling for NULL ordering,
            as the E6 dialect does not support explicit NULLS FIRST or NULLS LAST directives.

            Args:
                expression (exp.Ordered): The expression containing the column or expression to order by,
                                          along with sorting direction and null ordering preferences.

            Returns:
                str: The SQL string representing the ORDER BY clause.
            """
            # Determine the sorting direction based on the 'desc' argument
            sort_order = {True: " DESC", False: " ASC", None: ""}.get(expression.args.get("desc"))

            # Generate the SQL for the main expression to be ordered
            main_expression = self.sql(expression, "this")
            # TODO:: What is the significant of `this` parameter here
            # `this` is the whole sql part from select node that order by is part of

            # Initialize null ordering as an empty string
            nulls_sort_change = ""

            # Apply NULLS FIRST/LAST only if supported by the dialect
            if self.NULL_ORDERING_SUPPORTED:
                nulls_first = expression.args.get("nulls_first")
                nulls_sort_change = " NULLS FIRST" if nulls_first else " NULLS LAST"

            # Construct and return the final ORDER BY clause
            return f"{main_expression}{sort_order}{nulls_sort_change}"

        def convert_format_time(self, expression, **kwargs):
            """
            Transforms a time format string from one convention to another using the TIME_MAPPING dictionary.

            Args:
                expression (exp.Expression): The expression containing the time format string.

            Returns:
                str: The transformed time format string, or None if no format string is found.
            """
            # Check if the expression is a literal value
            # TODO:: Is this `if` condition extra, do we really require it
            # Yes we require this. Cuz for some cases what happens is the format arg will be a literal node and can be accessed using expression.this.
            # But this is not the case for all. For some functions what happens is the format part comes as `format` arg but not as `this`, this is due to declarations of those functions in other dialects
            # So as to acknowledge both cases we need this if.
            if isinstance(expression, exp.Literal):
                # Directly use the literal value as the format string
                format_str = expression.this
            else:
                # Attempt to retrieve the 'format' argument from the expression
                format_expr = expression.args.get("format")
                # Use the 'name' attribute of the format expression if it exists; otherwise, use the expression itself
                format_str = getattr(format_expr, "name", format_expr)

            # If no format string is found, return None
            if format_str is None:
                return None

            # Initialize the format string to be transformed
            format_string = format_str.replace("%%", "%")

            # Iterate over the TIME_MAPPING dictionary to replace each value with its corresponding key
            for key, value in E6().TIME_MAPPING.items():
                format_string = format_string.replace(value, key)

            # Return the transformed format string
            return format_string

        def cast_sql(self, expression: exp.Cast, safe_prefix: t.Optional[str] = None) -> str:
            """
            Generates the SQL string for a CAST operation in the E6 dialect.

            The method uses a custom type mapping (`CAST_SUPPORTED_TYPE_MAPPING`) to ensure that
            the target type in the CAST operation aligns with the E6 dialect.

            Args:
                expression (exp.Cast): The CAST expression containing the value and target type.
                safe_prefix (Optional[str]): An optional prefix for safe casting (not used here).

            Returns:
                str: The SQL string for the CAST operation.
            """
            # Extract the target type from the CAST expression
            target_type = expression.to.this

            # Map the target type to the corresponding E6 type
            e6_type = self.CAST_SUPPORTED_TYPE_MAPPING.get(target_type, target_type)

            # Generate the SQL string for the CAST operation
            return f"CAST({self.sql(expression.this)} AS {e6_type})"

        def coalesce_sql(self, expression: exp.Coalesce) -> str:
            func_name = "NVL" if expression.args.get("is_nvl") else "COALESCE"
            return rename_func(func_name)(self, expression)

        def interval_sql(self, expression: exp.Interval) -> str:
            """
            Generate an SQL INTERVAL expression from the given Interval object.

            This function constructs a string representing an SQL INTERVAL based on
            the provided `expression`. If both `expression.this` (the value) and
            `expression.unit` (the unit of time) are present, it returns a string
            formatted as 'INTERVAL {value} {unit}'. If either is missing, it returns
            an empty string.

            Parameters:
            expression (exp.Interval): An object containing the interval value and unit.

            Returns:
            str: A string representing the SQL INTERVAL or an empty string if the
                 necessary components are missing.

            Example:
            >>> expr = exp.Interval(this=exp.Literal(5), unit=exp.Literal('DAY'))
            >>> generator = Generator()
            >>> generator.interval_sql(expr)
            'INTERVAL 5 DAY'
            """
            # TODO:: Ask Adithya, how he has guessed about this `.this` & `.unit`
            # While you debug anything, you can see the tree like structures there and see what are our candidates to fetch and do manipulations
            # You can use evaluate exression also there to verfy what we want

            # Check if both 'this' (value) and 'unit' are present in the expression
            if expression.this and expression.unit:
                # Extract the name attributes of 'this' and 'unit'
                value = expression.this.name
                unit = expression.unit.name

                # Convert plural forms to singular if not allowed
                if not self.INTERVAL_ALLOWS_PLURAL_FORM:
                    unit = self.TIME_PART_SINGULARS.get(unit, unit)

                # Format the INTERVAL string
                interval_str = f"INTERVAL '{value} {unit}'"
                return interval_str
            elif expression.this and not expression.unit:
                # Handle compound intervals like '5 minutes 30 seconds'
                value = (
                    expression.this.name
                    if hasattr(expression.this, "name")
                    else str(expression.this)
                )

                # Parse compound interval and convert to E6 format
                import re

                # Pattern to match number-unit pairs in the compound interval
                pattern = (
                    r"(\d+)\s*(year|month|week|day|hour|minute|second|microsecond|millisecond)s?"
                )
                matches = re.findall(pattern, value.lower())

                if matches:
                    # Convert compound interval to sum of individual intervals
                    interval_parts = []
                    for num, unit in matches:
                        # Convert plural to singular if needed
                        if not self.INTERVAL_ALLOWS_PLURAL_FORM:
                            unit = self.TIME_PART_SINGULARS.get(unit.upper() + "S", unit.upper())
                        else:
                            unit = unit.upper()
                        interval_parts.append(f"INTERVAL '{num} {unit}'")

                    # Join with + operator
                    if len(interval_parts) > 1:
                        return " + ".join(interval_parts)
                    elif len(interval_parts) == 1:
                        return interval_parts[0]

                # If no pattern matches, return as-is with quotes
                return f"INTERVAL '{value}'"
            else:
                # Return an empty string if either 'this' or 'unit' is missing
                return f"INTERVAL {expression.this if expression.this else ''} {expression.unit if expression.unit else ''}"

        # Need to look at the problem here regarding double casts appearing
        def _last_day_sql(self: E6.Generator, expression: exp.LastDay) -> str:
            # date_expr = self.sql(expression,"this")
            date_expr = expression.args.get("this")
            date_expr = date_expr
            if isinstance(date_expr, exp.Literal):
                date_expr = f"CAST({date_expr} AS DATE)"
            unit = expression.args.get("unit")
            if unit:
                return self.func("LAST_DAY", date_expr, unit)
            return self.func("LAST_DAY", date_expr)

        def extract_sql(self: E6.Generator, expression: exp.Extract | exp.DayOfYear) -> str:
            unit = expression.this.name
            unit_mapped = E6.UNIT_PART_MAPPING.get(f"'{unit.lower()}'", unit)
            expression_sql = self.sql(expression, "expression")
            if isinstance(expression, exp.DayOfYear):
                unit_mapped = "DOY"
                date_expr = expression.this
                if isinstance(
                    date_expr, (exp.TsOrDsToDate, exp.TsOrDsToTimestamp, exp.TsOrDsToTime)
                ):
                    date_expr = exp.Cast(this=date_expr.this, to=exp.DataType(this="TIMESTAMP"))
                expression_sql = self.sql(date_expr)

            extract_str = f"EXTRACT({unit_mapped} FROM {expression_sql})"
            return extract_str

        def filter_array_sql(self: E6.Generator, expression: exp.ArrayFilter) -> str:
            cond = expression.expression
            if isinstance(cond, exp.Lambda):
                aliases = cond.expressions
                cond = cond.this
            elif isinstance(cond, exp.Predicate):
                aliases = [exp.Identifier(this="_u")]
                cond = cond
            else:
                self.unsupported("Unsupported filter condition")
                return ""

            # Check for aggregate functions
            if any(isinstance(node, exp.AggFunc) for node in cond.find_all(exp.Expression)):
                raise ValueError(
                    "array filter's Lambda expression are not supported with aggregate functions"
                )
                return ""

            if len(aliases) == 1:
                aliases_str = aliases[0]
            else:
                aliases_str = ", ".join(self.sql(alias) for alias in aliases)
                aliases_str = f"({aliases_str})"
            lambda_expr = f"{aliases_str} -> {self.sql(cond)}"
            return f"FILTER_ARRAY({self.sql(expression.this)}, {lambda_expr})"

        def explode_sql(self, expression: exp.Explode) -> str:
            # Extract array expressions
            array_expr = expression.args.get("expressions")
            if expression.this:
                return self.func("EXPLODE", expression.this)

            # Format array expressions to SQL
            if isinstance(array_expr, list):
                array_expr_sql = ", ".join(self.sql(arg) for arg in array_expr)
            else:
                array_expr_sql = self.sql(array_expr)

            # Process the alias
            alias = self.sql(expression, "alias")

            # Handle the columns for alias arguments (e.g., t(x))
            alias_args = expression.args.get("alias")
            alias_columns = ""

            if alias_args and alias_args.args.get("columns"):
                # Extract the columns for alias arguments
                alias_columns_list = [self.sql(col) for col in alias_args.args["columns"]]
                alias_columns = f"({', '.join(alias_columns_list)})"

            # Construct the alias string
            alias_sql = f" AS {alias}{alias_columns}" if alias else ""

            # Generate the final UNNEST SQL
            return f"EXPLODE({array_expr_sql}){alias_sql}"

        def format_date_sql(self: E6.Generator, expression: exp.TimeToStr) -> str:
            date_expr = expression.this
            format_expr = self.convert_format_time(expression)
            format_expr_quoted = f"'{format_expr}'"

            time_format_tokens = {"h", "hh", "s", "ss", "H", "HH", "m", "mm", "S", "SS"}
            requires_timestamp = any(token in format_expr for token in time_format_tokens)

            if (
                isinstance(date_expr, exp.CurrentDate)
                or isinstance(date_expr, exp.CurrentTimestamp)
                or isinstance(date_expr, exp.TsOrDsToDate)
            ):
                return self.func(
                    "FORMAT_TIMESTAMP" if requires_timestamp else "FORMAT_DATE",
                    date_expr,
                    format_expr_quoted,
                )
            if isinstance(date_expr, exp.Cast) and not (
                date_expr.to.this.name == "TIMESTAMP" or date_expr.to.this.name == "DATE"
            ):
                date_expr = f"CAST({date_expr} AS DATE)"
            return self.func(
                "FORMAT_TIMESTAMP" if requires_timestamp else "FORMAT_DATE",
                date_expr,
                format_expr_quoted,
            )

        def struct_sql(self, expression: exp.Struct) -> str:
            keys = []
            values = []

            for i, e in enumerate(expression.expressions):
                if isinstance(e, exp.PropertyEQ):
                    keys.append(
                        exp.Literal.string(e.name) if isinstance(e.this, exp.Identifier) else e.this
                    )
                    values.append(e.expression)
                else:
                    keys.append(exp.Literal.string(f"_{i}"))
                    values.append(e)

            return self.func("NAMED_STRUCT", *flatten(zip(keys, values)))

        def neq_sql(self, expression: exp.NEQ) -> str:
            return self.binary(expression, "!=")

        def tochar_sql(self, expression: exp.ToChar) -> str:
            date_expr = expression.this
            if len(expression.args) < 2:
                return self.func("TO_CHAR", expression.this)
            if (
                isinstance(date_expr, exp.Cast) and not (date_expr.to.this.name == "TIMESTAMP")
            ) or (
                not isinstance(date_expr, exp.Cast)
                and not exp.DataType.is_type(date_expr, exp.DataType.Type.DATE)
                or exp.DataType.is_type(date_expr, exp.DataType.Type.TIMESTAMP)
            ):
                date_expr = f"CAST({date_expr} AS TIMESTAMP)"
            format_expr = self.convert_format_time(expression)
            return f"TO_CHAR({date_expr},'{format_expr}')"

        def bracket_sql(self, expression: exp.Bracket) -> str:
            if (
                expression.expressions.__len__() == 1
                and expression.expressions[0].is_string
                and not expression._meta
            ):
                text_expr = expression.expressions[0].this
                return f'{self.sql(expression.this)}."{text_expr}"'
            return self.func(
                "TRY_ELEMENT_AT"
                if expression._meta and expression._meta.get("name", "").upper() == "TRY_ELEMENT_AT"
                else "ELEMENT_AT",
                expression.this,
                seq_get(
                    apply_index_offset(
                        expression.this,
                        expression.expressions,
                        1 - expression.args.get("offset", 0),
                    ),
                    0,
                ),
            )

        def generateseries_sql(self, expression: exp.GenerateSeries) -> str:
            start = expression.args["start"]
            end = expression.args["end"]
            step = expression.args.get("step")

            return self.func("SEQUENCE", start, end, step)

        def array_sql(self, expression: exp.Array) -> str:
            expressions_sql = ", ".join(self.sql(e) for e in expression.expressions)
            return f"ARRAY[{expressions_sql}]"

        def map_sql(self, expression: exp.Map | exp.VarMap) -> str:
            keys = expression.args.get("keys")
            values = expression.args.get("values")
            final_keys = keys
            final_values = values
            if isinstance(keys, exp.Split):
                key_str = keys.this.this if isinstance(keys.this, exp.Literal) else None
                final_keys = f"'{key_str}'"

            if isinstance(values, exp.Split):
                values_str = values.this.this if isinstance(values.this, exp.Literal) else None
                final_values = f"'{values_str}'"

            return f"MAP[{self.sql(final_keys)},{self.sql(final_values)}]"

        def length_sql(self, expression: exp.Length) -> str:
            """
            Overrides the Length SQL generation for E6.

            Purpose:
            --------
            In Snowflake and BigQuery, the `Length` function has an optional `binary` argument that
            defaults to `True`. This supports the length of binary/hex strings. In the E6 dialect, we
            do not need this `binary` argument. So, this method strips out the `binary` behavior when
            generating the SQL for `Length`.

            Args:
                expression (exp.Length): The Length expression from the AST.

            Returns:
                str: The SQL for the `Length` function in E6, without the binary argument.
            """
            # Get the SQL representation of the column or expression whose length is to be calculated
            length_expr = self.sql(expression, "this")

            # Directly return the Length function call without considering binary behavior
            return f"LENGTH({length_expr})"

        def anonymous_sql(self, expression: exp.Anonymous) -> str:
            # Map the function names that need to be rewritten with same order of arguments
            function_mapping_normal = {"REGEXP_INSTR": "INSTR"}
            # Extract the function name from the expression
            function_name = self.sql(expression, "this")

            if function_name in function_mapping_normal:
                # Check if the function name needs to be mapped to a different one
                mapped_function = function_mapping_normal.get(function_name, function_name)

                # Generate the SQL for the mapped function with its expressions
                return self.func(mapped_function, *expression.expressions)

            elif function_name.lower() == "table":
                return f"{self.sql(*expression.expressions)}"

            return self.func(function_name, *expression.expressions)

        def to_timestamp_sql(self: E6.Generator, expression: exp.StrToTime) -> str:
            date_expr = expression.this
            format_expr = self.convert_format_time(expression)
            format_str = f"'{format_expr}'"
            return self.func("TO_TIMESTAMP", date_expr, format_str)

        def string_agg_sql(self: E6.Generator, expression: exp.GroupConcat) -> str:
            """
            Generate the SQL for the STRING_AGG or LISTAGG function in E6.

            This method addresses an AST parsing issue where the separator for the STRING_AGG function
            sometimes appears under the DISTINCT node due to parsing intricacies. Instead of modifying
            expr_1 directly, this version clones expr_1 to retain DISTINCT while applying the separator
            correctly.

            Args:
                expression (exp.GroupConcat): The AST expression for GROUP_CONCAT

            Returns:
                str: The SQL representation for STRING_AGG/LISTAGG with proper separator handling.
            """
            separator = expression.args.get("separator")
            expr_1 = expression.this

            # If no separator was found, check if it's embedded in DISTINCT
            if separator is None and isinstance(expr_1, exp.Distinct):
                # If DISTINCT has two expressions, the second may represent the separator
                if len(expr_1.expressions) == 2 and isinstance(
                    expr_1.expressions[1], (exp.Literal, exp.Column, exp.Identifier)
                ):
                    separator = expr_1.expressions[1]  # Use second expression as separator

                    # Clone DISTINCT to keep it unchanged, then apply the first expression for aggregation
                    distinct_expr_clone = expr_1.copy()
                    distinct_expr_clone.set("expressions", [expr_1.expressions[0]])
                    expr_1 = distinct_expr_clone

            # Generate SQL using STRING_AGG/LISTAGG, with separator or default ''
            return self.func("LISTAGG", expr_1, separator or exp.Literal.string(""))

        # def struct_sql(self, expression: exp.Struct) -> str:
        #     struct_expr = expression.expressions
        #     return f"{struct_expr}"

        def TsOrDsToDate_sql(self: E6.Generator, expression: exp.TsOrDsToDate) -> str:
            format_str = self.convert_format_time(expression)
            if format_str is None:
                return self.func("TO_DATE", expression.this)
            else:
                return self.func("TO_DATE", expression.this, add_single_quotes(format_str))

        def to_unix_timestamp_sql(
            self: E6.Generator, expression: exp.TimeToUnix | exp.StrToUnix
        ) -> str:
            format_str = None
            time_expr = expression.this
            format_expr = expression.args.get("format")

            if format_expr:
                format_str = format_expr.this
                for key, value in E6().TIME_MAPPING_FOR_PARSE_FUNCTIONS.items():
                    format_str = format_str.replace(key, value)

            # Generate final function with or without format argument
            if format_str:
                unix_timestamp_expr = self.func(
                    "TO_UNIX_TIMESTAMP",
                    self.func(
                        "PARSE_DATETIME",
                        add_single_quotes(self.sql(format_str)),
                        self.sql(time_expr),
                    ),
                )
            else:
                unix_timestamp_expr = self.func("TO_UNIX_TIMESTAMP", self.sql(time_expr))

            if isinstance(expression.parent, (exp.UnixToTime, exp.UnixToStr)):
                return f"{unix_timestamp_expr}"
            return f"{unix_timestamp_expr}/1000"

        def lateral_sql(self, expression: exp.Lateral) -> str:
            expression.set("view", True)
            this = self.sql(expression, "this")

            alias = expression.args["alias"]
            columns = self.expressions(alias, key="columns", flat=True)
            columns_cleaned = columns.replace('"', "")

            table = f"{alias.name}" if alias and alias.name else ""
            columns = (
                f"{columns}"
                if columns and not columns_cleaned == "SEQ, KEY, PATH, INDEX, VALUE, THIS"
                else ""
            )

            op_sql = self.seg(f"LATERAL VIEW{' OUTER' if expression.args.get('outer') else ''}")

            if table and columns:
                return f"{op_sql}{self.sep()}{this} {table} AS {columns}"
            elif table:
                return f"{op_sql}{self.sep()}{this} AS {table}"
            else:
                return f"{op_sql}{self.sep()}{this}"

        def not_sql(self, expression: exp.Not) -> str:
            expr = expression.this
            if isinstance(expr, exp.Is):
                return f"{self.sql(expr.this)} IS NOT {self.sql(expr.expression)}"
            else:
                return super().not_sql(expression)

        def median_sql(self, expression: exp.Median):
            if not self.SUPPORTS_MEDIAN:
                this = expression.this

                # Check if Distinct keyword is present at the start
                if this and isinstance(this, exp.Distinct):
                    return self.function_fallback_sql(expression)

                order_by = exp.Order(expression=expression.this)
                order_by_column = f" {order_by} {this}"
                percentile_cont_expr = exp.PercentileCont(this=exp.Literal.number(0.5))
                within_group = exp.WithinGroup(
                    this=percentile_cont_expr, expression=order_by_column
                )
                return f"{within_group}"

            return self.function_fallback_sql(expression)

        def from_unixtime_sql(
            self: E6.Generator, expression: exp.UnixToTime | exp.UnixToStr
        ) -> str:
            unix_expr = expression.this
            format_expr = expression.args.get("format")
            scale_expr = expression.args.get("scale")

            # If scale is seconds, use FROM_UNIXTIME_WITHUNIT
            if scale_expr and scale_expr.this == "seconds":
                return self.func("FROM_UNIXTIME_WITHUNIT", unix_expr, scale_expr)
            # If scale is milliseconds, use FROM_UNIXTIME_WITHUNIT
            if scale_expr and scale_expr.this == "milliseconds":
                return self.func("FROM_UNIXTIME_WITHUNIT", unix_expr, scale_expr)

            if not format_expr:
                return self.func("FROM_UNIXTIME", unix_expr)
            format_expr_modified = self.convert_format_time(format_expr)
            format_expr_modified = add_single_quotes(format_expr_modified)

            if isinstance(unix_expr, (exp.TimeToUnix, exp.StrToUnix)):
                return self.func("FORMAT_TIMESTAMP", unix_expr.this, format_expr_modified)

            return self.func(
                "FORMAT_TIMESTAMP", self.func("FROM_UNIXTIME", unix_expr), format_expr_modified
            )

        def from_iso8601_timestamp_sql(self, expression: exp.FromISO8601Timestamp) -> str:
            return f"CAST({self.sql(expression.this)} AS timestamp_tz)"

        def timestamp_diff_sql(self, expression: exp.TimestampDiff) -> str:
            return self.func(
                "TIMESTAMP_DIFF", expression.this, expression.expression, unit_to_str(expression)
            )

        def attimezone_sql(self, expression: exp.AtTimeZone) -> str:
            datetime_str = expression.this
            name: str = "DATETIME"

            meta: Optional[dict[str, Any]] = expression._meta
            if meta is not None:
                raw_name: Any = meta.get("name")
                if isinstance(raw_name, str) and raw_name.lower() == "from_utc_timestamp":
                    name = "FROM_UTC_TIMESTAMP"

            zone = expression.args.get("zone")
            return self.func(name, datetime_str, zone)

        def json_format_sql(self, expression: exp.JSONFormat) -> str:
            inner = expression.this
            if isinstance(inner, exp.Cast) and inner.to.this == exp.DataType.Type.JSON:
                return self.func("TO_JSON", inner.this)
            return self.func("TO_JSON", inner)

        def json_extract_sql(self, e: exp.JSONExtract | exp.JSONExtractScalar):
            path = e.expression
            if self.from_dialect == "databricks":
                if not self.sql(path).startswith("'$."):
                    path = add_single_quotes("$." + self.sql(path))
                else:
                    path = self.sql(path)

            return self.func("JSON_EXTRACT", e.this, path)

        def split_sql(self, expression: exp.Split | exp.RegexpSplit):
            this = expression.this
            delimitter = expression.expression
            if (
                this
                and delimitter
                and this.is_string
                and delimitter.is_string
                and delimitter.this not in this.this
                and not len(expression.args) == 3
            ):
                return f"{this}"
            return rename_func("SPLIT")(self, expression)

        # Define how specific expressions should be transformed into SQL strings
        TRANSFORMS = {
            **generator.Generator.TRANSFORMS,
            exp.Anonymous: anonymous_sql,
<<<<<<< HEAD
            exp.FindInSet: lambda self, e: self.func(
                "ARRAY_POSITION", e.this, self.func("SPLIT", e.expression, exp.Literal.string(","))
=======
            # FIND_IN_SET transformation for E6 dialect
            # 
            # Databricks FIND_IN_SET(searchExpr, sourceExpr) documentation:
            # - Returns the position of a string within a comma-separated list of strings
            # - searchExpr: A STRING expression specifying the "word" to be searched
            # - sourceExpr: A STRING expression with commas separating "words"  
            # - Returns: An INTEGER (1-based position). Returns 0 if not found or searchExpr contains comma
            # - Example: SELECT find_in_set('ab','abc,b,ab,c,def'); returns 3
            #
            # E6 Implementation Logic:
            # - FIND_IN_SET('ab', 'abc,b,ab,c,def') becomes ARRAY_POSITION('ab', SPLIT('abc,b,ab,c,def', ','))
            # - SPLIT('abc,b,ab,c,def', ',') creates ['abc', 'b', 'ab', 'c', 'def']
            # - ARRAY_POSITION finds 1-based position of 'ab' in the array = 3
            # - Note: E6's ARRAY_POSITION signature is (element, array) not (array, element)
            # - This preserves exact same behavior: 1-based indexing, returns 0/NULL if not found
            exp.FindInSet: lambda self, e: self.func(
                "ARRAY_POSITION", 
                e.this,
                self.func("SPLIT", e.expression, exp.Literal.string(","))
>>>>>>> 220284d7
            ),
            exp.AnyValue: rename_func("ARBITRARY"),
            exp.ApproxDistinct: rename_func("APPROX_COUNT_DISTINCT"),
            exp.ApproxQuantile: rename_func("APPROX_PERCENTILE"),
            exp.ArgMax: rename_func("MAX_BY"),
            exp.ArgMin: rename_func("MIN_BY"),
            exp.Array: array_sql,
            exp.TypeOf: rename_func("TYPEOF"),
            exp.ArrayAgg: rename_func("ARRAY_AGG"),
            exp.ArrayConcat: rename_func("ARRAY_CONCAT"),
            exp.ArrayIntersect: rename_func("ARRAY_INTERSECT"),
            exp.ArrayContains: rename_func("ARRAY_CONTAINS"),
            exp.ArrayFilter: filter_array_sql,
            exp.ArrayToString: rename_func("ARRAY_JOIN"),
            exp.ArraySize: rename_func("size"),
            exp.ArraySlice: rename_func("ARRAY_SLICE"),
            exp.ArrayUniqueAgg: rename_func("ARRAY_AGG"),
            exp.ArrayPosition: lambda self, e: self.func("ARRAY_POSITION", e.expression, e.this),
            exp.AtTimeZone: attimezone_sql,
            exp.BitwiseLeftShift: lambda self, e: self.func("SHIFTLEFT", e.this, e.expression),
            exp.BitwiseNot: lambda self, e: self.func("BITWISE_NOT", e.this),
            exp.BitwiseAnd: lambda self, e: self.func("BITWISE_AND", e.this, e.expression),
            exp.BitwiseOr: lambda self, e: self.func("BITWISE_OR", e.this, e.expression),
            exp.BitwiseRightShift: lambda self, e: self.func("SHIFTRIGHT", e.this, e.expression),
            exp.BitwiseXor: lambda self, e: self.func("BITWISE_XOR", e.this, e.expression),
            exp.Bracket: bracket_sql,
            # We mapped this believing that for most of the cases,
            # CONCAT function in other dialects would mostly use for ARRAY concatenation
            exp.Concat: rename_func("CONCAT"),
            exp.Contains: rename_func("CONTAINS_SUBSTR"),
            exp.CurrentDate: lambda *_: "CURRENT_DATE",
            exp.CurrentTimestamp: lambda *_: "CURRENT_TIMESTAMP",
            exp.Coalesce: coalesce_sql,
            exp.Date: lambda self, e: self.func("DATE", e.this),
            exp.DateAdd: lambda self, e: self.func(
                "DATE_ADD",
                unit_to_str(e),
                _to_int(e.expression),
                e.this,
            ),
            # follows signature DATE_DIFF([ <unit>,] <date_expr1>, <date_expr2>) of E6. => date_expr1 - date_expr2, so interchanging the second and third arg
            exp.DateDiff: lambda self, e: self.func(
                "DATE_DIFF",
                unit_to_str(e),
                e.expression,
                e.this,
            ),
            exp.DateSub: rename_func("DATE_SUB"),
            exp.DateTrunc: lambda self, e: self.func("DATE_TRUNC", unit_to_str(e), e.this),
            exp.Datetime: lambda self, e: self.func("DATETIME", e.this, e.expression),
            exp.Day: rename_func("DAYS"),
            exp.DayOfMonth: rename_func("DAYS"),
            exp.DayOfWeekIso: rename_func("DAYOFWEEKISO"),
            exp.DayOfWeek: rename_func("DAYOFWEEK"),
            exp.DayOfYear: extract_sql,
            exp.Encode: lambda self, e: self.func("TO_UTF8", e.this),
            exp.Explode: explode_sql,
            exp.Extract: extract_sql,
            exp.FirstValue: rename_func("FIRST_VALUE"),
            exp.Format: rename_func("FORMAT"),
            exp.FormatDatetime: rename_func("FORMAT_DATETIME"),
            exp.FromTimeZone: lambda self, e: self.func(
                "CONVERT_TIMEZONE", e.args.get("zone"), "'UTC'", e.this
            ),
            exp.FromISO8601Timestamp: from_iso8601_timestamp_sql,
            exp.GenerateSeries: generateseries_sql,
            exp.GroupConcat: string_agg_sql,
            exp.Hex: rename_func("TO_HEX"),
            exp.Interval: interval_sql,
            exp.JSONExtract: json_extract_sql,
            exp.JSONExtractScalar: json_extract_sql,
            exp.JSONFormat: json_format_sql,
            exp.JSONObject: lambda self, e: self.func("NAMED_STRUCT", e.this, *e.expressions),
            exp.LastDay: _last_day_sql,
            exp.LastValue: rename_func("LAST_VALUE"),
            exp.Length: length_sql,
            exp.Log: lambda self, e: self.func("LOG", e.this, e.expression),
            exp.Lower: rename_func("LOWER"),
            exp.LogicalOr: rename_func("BOOL_OR"),
            exp.Map: map_sql,
            exp.Max: max_or_greatest,
            exp.MD5Digest: lambda self, e: self.func("MD5", e.this),
            exp.Min: min_or_least,
            exp.Mod: lambda self, e: self.func("MOD", e.this, e.expression),
            exp.Nullif: rename_func("NULLIF"),
            exp.Pow: rename_func("POWER"),
            exp.RegexpExtract: rename_func("REGEXP_EXTRACT"),
            exp.RegexpLike: lambda self, e: self.func("REGEXP_LIKE", e.this, e.expression),
            # here I handled replacement arg carefully because, sometimes if replacement arg is not provided/extracted then it is getting None there overriding in E6
            exp.RegexpReplace: rename_func("REGEXP_REPLACE"),
            exp.RegexpSplit: split_sql,
            # exp.Select: select_sql,
            exp.Space: lambda self, e: self.func("REPEAT", exp.Literal.string(" "), e.this),
            exp.Split: split_sql,
            exp.SplitPart: rename_func("SPLIT_PART"),
            exp.Stddev: rename_func("STDDEV"),
            exp.StddevPop: rename_func("STDDEV_POP"),
            exp.StrPosition: lambda self, e: self.func(
                "LOCATE", e.args.get("substr"), e.this, e.args.get("position")
            ),
            exp.StrToDate: lambda self, e: self.func(
                "TO_DATE", e.this, add_single_quotes(self.convert_format_time(e))
            ),
            exp.StrToTime: to_timestamp_sql,
            exp.StrToUnix: to_unix_timestamp_sql,
            exp.StartsWith: rename_func("STARTS_WITH"),
            # exp.Struct: struct_sql,
            exp.TimeToStr: format_date_sql,
            exp.TimeStrToTime: timestrtotime_sql,
            exp.TimeStrToDate: datestrtodate_sql,
            exp.TimeToUnix: to_unix_timestamp_sql,
            exp.Timestamp: lambda self, e: self.func("TIMESTAMP", e.this),
            exp.TimestampAdd: lambda self, e: self.func(
                "TIMESTAMP_ADD", unit_to_str(e), e.expression, e.this
            ),
            exp.TimestampDiff: timestamp_diff_sql,
            exp.TimestampTrunc: lambda self, e: self.func("DATE_TRUNC", unit_to_str(e), e.this),
            exp.ToChar: tochar_sql,
            # WE REMOVE ONLY WHITE SPACES IN TRIM FUNCTION
            exp.Trim: _trim_sql,
            exp.TryCast: lambda self, e: self.func(
                "TRY_CAST", f"{self.sql(e.this)} AS {self.sql(e.to)}"
            ),
            exp.TsOrDsAdd: lambda self, e: self.func(
                "DATE_ADD",
                unit_to_str(e),
                _to_int(e.expression),
                e.this,
            ),
            exp.TsOrDsDiff: lambda self, e: self.func(
                "DATE_DIFF",
                unit_to_str(e),
                e.expression,
                e.this,
            ),
            exp.TsOrDsToDate: TsOrDsToDate_sql,
            exp.UnixToTime: from_unixtime_sql,
            exp.UnixToStr: from_unixtime_sql,
            exp.VarMap: map_sql,
            exp.Upper: rename_func("UPPER"),
            exp.WeekOfYear: rename_func("WEEKOFYEAR"),
        }

        RESERVED_KEYWORDS = {
            "add",
            "all",
            "and",
            "as",
            "asc",
            "before",
            "between",
            "bigint",
            "case",
            "char",
            "character",
            "continue",
            "convert",
            "cube",
            "current_date",
            "current_timestamp",
            "decimal",
            "dense_rank",
            "desc",
            "distinct",
            "div",
            "double",
            "else",
            "except",
            "exists",
            "false",
            "first_value",
            "float",
            "from",
            "group",
            "grouping",
            "having",
            "in",
            "inner",
            "int",
            "integer",
            "intersect",
            "interval",
            "is",
            "join",
            "key",
            "keys",
            "lag",
            "last_value",
            "lead",
            "left",
            "like",
            "limit",
            "localtime",
            "localtimestamp",
            "mod",
            "not",
            "nth_value",
            "ntile",
            "null",
            "of",
            "on",
            "or",
            "order",
            "outer",
            "over",
            "partition",
            "percent_rank",
            "rank",
            "regexp",
            "return",
            "right",
            "rlike",
            "row",
            "row_number",
            "select",
            "smallint",
            "then",
            "true",
            "union",
            "unsigned",
            "update",
            "use",
            "values",
            "varchar",
            "when",
            "where",
            "while",
            "window",
            "with",
            "xor",
            "dense_rank",
            "except",
            "first_value",
            "grouping",
            "groups",
            "intersect",
            "json_table",
            "lag",
            "last_value",
            "lead",
            "nth_value",
            "ntile",
            "of",
            "over",
            "percent_rank",
            "rank",
            "row_number",
            "sunday",
            "monday",
            "tuesday",
            "wednesday",
            "thursday",
            "friday",
            "saturday",
        }

        UNSIGNED_TYPE_MAPPING = {
            exp.DataType.Type.UBIGINT: "BIGINT",
            exp.DataType.Type.UINT: "INT",
            exp.DataType.Type.UMEDIUMINT: "INT",
            exp.DataType.Type.USMALLINT: "INT",
            exp.DataType.Type.UTINYINT: "INT",
            exp.DataType.Type.UDECIMAL: "DECIMAL",
        }

        # Map generic data types to your dialect's specific data type names
        TYPE_MAPPING = {
            **UNSIGNED_TYPE_MAPPING,
            **CAST_SUPPORTED_TYPE_MAPPING,
            exp.DataType.Type.JSON: "JSON",
            exp.DataType.Type.STRUCT: "STRUCT",
            exp.DataType.Type.ARRAY: "ARRAY",
        }<|MERGE_RESOLUTION|>--- conflicted
+++ resolved
@@ -1494,13 +1494,9 @@
             ),
             "TRUNC": date_trunc_to_time,
             "TRIM": lambda self: self._parse_trim(),
-<<<<<<< HEAD
-            "TYPEOF": lambda args: exp.TypeOf(this=seq_get(args, 0)),
-=======
             "TYPEOF": lambda args: exp.TypeOf(
                 this=seq_get(args, 0)
             ),
->>>>>>> 220284d7
             "UNNEST": lambda args: exp.Explode(this=seq_get(args, 0)),
             # TODO:: I have removed the _parse_unnest_sql, was it really required
             # It was added due to some requirements before but those were asked to remove afterwards so it should not matter now
@@ -2164,7 +2160,7 @@
         def json_format_sql(self, expression: exp.JSONFormat) -> str:
             inner = expression.this
             if isinstance(inner, exp.Cast) and inner.to.this == exp.DataType.Type.JSON:
-                return self.func("TO_JSON", inner.this)
+                return self.func("TO_JSON_STRING", inner.this)
             return self.func("TO_JSON", inner)
 
         def json_extract_sql(self, e: exp.JSONExtract | exp.JSONExtractScalar):
@@ -2195,30 +2191,8 @@
         TRANSFORMS = {
             **generator.Generator.TRANSFORMS,
             exp.Anonymous: anonymous_sql,
-<<<<<<< HEAD
             exp.FindInSet: lambda self, e: self.func(
                 "ARRAY_POSITION", e.this, self.func("SPLIT", e.expression, exp.Literal.string(","))
-=======
-            # FIND_IN_SET transformation for E6 dialect
-            # 
-            # Databricks FIND_IN_SET(searchExpr, sourceExpr) documentation:
-            # - Returns the position of a string within a comma-separated list of strings
-            # - searchExpr: A STRING expression specifying the "word" to be searched
-            # - sourceExpr: A STRING expression with commas separating "words"  
-            # - Returns: An INTEGER (1-based position). Returns 0 if not found or searchExpr contains comma
-            # - Example: SELECT find_in_set('ab','abc,b,ab,c,def'); returns 3
-            #
-            # E6 Implementation Logic:
-            # - FIND_IN_SET('ab', 'abc,b,ab,c,def') becomes ARRAY_POSITION('ab', SPLIT('abc,b,ab,c,def', ','))
-            # - SPLIT('abc,b,ab,c,def', ',') creates ['abc', 'b', 'ab', 'c', 'def']
-            # - ARRAY_POSITION finds 1-based position of 'ab' in the array = 3
-            # - Note: E6's ARRAY_POSITION signature is (element, array) not (array, element)
-            # - This preserves exact same behavior: 1-based indexing, returns 0/NULL if not found
-            exp.FindInSet: lambda self, e: self.func(
-                "ARRAY_POSITION", 
-                e.this,
-                self.func("SPLIT", e.expression, exp.Literal.string(","))
->>>>>>> 220284d7
             ),
             exp.AnyValue: rename_func("ARBITRARY"),
             exp.ApproxDistinct: rename_func("APPROX_COUNT_DISTINCT"),
