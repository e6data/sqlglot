--- conflicted
+++ resolved
@@ -2140,12 +2140,8 @@
             exp.LastValue: rename_func("LAST_VALUE"),
             exp.Length: length_sql,
             exp.Log: lambda self, e: self.func("LOG", e.this, e.expression),
-<<<<<<< HEAD
+            exp.Lower: rename_func("LOWER"),
             exp.Map: map_sql,
-=======
-            exp.Lower: rename_func("LOWER"),
-            exp.Map: lambda self, e: var_map_sql(self, e, "NAMED_STRUCT"),
->>>>>>> b8144a82
             exp.Max: max_or_greatest,
             exp.MD5Digest: lambda self, e: self.func("MD5", e.this),
             exp.Min: min_or_least,
@@ -2203,11 +2199,8 @@
             exp.TsOrDsToDate: TsOrDsToDate_sql,
             exp.UnixToTime: from_unixtime_sql,
             exp.UnixToStr: from_unixtime_sql,
-<<<<<<< HEAD
             exp.VarMap: map_sql,
-=======
             exp.Upper: rename_func("UPPER"),
->>>>>>> b8144a82
             exp.WeekOfYear: rename_func("WEEKOFYEAR"),
         }
 
