--- conflicted
+++ resolved
@@ -7,11 +7,8 @@
     date_delta_sql,
     build_date_delta,
     timestamptrunc_sql,
-<<<<<<< HEAD
+    timestampdiff_sql,
     rename_func
-=======
-    timestampdiff_sql,
->>>>>>> ca5dd10a
 )
 from sqlglot.dialects.spark import Spark
 from sqlglot.tokens import TokenType
