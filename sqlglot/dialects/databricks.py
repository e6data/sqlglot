--- conflicted
+++ resolved
@@ -7,12 +7,8 @@
     date_delta_sql,
     build_date_delta,
     timestamptrunc_sql,
-<<<<<<< HEAD
-    rename_func,
-=======
     timestampdiff_sql,
     rename_func
->>>>>>> e613ffea
 )
 from sqlglot.dialects.spark import Spark
 from sqlglot.tokens import TokenType
@@ -92,11 +88,7 @@
             exp.JSONExtractScalar: _jsonextract_sql,
             exp.JSONPathRoot: lambda *_: "",
             exp.ToChar: lambda self, e: self.function_fallback_sql(e),
-<<<<<<< HEAD
-            exp.SplitPart: rename_func("SPLIT_PART"),
-=======
             exp.SplitPart: rename_func("SPLIT_PART")
->>>>>>> e613ffea
         }
 
         TRANSFORMS.pop(exp.TryCast)
